--- conflicted
+++ resolved
@@ -1,104 +1,92 @@
-/*
- * Copyright 1998-2009 University Corporation for Atmospheric Research/Unidata
- *
- * Portions of this software were developed by the Unidata Program at the
- * University Corporation for Atmospheric Research.
- *
- * Access and use of this software shall impose the following obligations
- * and understandings on the user. The user is granted the right, without
- * any fee or cost, to use, copy, modify, alter, enhance and distribute
- * this software, and any derivative works thereof, and its supporting
- * documentation for any purpose whatsoever, provided that this entire
- * notice appears in all copies of the software, derivative works and
- * supporting documentation.  Further, UCAR requests that the user credit
- * UCAR/Unidata in any publications that result from the use of this
- * software or in any product that includes this software. The names UCAR
- * and/or Unidata, however, may not be used in any advertising or publicity
- * to endorse or promote any products or commercial entity unless specific
- * written permission is obtained from UCAR/Unidata. The user also
- * understands that UCAR/Unidata is not obligated to provide the user with
- * any support, consulting, training or assistance of any kind with regard
- * to the use, operation and performance of this software nor to provide
- * the user with any updates, revisions, new versions or "bug fixes."
- *
- * THIS SOFTWARE IS PROVIDED BY UCAR/UNIDATA "AS IS" AND ANY EXPRESS OR
- * IMPLIED WARRANTIES, INCLUDING, BUT NOT LIMITED TO, THE IMPLIED
- * WARRANTIES OF MERCHANTABILITY AND FITNESS FOR A PARTICULAR PURPOSE ARE
- * DISCLAIMED. IN NO EVENT SHALL UCAR/UNIDATA BE LIABLE FOR ANY SPECIAL,
- * INDIRECT OR CONSEQUENTIAL DAMAGES OR ANY DAMAGES WHATSOEVER RESULTING
- * FROM LOSS OF USE, DATA OR PROFITS, WHETHER IN AN ACTION OF CONTRACT,
- * NEGLIGENCE OR OTHER TORTIOUS ACTION, ARISING OUT OF OR IN CONNECTION
- * WITH THE ACCESS, USE OR PERFORMANCE OF THIS SOFTWARE.
- */
-package ucar.nc2;
-
-import org.junit.Test;
-import org.junit.experimental.categories.Category;
-<<<<<<< HEAD
-import org.junit.runner.RunWith;
-import org.junit.runners.Parameterized;
-import ucar.unidata.test.util.NeedsCdmUnitTest;
-import ucar.unidata.test.util.TestDir;
-=======
-import ucar.unidata.util.test.category.NeedsCdmUnitTest;
-import ucar.unidata.util.test.TestDir;
->>>>>>> a08ffa02
-
-import java.io.File;
-import java.io.IOException;
-import java.util.ArrayList;
-import java.util.List;
-
-/** test FileWriting, then reading back and comparing to original. */
-@Category(NeedsCdmUnitTest.class)
-@RunWith(Parameterized.class)
-public class TestCompareFileWriter {
-
-  @Parameterized.Parameters(name="{0}")
-  public static List<Object[]> getTestParameters() {
-    List<Object[]> result = new ArrayList<>();
-
-    result.add(new Object[]{"formats/netcdf3/longOffset.nc", true});    // unlimited dimesnion = 0
-    //result.add(new Object[]{"formats/dmsp/F14200307192230.n.OIS", true});
-    result.add(new Object[]{"formats/gempak/grid/dgex_le.gem", true});
-    result.add(new Object[]{"formats/gempak/surface/19580807_sao.gem", false});
-    result.add(new Object[]{"formats/gini/SUPER-NATIONAL_8km_WV_20051128_2200.gini", true});
-    result.add(new Object[]{"formats/grib1/radar_national.grib", true});
-    result.add(new Object[]{"formats/grib2/200508041200.ngrid_gfs", true});
-    // result.add(new Object[]{"formats/hdf4/17766010.hdf"});
-
-    return result;
-  }
-
-  String filename;
-  boolean same;
-
-  public TestCompareFileWriter(String filename, boolean same) {
-    this.filename = filename;
-    this.same = same;
-  }
-
-  @Test
-  public void doOne() throws IOException {
-    File fin = new File(TestDir.cdmUnitTestDir+filename);
-    File fout = new File(TestDir.temporaryLocalDataDir+fin.getName()+".nc");
-    System.out.printf("Write %s %n   to %s (%s %s)%n", fin.getAbsolutePath(), fout.getAbsolutePath(), fout.exists(), fout.getParentFile().exists());
-
-<<<<<<< HEAD
-    try (NetcdfFile ncfileIn = ucar.nc2.dataset.NetcdfDataset.openFile(fin.getPath(), null)) {
-      FileWriter2 fileWriter = new FileWriter2(ncfileIn, fout.getPath(), NetcdfFileWriter.Version.netcdf3, null);
-=======
-    NetcdfFile ncfileIn = ucar.nc2.dataset.NetcdfDataset.openFile(fin.getPath(), null);
-    FileWriter2 fileWriter = new FileWriter2(ncfileIn, fout.getPath(), NetcdfFileWriter.Version.netcdf3, null);
-    NetcdfFile ncfileOut = fileWriter.write();
-    ucar.unidata.util.test.CompareNetcdf.compareFiles(ncfileIn, ncfileOut);
->>>>>>> a08ffa02
-
-      try (NetcdfFile ncfileOut = fileWriter.write()) {
-        assert ucar.unidata.test.util.CompareNetcdf.compareFiles(ncfileIn, ncfileOut) == same;
-      }
-    }
-    System.out.printf("%n");
-  }
-
-}
+/*
+ * Copyright 1998-2009 University Corporation for Atmospheric Research/Unidata
+ *
+ * Portions of this software were developed by the Unidata Program at the
+ * University Corporation for Atmospheric Research.
+ *
+ * Access and use of this software shall impose the following obligations
+ * and understandings on the user. The user is granted the right, without
+ * any fee or cost, to use, copy, modify, alter, enhance and distribute
+ * this software, and any derivative works thereof, and its supporting
+ * documentation for any purpose whatsoever, provided that this entire
+ * notice appears in all copies of the software, derivative works and
+ * supporting documentation.  Further, UCAR requests that the user credit
+ * UCAR/Unidata in any publications that result from the use of this
+ * software or in any product that includes this software. The names UCAR
+ * and/or Unidata, however, may not be used in any advertising or publicity
+ * to endorse or promote any products or commercial entity unless specific
+ * written permission is obtained from UCAR/Unidata. The user also
+ * understands that UCAR/Unidata is not obligated to provide the user with
+ * any support, consulting, training or assistance of any kind with regard
+ * to the use, operation and performance of this software nor to provide
+ * the user with any updates, revisions, new versions or "bug fixes."
+ *
+ * THIS SOFTWARE IS PROVIDED BY UCAR/UNIDATA "AS IS" AND ANY EXPRESS OR
+ * IMPLIED WARRANTIES, INCLUDING, BUT NOT LIMITED TO, THE IMPLIED
+ * WARRANTIES OF MERCHANTABILITY AND FITNESS FOR A PARTICULAR PURPOSE ARE
+ * DISCLAIMED. IN NO EVENT SHALL UCAR/UNIDATA BE LIABLE FOR ANY SPECIAL,
+ * INDIRECT OR CONSEQUENTIAL DAMAGES OR ANY DAMAGES WHATSOEVER RESULTING
+ * FROM LOSS OF USE, DATA OR PROFITS, WHETHER IN AN ACTION OF CONTRACT,
+ * NEGLIGENCE OR OTHER TORTIOUS ACTION, ARISING OUT OF OR IN CONNECTION
+ * WITH THE ACCESS, USE OR PERFORMANCE OF THIS SOFTWARE.
+ */
+package ucar.nc2;
+
+import org.junit.Test;
+import org.junit.experimental.categories.Category;
+import org.junit.runner.RunWith;
+import org.junit.runners.Parameterized;
+import ucar.unidata.util.test.category.NeedsCdmUnitTest;
+import ucar.unidata.util.test.TestDir;
+
+import java.io.File;
+import java.io.IOException;
+import java.util.ArrayList;
+import java.util.List;
+
+/** test FileWriting, then reading back and comparing to original. */
+@Category(NeedsCdmUnitTest.class)
+@RunWith(Parameterized.class)
+public class TestCompareFileWriter {
+
+  @Parameterized.Parameters(name="{0}")
+  public static List<Object[]> getTestParameters() {
+    List<Object[]> result = new ArrayList<>();
+
+    result.add(new Object[]{"formats/netcdf3/longOffset.nc", true});    // unlimited dimesnion = 0
+    //result.add(new Object[]{"formats/dmsp/F14200307192230.n.OIS", true});
+    result.add(new Object[]{"formats/gempak/grid/dgex_le.gem", true});
+    result.add(new Object[]{"formats/gempak/surface/19580807_sao.gem", false});
+    result.add(new Object[]{"formats/gini/SUPER-NATIONAL_8km_WV_20051128_2200.gini", true});
+    result.add(new Object[]{"formats/grib1/radar_national.grib", true});
+    result.add(new Object[]{"formats/grib2/200508041200.ngrid_gfs", true});
+    // result.add(new Object[]{"formats/hdf4/17766010.hdf"});
+
+    return result;
+  }
+
+  String filename;
+  boolean same;
+
+  public TestCompareFileWriter(String filename, boolean same) {
+    this.filename = filename;
+    this.same = same;
+  }
+
+  @Test
+  public void doOne() throws IOException {
+    File fin = new File(TestDir.cdmUnitTestDir+filename);
+    File fout = new File(TestDir.temporaryLocalDataDir+fin.getName()+".nc");
+    System.out.printf("Write %s %n   to %s (%s %s)%n", fin.getAbsolutePath(), fout.getAbsolutePath(), fout.exists(), fout.getParentFile().exists());
+
+    try (NetcdfFile ncfileIn = ucar.nc2.dataset.NetcdfDataset.openFile(fin.getPath(), null)) {
+      FileWriter2 fileWriter = new FileWriter2(ncfileIn, fout.getPath(), NetcdfFileWriter.Version.netcdf3, null);
+
+      try (NetcdfFile ncfileOut = fileWriter.write()) {
+        assert ucar.unidata.util.test.CompareNetcdf.compareFiles(ncfileIn, ncfileOut) == same;
+      }
+    }
+    System.out.printf("%n");
+  }
+
+}