/*
 * Copyright 1998-2014 University Corporation for Atmospheric Research/Unidata
 *
 *   Portions of this software were developed by the Unidata Program at the
 *   University Corporation for Atmospheric Research.
 *
 *   Access and use of this software shall impose the following obligations
 *   and understandings on the user. The user is granted the right, without
 *   any fee or cost, to use, copy, modify, alter, enhance and distribute
 *   this software, and any derivative works thereof, and its supporting
 *   documentation for any purpose whatsoever, provided that this entire
 *   notice appears in all copies of the software, derivative works and
 *   supporting documentation.  Further, UCAR requests that the user credit
 *   UCAR/Unidata in any publications that result from the use of this
 *   software or in any product that includes this software. The names UCAR
 *   and/or Unidata, however, may not be used in any advertising or publicity
 *   to endorse or promote any products or commercial entity unless specific
 *   written permission is obtained from UCAR/Unidata. The user also
 *   understands that UCAR/Unidata is not obligated to provide the user with
 *   any support, consulting, training or assistance of any kind with regard
 *   to the use, operation and performance of this software nor to provide
 *   the user with any updates, revisions, new versions or "bug fixes."
 *
 *   THIS SOFTWARE IS PROVIDED BY UCAR/UNIDATA "AS IS" AND ANY EXPRESS OR
 *   IMPLIED WARRANTIES, INCLUDING, BUT NOT LIMITED TO, THE IMPLIED
 *   WARRANTIES OF MERCHANTABILITY AND FITNESS FOR A PARTICULAR PURPOSE ARE
 *   DISCLAIMED. IN NO EVENT SHALL UCAR/UNIDATA BE LIABLE FOR ANY SPECIAL,
 *   INDIRECT OR CONSEQUENTIAL DAMAGES OR ANY DAMAGES WHATSOEVER RESULTING
 *   FROM LOSS OF USE, DATA OR PROFITS, WHETHER IN AN ACTION OF CONTRACT,
 *   NEGLIGENCE OR OTHER TORTIOUS ACTION, ARISING OUT OF OR IN CONNECTION
 *   WITH THE ACCESS, USE OR PERFORMANCE OF THIS SOFTWARE.
 */

package ucar.nc2.iosp;

<<<<<<< HEAD
import org.junit.Assert;
import org.junit.Test;
=======
import org.junit.*;
>>>>>>> 5f666f90
import org.junit.experimental.categories.Category;
import ucar.ma2.Array;
import ucar.ma2.DataType;
import ucar.ma2.InvalidRangeException;
import ucar.nc2.Attribute;
import ucar.nc2.NetcdfFile;
import ucar.nc2.Variable;
import ucar.nc2.constants.CDM;
import ucar.nc2.util.Misc;
import ucar.nc2.util.cache.FileCache;
import ucar.unidata.io.RandomAccessFile;
import ucar.unidata.test.util.NeedsCdmUnitTest;
import ucar.unidata.test.util.TestDir;

import java.io.IOException;
import java.util.Arrays;

/**
 * Misc tests on iosp, mostly just sanity (opens ok)
 *
 * @author caron
 * @since 7/29/2014
 */
@Category(NeedsCdmUnitTest.class)
public class TestMiscIosp {

  @BeforeClass
  static public void startup() {
    RandomAccessFile.setDebugLeaks(true);
    RandomAccessFile.enableDefaultGlobalFileCache();
  }

  @AfterClass
  static public void checkLeaks() {
    FileCache.shutdown();
    RandomAccessFile.setGlobalFileCache(null);
    assert 0 == TestDir.checkLeaks();
    RandomAccessFile.setDebugLeaks(false);
  }

  @Test
  public void testFyiosp() throws IOException {
     //String fileIn = "/home/yuanho/dev/netcdf-java-2.2/src/ucar/nc2/n0r_20040823_2215";    // uncompressed
     // String fileIn = "c:/data/image/gini/n0r_20041013_1852";

     String fileIn =  TestDir.cdmUnitTestDir + "formats/fysat/SATE_L3_F2C_VISSR_MWB_SNO_CNB-DAY-2008010115.AWX";

     //String fileIn = "E:/SATE_L3_F2C_VISSR_MWB_SNO_CNB/200801/SATE_L3_F2C_VISSR_MWB_SNO_CNB-DAY-2008010815.AWX";
     //ucar.nc2.NetcdfFile.registerIOProvider(ucar.nc2.iosp.fysat.Fysatiosp.class);
     try (ucar.nc2.NetcdfFile ncf = ucar.nc2.NetcdfFile.open(fileIn)) {
       System.out.printf("open %s %n", ncf.getLocation());

       String val = ncf.findAttValueIgnoreCase(null, "version", null);
       assert val != null;
       assert val.equals("SAT2004");

       Variable v = ncf.findVariable("snow");
       assert v != null;
       assert v.getDataType() == DataType.USHORT;

       Array data = v.read();
       assert Arrays.equals(data.getShape(), new int[]{1, 91, 181});
     }

   }

  @Test
  public void testUamiv() throws IOException {
    try (NetcdfFile ncfile = NetcdfFile.open(TestDir.cdmUnitTestDir + "formats/uamiv/uamiv.grid", null)) {
      System.out.printf("open %s %n", ncfile.getLocation());
      ucar.nc2.Variable v = ncfile.findVariable("UP");
      assert v != null;
      assert v.getDataType() == DataType.FLOAT;

      Array data = v.read();
      assert Arrays.equals(data.getShape(), new int[]{12, 5, 7, 6});
    }
  }

  @Test
  public void testGini() throws IOException, InvalidRangeException {
    String fileIn = TestDir.cdmUnitTestDir + "formats/gini/n0r_20041013_1852-compress";
    try (ucar.nc2.NetcdfFile ncf = ucar.nc2.NetcdfFile.open(fileIn)) {
      System.out.printf("open %s %n", ncf.getLocation());

      ucar.nc2.Variable v = ncf.findVariable("Reflectivity");
      assert v != null;
      assert v.getDataType() == DataType.FLOAT;

      Array data = v.read();
      assert Arrays.equals(data.getShape(), new int[]{1, 3000, 4736});
    }
  }


  @Test
  public void testGrads() throws IOException, InvalidRangeException {
    String fileIn = TestDir.cdmUnitTestDir + "formats/grads/mask.ctl";
    try (ucar.nc2.NetcdfFile ncf = ucar.nc2.NetcdfFile.open(fileIn)) {
      System.out.printf("open %s %n", ncf.getLocation());

      ucar.nc2.Variable v = ncf.findVariable("mask");
      assert v != null;
      assert v.getDataType() == DataType.FLOAT;
      Attribute att = v.findAttribute(CDM.MISSING_VALUE);
      assert att != null;
      assert att.getDataType() == DataType.FLOAT;
      assert Misc.closeEnough(att.getNumericValue().floatValue(), -9999.0f);

      Array data = v.read();
      assert Arrays.equals(data.getShape(), new int[]{1, 1, 180, 360});
    }
  }

  @Test
  public void testGradsWithRAFCache() throws IOException, InvalidRangeException {
    String fileIn = TestDir.cdmUnitTestDir + "formats/grads/mask.ctl";
    try (ucar.nc2.NetcdfFile ncf = ucar.nc2.NetcdfFile.open(fileIn)) {
      System.out.printf("open %s %n", ncf.getLocation());

      ucar.nc2.Variable v = ncf.findVariable("mask");
      assert v != null;
      assert v.getDataType() == DataType.FLOAT;
      Attribute att = v.findAttribute(CDM.MISSING_VALUE);
      assert att != null;
      assert att.getDataType() == DataType.FLOAT;
      assert Misc.closeEnough(att.getNumericValue().floatValue(), -9999.0f);

      Array data = v.read();
      assert Arrays.equals(data.getShape(), new int[]{1, 1, 180, 360});
    }
<<<<<<< HEAD
    FileCache.shutdown();
    RandomAccessFile.setGlobalFileCache(null);
    Assert.assertEquals(0, TestDir.checkLeaks());
    RandomAccessFile.setDebugLeaks(false);
=======
>>>>>>> 5f666f90
  }

  // @Test
  // dunno what kind of grads file this is.
  public void testGrads2() throws IOException, InvalidRangeException {
    String fileIn = TestDir.cdmUnitTestDir + "formats/grads/pdef.ctl";
    try (ucar.nc2.NetcdfFile ncf = ucar.nc2.NetcdfFile.open(fileIn)) {
      System.out.printf("open %s %n", ncf.getLocation());

      ucar.nc2.Variable v = ncf.findVariable("pdef");
      assert v != null;
      assert v.getDataType() == DataType.FLOAT;
      Attribute att = v.findAttribute(CDM.MISSING_VALUE);
      assert att != null;
      assert att.getDataType() == DataType.FLOAT;
      assert Misc.closeEnough(att.getNumericValue().floatValue(), -9999.0f);

      Array data = v.read();
      assert Arrays.equals(data.getShape(), new int[]{1, 1, 180, 360});
    }
  }

}<|MERGE_RESOLUTION|>--- conflicted
+++ resolved
@@ -33,12 +33,7 @@
 
 package ucar.nc2.iosp;
 
-<<<<<<< HEAD
-import org.junit.Assert;
-import org.junit.Test;
-=======
 import org.junit.*;
->>>>>>> 5f666f90
 import org.junit.experimental.categories.Category;
 import ucar.ma2.Array;
 import ucar.ma2.DataType;
@@ -97,7 +92,7 @@
 
        Variable v = ncf.findVariable("snow");
        assert v != null;
-       assert v.getDataType() == DataType.USHORT;
+       assert v.getDataType() == DataType.SHORT;
 
        Array data = v.read();
        assert Arrays.equals(data.getShape(), new int[]{1, 91, 181});
@@ -170,13 +165,6 @@
       Array data = v.read();
       assert Arrays.equals(data.getShape(), new int[]{1, 1, 180, 360});
     }
-<<<<<<< HEAD
-    FileCache.shutdown();
-    RandomAccessFile.setGlobalFileCache(null);
-    Assert.assertEquals(0, TestDir.checkLeaks());
-    RandomAccessFile.setDebugLeaks(false);
-=======
->>>>>>> 5f666f90
   }
 
   // @Test
