--- conflicted
+++ resolved
@@ -9,12 +9,8 @@
 import ucar.nc2.*;
 import ucar.nc2.NCdumpW.WantValues;
 import ucar.nc2.util.CompareNetcdf2;
-<<<<<<< HEAD
-import ucar.nc2.util.CommonTestUtils;
-=======
+import ucar.nc2.write.Nc4ChunkingStrategyNone;
 import ucar.unidata.util.test.UnitTestCommon;
->>>>>>> a08ffa02
-import ucar.nc2.write.Nc4ChunkingStrategyNone;
 import ucar.unidata.util.test.category.NeedsCdmUnitTest;
 import ucar.unidata.util.test.TestDir;
 
@@ -224,7 +220,7 @@
                 out.close();
                 disk = out.toString();
             }
-            String diffs = CommonTestUtils.compare("TestNc4IospWriting.writeEnumType", mem, disk);
+            String diffs = UnitTestCommon.compare("TestNc4IospWriting.writeEnumType", mem, disk);
             Assert.assertTrue("Differences", diffs == null);
         } finally {
             ncFile.close();
