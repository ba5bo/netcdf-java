<<<<<<< HEAD
/*
 * Copyright 1998-2009 University Corporation for Atmospheric Research/Unidata
 *
 * Portions of this software were developed by the Unidata Program at the
 * University Corporation for Atmospheric Research.
 *
 * Access and use of this software shall impose the following obligations
 * and understandings on the user. The user is granted the right, without
 * any fee or cost, to use, copy, modify, alter, enhance and distribute
 * this software, and any derivative works thereof, and its supporting
 * documentation for any purpose whatsoever, provided that this entire
 * notice appears in all copies of the software, derivative works and
 * supporting documentation.  Further, UCAR requests that the user credit
 * UCAR/Unidata in any publications that result from the use of this
 * software or in any product that includes this software. The names UCAR
 * and/or Unidata, however, may not be used in any advertising or publicity
 * to endorse or promote any products or commercial entity unless specific
 * written permission is obtained from UCAR/Unidata. The user also
 * understands that UCAR/Unidata is not obligated to provide the user with
 * any support, consulting, training or assistance of any kind with regard
 * to the use, operation and performance of this software nor to provide
 * the user with any updates, revisions, new versions or "bug fixes."
 *
 * THIS SOFTWARE IS PROVIDED BY UCAR/UNIDATA "AS IS" AND ANY EXPRESS OR
 * IMPLIED WARRANTIES, INCLUDING, BUT NOT LIMITED TO, THE IMPLIED
 * WARRANTIES OF MERCHANTABILITY AND FITNESS FOR A PARTICULAR PURPOSE ARE
 * DISCLAIMED. IN NO EVENT SHALL UCAR/UNIDATA BE LIABLE FOR ANY SPECIAL,
 * INDIRECT OR CONSEQUENTIAL DAMAGES OR ANY DAMAGES WHATSOEVER RESULTING
 * FROM LOSS OF USE, DATA OR PROFITS, WHETHER IN AN ACTION OF CONTRACT,
 * NEGLIGENCE OR OTHER TORTIOUS ACTION, ARISING OUT OF OR IN CONNECTION
 * WITH THE ACCESS, USE OR PERFORMANCE OF THIS SOFTWARE.
 */
package ucar.nc2.stream;

import org.junit.Test;
import org.junit.experimental.categories.Category;
import org.junit.runner.RunWith;
import org.junit.runners.Parameterized;
import ucar.ma2.InvalidRangeException;
import ucar.nc2.FileWriter2;
import ucar.nc2.NetcdfFile;
import ucar.nc2.NetcdfFileWriter;
import ucar.nc2.iosp.netcdf3.N3channelWriter;
import ucar.nc2.iosp.netcdf3.N3outputStreamWriter;
import ucar.nc2.util.CompareNetcdf2;
import ucar.unidata.test.util.NeedsCdmUnitTest;
import ucar.unidata.test.util.TestDir;

import java.io.File;
import java.io.FileOutputStream;
import java.io.IOException;
import java.util.ArrayList;
import java.util.Formatter;
import java.util.List;

/**
 * test FileWriting, then reading back and comparing to original.
 */

@Category(NeedsCdmUnitTest.class)
@RunWith(Parameterized.class)
public class TestStreamWriter {

  @Parameterized.Parameters(name="{0}")
  public static List<Object[]> getTestParameters() {
    List<Object[]> result = new ArrayList<>();

    result.add(new Object[]{TestDir.cdmUnitTestDir + "ft/station/Surface_METAR_20080205_0000.nc"});
    result.add(new Object[]{TestDir.cdmUnitTestDir + "ft/grid/RUC2_CONUS_40km_20070709_1800.nc"});

    return result;
  }

  String endpoint;

  public TestStreamWriter(String endpoint) {
    this.endpoint = endpoint;
  }

  @Test
  public void testN3outputStreamWriter() throws IOException {
    System.out.println("\nFile= " + endpoint + " size=" + new File(endpoint).length());
    NetcdfFile fileIn = NetcdfFile.open(endpoint);

    long start = System.currentTimeMillis();
    String fileOut = TestDir.temporaryLocalDataDir + "/testStream.nc";
    N3outputStreamWriter.writeFromFile(fileIn, fileOut);
    long took = System.currentTimeMillis() - start;
    System.out.println("N3streamWriter took " + took + " msecs");

    NetcdfFile file2 = NetcdfFile.open(fileOut);
    assert ucar.unidata.test.util.CompareNetcdf.compareFiles(fileIn, file2, true, false, true);

    fileIn.close();
    file2.close();
    System.out.println("testFileWriter took " + took + " msecs");
  }

  @Test
  public void testN3channelWriter() throws IOException, InvalidRangeException {
    System.out.println("\nFile= " + endpoint + " size=" + new File(endpoint).length());
    NetcdfFile fileIn = NetcdfFile.open(endpoint);

    long start = System.currentTimeMillis();
    String fileOut = TestDir.temporaryLocalDataDir + "/testChannel.nc";
    N3channelWriter.writeFromFile(fileIn, fileOut);
    long took = System.currentTimeMillis() - start;
    System.out.println("N3streamWriter took " + took + " msecs");

    NetcdfFile file2 = NetcdfFile.open(fileOut);
    assert ucar.unidata.test.util.CompareNetcdf.compareFiles(fileIn, file2, true, false, true);

    fileIn.close();
    file2.close();
    System.out.println("N3channelWriter took " + took + " msecs");
  }

  @Test
  public void testFileWriter() throws IOException, InvalidRangeException {
    System.out.println("\nFile= " + endpoint + " size=" + new File(endpoint).length());
    NetcdfFile fileIn = NetcdfFile.open(endpoint);

    long start = System.currentTimeMillis();
    String fileOut = TestDir.temporaryLocalDataDir + "/testStream.nc";
    //   public FileWriter2(NetcdfFile fileIn, String fileOutName, NetcdfFileWriter.Version version, Nc4Chunking chunker) throws IOException {
    FileWriter2 writer = new FileWriter2(fileIn, fileOut, NetcdfFileWriter.Version.netcdf3, null);
    NetcdfFile ncout2 = writer.write();
    ncout2.close();
    long took = System.currentTimeMillis() - start;
    System.out.println("N3streamWriter took " + took + " msecs");

    NetcdfFile file2 = NetcdfFile.open(fileOut);
    assert ucar.unidata.test.util.CompareNetcdf.compareFiles(fileIn, file2, true, false, true);

    fileIn.close();
    file2.close();
    System.out.println("N3streamWriter took " + took + " msecs");
  }

}
=======
/*
 * Copyright 1998-2009 University Corporation for Atmospheric Research/Unidata
 *
 * Portions of this software were developed by the Unidata Program at the
 * University Corporation for Atmospheric Research.
 *
 * Access and use of this software shall impose the following obligations
 * and understandings on the user. The user is granted the right, without
 * any fee or cost, to use, copy, modify, alter, enhance and distribute
 * this software, and any derivative works thereof, and its supporting
 * documentation for any purpose whatsoever, provided that this entire
 * notice appears in all copies of the software, derivative works and
 * supporting documentation.  Further, UCAR requests that the user credit
 * UCAR/Unidata in any publications that result from the use of this
 * software or in any product that includes this software. The names UCAR
 * and/or Unidata, however, may not be used in any advertising or publicity
 * to endorse or promote any products or commercial entity unless specific
 * written permission is obtained from UCAR/Unidata. The user also
 * understands that UCAR/Unidata is not obligated to provide the user with
 * any support, consulting, training or assistance of any kind with regard
 * to the use, operation and performance of this software nor to provide
 * the user with any updates, revisions, new versions or "bug fixes."
 *
 * THIS SOFTWARE IS PROVIDED BY UCAR/UNIDATA "AS IS" AND ANY EXPRESS OR
 * IMPLIED WARRANTIES, INCLUDING, BUT NOT LIMITED TO, THE IMPLIED
 * WARRANTIES OF MERCHANTABILITY AND FITNESS FOR A PARTICULAR PURPOSE ARE
 * DISCLAIMED. IN NO EVENT SHALL UCAR/UNIDATA BE LIABLE FOR ANY SPECIAL,
 * INDIRECT OR CONSEQUENTIAL DAMAGES OR ANY DAMAGES WHATSOEVER RESULTING
 * FROM LOSS OF USE, DATA OR PROFITS, WHETHER IN AN ACTION OF CONTRACT,
 * NEGLIGENCE OR OTHER TORTIOUS ACTION, ARISING OUT OF OR IN CONNECTION
 * WITH THE ACCESS, USE OR PERFORMANCE OF THIS SOFTWARE.
 */
package ucar.nc2.stream;

import org.junit.experimental.categories.Category;
import ucar.ma2.InvalidRangeException;
import ucar.nc2.NetcdfFile;
import ucar.nc2.iosp.netcdf3.N3channelWriter;
import ucar.nc2.iosp.netcdf3.N3outputStreamWriter;
import ucar.unidata.util.test.category.NeedsCdmUnitTest;
import ucar.unidata.util.test.TestDir;

import java.io.File;
import java.io.IOException;

/**
 * test FileWriting, then reading back and comparing to original.
 */
@Category(NeedsCdmUnitTest.class)
public class TestStreamWriter {

  @org.junit.Test
  public void test() throws IOException, InvalidRangeException {
    test(TestDir.cdmUnitTestDir + "ft/station/Surface_METAR_20080205_0000.nc");
    test(TestDir.cdmUnitTestDir + "ft/grid/RUC2_CONUS_40km_20070709_1800.nc");
  }
    
  private void test(String filename) throws IOException, InvalidRangeException {
    long tookWriter = testFileWriter(filename);
    long tookChannel = testN3channelWriter(filename);
    long tookStream = testN3outputStreamWriter(filename);
    System.out.println("testFileWriter took " + tookWriter + " msecs");
    System.out.println("N3channelWriter took " + tookChannel + " msecs");
    System.out.println("N3streamWriter took " + tookStream + " msecs");
  }

  private long testN3outputStreamWriter(String fileInName) throws IOException {
    System.out.println("\nFile= " + fileInName + " size=" + new File(fileInName).length());
    NetcdfFile fileIn = NetcdfFile.open(fileInName);

    long start = System.currentTimeMillis();
    String fileOut = TestDir.temporaryLocalDataDir + "/testStream.nc";
    N3outputStreamWriter.writeFromFile(fileIn, fileOut);
    long took = System.currentTimeMillis() - start;
    System.out.println("N3streamWriter took " + took + " msecs");

    NetcdfFile file2 = NetcdfFile.open(fileOut);
    assert ucar.unidata.util.test.CompareNetcdf.compareFiles(fileIn, file2, true, false, false);

    fileIn.close();
    file2.close();
    return took;
  }

  private long testN3channelWriter(String fileInName) throws IOException, InvalidRangeException {
    System.out.println("\nFile= " + fileInName + " size=" + new File(fileInName).length());
    NetcdfFile fileIn = NetcdfFile.open(fileInName);

    long start = System.currentTimeMillis();
    String fileOut = TestDir.temporaryLocalDataDir + "/testChannel.nc";
    N3channelWriter.writeFromFile(fileIn, fileOut);
    long took = System.currentTimeMillis() - start;
    System.out.println("N3streamWriter took " + took + " msecs");

    NetcdfFile file2 = NetcdfFile.open(fileOut);
    assert ucar.unidata.util.test.CompareNetcdf.compareFiles(fileIn, file2, true, false, false);

    fileIn.close();
    file2.close();
    return took;
  }

  private long testFileWriter(String fileInName) throws IOException, InvalidRangeException {
    System.out.println("\nFile= " + fileInName + " size=" + new File(fileInName).length());
    NetcdfFile fileIn = NetcdfFile.open(fileInName);

    long start = System.currentTimeMillis();
    String fileOut = TestDir.temporaryLocalDataDir + "/testStream.nc";
    NetcdfFile ncout2 = ucar.nc2.FileWriter.writeToFile(fileIn, fileOut);
    ncout2.close();
    long took = System.currentTimeMillis() - start;
    System.out.println("N3streamWriter took " + took + " msecs");

    NetcdfFile file2 = NetcdfFile.open(fileOut);
    assert ucar.unidata.util.test.CompareNetcdf.compareFiles(fileIn, file2, true, false, false);

    fileIn.close();
    file2.close();
    return took;
  }

}
>>>>>>> a08ffa02
<|MERGE_RESOLUTION|>--- conflicted
+++ resolved
@@ -1,265 +1,137 @@
-<<<<<<< HEAD
-/*
- * Copyright 1998-2009 University Corporation for Atmospheric Research/Unidata
- *
- * Portions of this software were developed by the Unidata Program at the
- * University Corporation for Atmospheric Research.
- *
- * Access and use of this software shall impose the following obligations
- * and understandings on the user. The user is granted the right, without
- * any fee or cost, to use, copy, modify, alter, enhance and distribute
- * this software, and any derivative works thereof, and its supporting
- * documentation for any purpose whatsoever, provided that this entire
- * notice appears in all copies of the software, derivative works and
- * supporting documentation.  Further, UCAR requests that the user credit
- * UCAR/Unidata in any publications that result from the use of this
- * software or in any product that includes this software. The names UCAR
- * and/or Unidata, however, may not be used in any advertising or publicity
- * to endorse or promote any products or commercial entity unless specific
- * written permission is obtained from UCAR/Unidata. The user also
- * understands that UCAR/Unidata is not obligated to provide the user with
- * any support, consulting, training or assistance of any kind with regard
- * to the use, operation and performance of this software nor to provide
- * the user with any updates, revisions, new versions or "bug fixes."
- *
- * THIS SOFTWARE IS PROVIDED BY UCAR/UNIDATA "AS IS" AND ANY EXPRESS OR
- * IMPLIED WARRANTIES, INCLUDING, BUT NOT LIMITED TO, THE IMPLIED
- * WARRANTIES OF MERCHANTABILITY AND FITNESS FOR A PARTICULAR PURPOSE ARE
- * DISCLAIMED. IN NO EVENT SHALL UCAR/UNIDATA BE LIABLE FOR ANY SPECIAL,
- * INDIRECT OR CONSEQUENTIAL DAMAGES OR ANY DAMAGES WHATSOEVER RESULTING
- * FROM LOSS OF USE, DATA OR PROFITS, WHETHER IN AN ACTION OF CONTRACT,
- * NEGLIGENCE OR OTHER TORTIOUS ACTION, ARISING OUT OF OR IN CONNECTION
- * WITH THE ACCESS, USE OR PERFORMANCE OF THIS SOFTWARE.
- */
-package ucar.nc2.stream;
-
-import org.junit.Test;
-import org.junit.experimental.categories.Category;
-import org.junit.runner.RunWith;
-import org.junit.runners.Parameterized;
-import ucar.ma2.InvalidRangeException;
-import ucar.nc2.FileWriter2;
-import ucar.nc2.NetcdfFile;
-import ucar.nc2.NetcdfFileWriter;
-import ucar.nc2.iosp.netcdf3.N3channelWriter;
-import ucar.nc2.iosp.netcdf3.N3outputStreamWriter;
-import ucar.nc2.util.CompareNetcdf2;
-import ucar.unidata.test.util.NeedsCdmUnitTest;
-import ucar.unidata.test.util.TestDir;
-
-import java.io.File;
-import java.io.FileOutputStream;
-import java.io.IOException;
-import java.util.ArrayList;
-import java.util.Formatter;
-import java.util.List;
-
-/**
- * test FileWriting, then reading back and comparing to original.
- */
-
-@Category(NeedsCdmUnitTest.class)
-@RunWith(Parameterized.class)
-public class TestStreamWriter {
-
-  @Parameterized.Parameters(name="{0}")
-  public static List<Object[]> getTestParameters() {
-    List<Object[]> result = new ArrayList<>();
-
-    result.add(new Object[]{TestDir.cdmUnitTestDir + "ft/station/Surface_METAR_20080205_0000.nc"});
-    result.add(new Object[]{TestDir.cdmUnitTestDir + "ft/grid/RUC2_CONUS_40km_20070709_1800.nc"});
-
-    return result;
-  }
-
-  String endpoint;
-
-  public TestStreamWriter(String endpoint) {
-    this.endpoint = endpoint;
-  }
-
-  @Test
-  public void testN3outputStreamWriter() throws IOException {
-    System.out.println("\nFile= " + endpoint + " size=" + new File(endpoint).length());
-    NetcdfFile fileIn = NetcdfFile.open(endpoint);
-
-    long start = System.currentTimeMillis();
-    String fileOut = TestDir.temporaryLocalDataDir + "/testStream.nc";
-    N3outputStreamWriter.writeFromFile(fileIn, fileOut);
-    long took = System.currentTimeMillis() - start;
-    System.out.println("N3streamWriter took " + took + " msecs");
-
-    NetcdfFile file2 = NetcdfFile.open(fileOut);
-    assert ucar.unidata.test.util.CompareNetcdf.compareFiles(fileIn, file2, true, false, true);
-
-    fileIn.close();
-    file2.close();
-    System.out.println("testFileWriter took " + took + " msecs");
-  }
-
-  @Test
-  public void testN3channelWriter() throws IOException, InvalidRangeException {
-    System.out.println("\nFile= " + endpoint + " size=" + new File(endpoint).length());
-    NetcdfFile fileIn = NetcdfFile.open(endpoint);
-
-    long start = System.currentTimeMillis();
-    String fileOut = TestDir.temporaryLocalDataDir + "/testChannel.nc";
-    N3channelWriter.writeFromFile(fileIn, fileOut);
-    long took = System.currentTimeMillis() - start;
-    System.out.println("N3streamWriter took " + took + " msecs");
-
-    NetcdfFile file2 = NetcdfFile.open(fileOut);
-    assert ucar.unidata.test.util.CompareNetcdf.compareFiles(fileIn, file2, true, false, true);
-
-    fileIn.close();
-    file2.close();
-    System.out.println("N3channelWriter took " + took + " msecs");
-  }
-
-  @Test
-  public void testFileWriter() throws IOException, InvalidRangeException {
-    System.out.println("\nFile= " + endpoint + " size=" + new File(endpoint).length());
-    NetcdfFile fileIn = NetcdfFile.open(endpoint);
-
-    long start = System.currentTimeMillis();
-    String fileOut = TestDir.temporaryLocalDataDir + "/testStream.nc";
-    //   public FileWriter2(NetcdfFile fileIn, String fileOutName, NetcdfFileWriter.Version version, Nc4Chunking chunker) throws IOException {
-    FileWriter2 writer = new FileWriter2(fileIn, fileOut, NetcdfFileWriter.Version.netcdf3, null);
-    NetcdfFile ncout2 = writer.write();
-    ncout2.close();
-    long took = System.currentTimeMillis() - start;
-    System.out.println("N3streamWriter took " + took + " msecs");
-
-    NetcdfFile file2 = NetcdfFile.open(fileOut);
-    assert ucar.unidata.test.util.CompareNetcdf.compareFiles(fileIn, file2, true, false, true);
-
-    fileIn.close();
-    file2.close();
-    System.out.println("N3streamWriter took " + took + " msecs");
-  }
-
-}
-=======
-/*
- * Copyright 1998-2009 University Corporation for Atmospheric Research/Unidata
- *
- * Portions of this software were developed by the Unidata Program at the
- * University Corporation for Atmospheric Research.
- *
- * Access and use of this software shall impose the following obligations
- * and understandings on the user. The user is granted the right, without
- * any fee or cost, to use, copy, modify, alter, enhance and distribute
- * this software, and any derivative works thereof, and its supporting
- * documentation for any purpose whatsoever, provided that this entire
- * notice appears in all copies of the software, derivative works and
- * supporting documentation.  Further, UCAR requests that the user credit
- * UCAR/Unidata in any publications that result from the use of this
- * software or in any product that includes this software. The names UCAR
- * and/or Unidata, however, may not be used in any advertising or publicity
- * to endorse or promote any products or commercial entity unless specific
- * written permission is obtained from UCAR/Unidata. The user also
- * understands that UCAR/Unidata is not obligated to provide the user with
- * any support, consulting, training or assistance of any kind with regard
- * to the use, operation and performance of this software nor to provide
- * the user with any updates, revisions, new versions or "bug fixes."
- *
- * THIS SOFTWARE IS PROVIDED BY UCAR/UNIDATA "AS IS" AND ANY EXPRESS OR
- * IMPLIED WARRANTIES, INCLUDING, BUT NOT LIMITED TO, THE IMPLIED
- * WARRANTIES OF MERCHANTABILITY AND FITNESS FOR A PARTICULAR PURPOSE ARE
- * DISCLAIMED. IN NO EVENT SHALL UCAR/UNIDATA BE LIABLE FOR ANY SPECIAL,
- * INDIRECT OR CONSEQUENTIAL DAMAGES OR ANY DAMAGES WHATSOEVER RESULTING
- * FROM LOSS OF USE, DATA OR PROFITS, WHETHER IN AN ACTION OF CONTRACT,
- * NEGLIGENCE OR OTHER TORTIOUS ACTION, ARISING OUT OF OR IN CONNECTION
- * WITH THE ACCESS, USE OR PERFORMANCE OF THIS SOFTWARE.
- */
-package ucar.nc2.stream;
-
-import org.junit.experimental.categories.Category;
-import ucar.ma2.InvalidRangeException;
-import ucar.nc2.NetcdfFile;
-import ucar.nc2.iosp.netcdf3.N3channelWriter;
-import ucar.nc2.iosp.netcdf3.N3outputStreamWriter;
-import ucar.unidata.util.test.category.NeedsCdmUnitTest;
-import ucar.unidata.util.test.TestDir;
-
-import java.io.File;
-import java.io.IOException;
-
-/**
- * test FileWriting, then reading back and comparing to original.
- */
-@Category(NeedsCdmUnitTest.class)
-public class TestStreamWriter {
-
-  @org.junit.Test
-  public void test() throws IOException, InvalidRangeException {
-    test(TestDir.cdmUnitTestDir + "ft/station/Surface_METAR_20080205_0000.nc");
-    test(TestDir.cdmUnitTestDir + "ft/grid/RUC2_CONUS_40km_20070709_1800.nc");
-  }
-    
-  private void test(String filename) throws IOException, InvalidRangeException {
-    long tookWriter = testFileWriter(filename);
-    long tookChannel = testN3channelWriter(filename);
-    long tookStream = testN3outputStreamWriter(filename);
-    System.out.println("testFileWriter took " + tookWriter + " msecs");
-    System.out.println("N3channelWriter took " + tookChannel + " msecs");
-    System.out.println("N3streamWriter took " + tookStream + " msecs");
-  }
-
-  private long testN3outputStreamWriter(String fileInName) throws IOException {
-    System.out.println("\nFile= " + fileInName + " size=" + new File(fileInName).length());
-    NetcdfFile fileIn = NetcdfFile.open(fileInName);
-
-    long start = System.currentTimeMillis();
-    String fileOut = TestDir.temporaryLocalDataDir + "/testStream.nc";
-    N3outputStreamWriter.writeFromFile(fileIn, fileOut);
-    long took = System.currentTimeMillis() - start;
-    System.out.println("N3streamWriter took " + took + " msecs");
-
-    NetcdfFile file2 = NetcdfFile.open(fileOut);
-    assert ucar.unidata.util.test.CompareNetcdf.compareFiles(fileIn, file2, true, false, false);
-
-    fileIn.close();
-    file2.close();
-    return took;
-  }
-
-  private long testN3channelWriter(String fileInName) throws IOException, InvalidRangeException {
-    System.out.println("\nFile= " + fileInName + " size=" + new File(fileInName).length());
-    NetcdfFile fileIn = NetcdfFile.open(fileInName);
-
-    long start = System.currentTimeMillis();
-    String fileOut = TestDir.temporaryLocalDataDir + "/testChannel.nc";
-    N3channelWriter.writeFromFile(fileIn, fileOut);
-    long took = System.currentTimeMillis() - start;
-    System.out.println("N3streamWriter took " + took + " msecs");
-
-    NetcdfFile file2 = NetcdfFile.open(fileOut);
-    assert ucar.unidata.util.test.CompareNetcdf.compareFiles(fileIn, file2, true, false, false);
-
-    fileIn.close();
-    file2.close();
-    return took;
-  }
-
-  private long testFileWriter(String fileInName) throws IOException, InvalidRangeException {
-    System.out.println("\nFile= " + fileInName + " size=" + new File(fileInName).length());
-    NetcdfFile fileIn = NetcdfFile.open(fileInName);
-
-    long start = System.currentTimeMillis();
-    String fileOut = TestDir.temporaryLocalDataDir + "/testStream.nc";
-    NetcdfFile ncout2 = ucar.nc2.FileWriter.writeToFile(fileIn, fileOut);
-    ncout2.close();
-    long took = System.currentTimeMillis() - start;
-    System.out.println("N3streamWriter took " + took + " msecs");
-
-    NetcdfFile file2 = NetcdfFile.open(fileOut);
-    assert ucar.unidata.util.test.CompareNetcdf.compareFiles(fileIn, file2, true, false, false);
-
-    fileIn.close();
-    file2.close();
-    return took;
-  }
-
-}
->>>>>>> a08ffa02
+/*
+ * Copyright 1998-2009 University Corporation for Atmospheric Research/Unidata
+ *
+ * Portions of this software were developed by the Unidata Program at the
+ * University Corporation for Atmospheric Research.
+ *
+ * Access and use of this software shall impose the following obligations
+ * and understandings on the user. The user is granted the right, without
+ * any fee or cost, to use, copy, modify, alter, enhance and distribute
+ * this software, and any derivative works thereof, and its supporting
+ * documentation for any purpose whatsoever, provided that this entire
+ * notice appears in all copies of the software, derivative works and
+ * supporting documentation.  Further, UCAR requests that the user credit
+ * UCAR/Unidata in any publications that result from the use of this
+ * software or in any product that includes this software. The names UCAR
+ * and/or Unidata, however, may not be used in any advertising or publicity
+ * to endorse or promote any products or commercial entity unless specific
+ * written permission is obtained from UCAR/Unidata. The user also
+ * understands that UCAR/Unidata is not obligated to provide the user with
+ * any support, consulting, training or assistance of any kind with regard
+ * to the use, operation and performance of this software nor to provide
+ * the user with any updates, revisions, new versions or "bug fixes."
+ *
+ * THIS SOFTWARE IS PROVIDED BY UCAR/UNIDATA "AS IS" AND ANY EXPRESS OR
+ * IMPLIED WARRANTIES, INCLUDING, BUT NOT LIMITED TO, THE IMPLIED
+ * WARRANTIES OF MERCHANTABILITY AND FITNESS FOR A PARTICULAR PURPOSE ARE
+ * DISCLAIMED. IN NO EVENT SHALL UCAR/UNIDATA BE LIABLE FOR ANY SPECIAL,
+ * INDIRECT OR CONSEQUENTIAL DAMAGES OR ANY DAMAGES WHATSOEVER RESULTING
+ * FROM LOSS OF USE, DATA OR PROFITS, WHETHER IN AN ACTION OF CONTRACT,
+ * NEGLIGENCE OR OTHER TORTIOUS ACTION, ARISING OUT OF OR IN CONNECTION
+ * WITH THE ACCESS, USE OR PERFORMANCE OF THIS SOFTWARE.
+ */
+package ucar.nc2.stream;
+
+import org.junit.Test;
+import org.junit.experimental.categories.Category;
+import org.junit.runner.RunWith;
+import org.junit.runners.Parameterized;
+import ucar.ma2.InvalidRangeException;
+import ucar.nc2.FileWriter2;
+import ucar.nc2.NetcdfFile;
+import ucar.nc2.NetcdfFileWriter;
+import ucar.nc2.iosp.netcdf3.N3channelWriter;
+import ucar.nc2.iosp.netcdf3.N3outputStreamWriter;
+import ucar.unidata.util.test.category.NeedsCdmUnitTest;
+import ucar.unidata.util.test.TestDir;
+
+import java.io.File;
+import java.io.IOException;
+import java.util.ArrayList;
+import java.util.List;
+
+/**
+ * test FileWriting, then reading back and comparing to original.
+ */
+
+@Category(NeedsCdmUnitTest.class)
+@RunWith(Parameterized.class)
+public class TestStreamWriter {
+
+  @Parameterized.Parameters(name="{0}")
+  public static List<Object[]> getTestParameters() {
+    List<Object[]> result = new ArrayList<>();
+
+    result.add(new Object[]{TestDir.cdmUnitTestDir + "ft/station/Surface_METAR_20080205_0000.nc"});
+    result.add(new Object[]{TestDir.cdmUnitTestDir + "ft/grid/RUC2_CONUS_40km_20070709_1800.nc"});
+
+    return result;
+  }
+
+  String endpoint;
+
+  public TestStreamWriter(String endpoint) {
+    this.endpoint = endpoint;
+  }
+
+  @Test
+  public void testN3outputStreamWriter() throws IOException {
+    System.out.println("\nFile= " + endpoint + " size=" + new File(endpoint).length());
+    NetcdfFile fileIn = NetcdfFile.open(endpoint);
+
+    long start = System.currentTimeMillis();
+    String fileOut = TestDir.temporaryLocalDataDir + "/testStream.nc";
+    N3outputStreamWriter.writeFromFile(fileIn, fileOut);
+    long took = System.currentTimeMillis() - start;
+    System.out.println("N3streamWriter took " + took + " msecs");
+
+    NetcdfFile file2 = NetcdfFile.open(fileOut);
+    assert ucar.unidata.util.test.CompareNetcdf.compareFiles(fileIn, file2, true, false, true);
+
+    fileIn.close();
+    file2.close();
+    System.out.println("testFileWriter took " + took + " msecs");
+  }
+
+  @Test
+  public void testN3channelWriter() throws IOException, InvalidRangeException {
+    System.out.println("\nFile= " + endpoint + " size=" + new File(endpoint).length());
+    NetcdfFile fileIn = NetcdfFile.open(endpoint);
+
+    long start = System.currentTimeMillis();
+    String fileOut = TestDir.temporaryLocalDataDir + "/testChannel.nc";
+    N3channelWriter.writeFromFile(fileIn, fileOut);
+    long took = System.currentTimeMillis() - start;
+    System.out.println("N3streamWriter took " + took + " msecs");
+
+    NetcdfFile file2 = NetcdfFile.open(fileOut);
+    assert ucar.unidata.util.test.CompareNetcdf.compareFiles(fileIn, file2, true, false, true);
+
+    fileIn.close();
+    file2.close();
+    System.out.println("N3channelWriter took " + took + " msecs");
+  }
+
+  @Test
+  public void testFileWriter() throws IOException, InvalidRangeException {
+    System.out.println("\nFile= " + endpoint + " size=" + new File(endpoint).length());
+    NetcdfFile fileIn = NetcdfFile.open(endpoint);
+
+    long start = System.currentTimeMillis();
+    String fileOut = TestDir.temporaryLocalDataDir + "/testStream.nc";
+    //   public FileWriter2(NetcdfFile fileIn, String fileOutName, NetcdfFileWriter.Version version, Nc4Chunking chunker) throws IOException {
+    FileWriter2 writer = new FileWriter2(fileIn, fileOut, NetcdfFileWriter.Version.netcdf3, null);
+    NetcdfFile ncout2 = writer.write();
+    ncout2.close();
+    long took = System.currentTimeMillis() - start;
+    System.out.println("N3streamWriter took " + took + " msecs");
+
+    NetcdfFile file2 = NetcdfFile.open(fileOut);
+    assert ucar.unidata.util.test.CompareNetcdf.compareFiles(fileIn, file2, true, false, true);
+
+    fileIn.close();
+    file2.close();
+    System.out.println("N3streamWriter took " + took + " msecs");
+  }
+
+}