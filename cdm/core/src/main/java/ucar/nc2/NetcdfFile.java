--- conflicted
+++ resolved
@@ -12,10 +12,7 @@
 import java.io.PrintWriter;
 import java.io.Writer;
 import java.nio.charset.StandardCharsets;
-<<<<<<< HEAD
 import java.util.ArrayList;
-=======
->>>>>>> 87b4d6c9
 import java.util.Formatter;
 import java.util.List;
 import java.util.StringTokenizer;
@@ -368,11 +365,7 @@
     return null;
   }
 
-<<<<<<< HEAD
-  /** Get the shared Dimensions used in this file. */
-=======
   /** Get all shared Dimensions used in this file. */
->>>>>>> 87b4d6c9
   public ImmutableList<Dimension> getDimensions() {
     return allDimensions;
   }
