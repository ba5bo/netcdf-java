/*
 * Copyright (c) 1998-2018 University Corporation for Atmospheric Research/Unidata
 * See LICENSE for license information.
 */

package ucar.nc2.iosp.hdf5;

import java.nio.charset.StandardCharsets;
import ucar.nc2.constants.CDM;
import ucar.nc2.iosp.NCheader;
import ucar.nc2.util.Misc;
import ucar.unidata.io.RandomAccessFile;
import ucar.nc2.*;
import ucar.nc2.iosp.netcdf4.Nc4;
import ucar.nc2.iosp.netcdf3.N3iosp;
import ucar.nc2.iosp.Layout;
import ucar.nc2.iosp.LayoutRegular;
import ucar.ma2.*;
import java.io.OutputStreamWriter;
import java.io.PrintWriter;
import java.util.*;
import java.io.IOException;
import java.nio.*;

/**
 * Read all of the metadata of an HD5 file.
 *
 * @author caron
 */

/*
 * Implementation notes
 * any field called address is actually relative to the base address.
 * any field called filePos or dataPos is a byte offset within the file.
 */
/*
 * it appears theres no sure fire way to tell if the file was written by netcdf4 library
 * 1) if one of the the NETCF4-XXX atts are set
 * 2) dimension scales:
 * 1) all dimensions have a dimension scale
 * 2) they all have the same length as the dimension
 * 3) all variables' dimensions have a dimension scale
 */
public class H5header extends NCheader implements H5headerIF {
  private static org.slf4j.Logger log = org.slf4j.LoggerFactory.getLogger(H5header.class);

  // special attribute names in HDF5
  public static final String HDF5_CLASS = "CLASS";
  public static final String HDF5_DIMENSION_LIST = "DIMENSION_LIST";
  public static final String HDF5_DIMENSION_SCALE = "DIMENSION_SCALE";
  public static final String HDF5_DIMENSION_LABELS = "DIMENSION_LABELS";
  public static final String HDF5_DIMENSION_NAME = "NAME";
  public static final String HDF5_REFERENCE_LIST = "REFERENCE_LIST";

  // debugging
  private static boolean debugEnum, debugVlen;
  private static boolean debug1, debugDetail, debugPos, debugHeap, debugV;
  private static boolean debugGroupBtree, debugDataBtree, debugBtree2;
  private static boolean debugContinueMessage, debugTracker, debugSoftLink, debugHardLink, debugSymbolTable;
  private static boolean warnings = true, debugReference, debugRegionReference, debugCreationOrder, debugStructure;
  private static boolean debugDimensionScales;

  // NULL string value, following netCDF-C, set to NIL
  private static final String NULL_STRING_VALUE = "NIL";

  public static void setWarnings(boolean warn) {
    warnings = warn;
  }

  public static void setDebugFlags(ucar.nc2.util.DebugFlags debugFlag) {
    debug1 = debugFlag.isSet("H5header/header");
    debugBtree2 = debugFlag.isSet("H5header/btree2");
    debugContinueMessage = debugFlag.isSet("H5header/continueMessage");
    debugDetail = debugFlag.isSet("H5header/headerDetails");
    debugDataBtree = debugFlag.isSet("H5header/dataBtree");
    debugGroupBtree = debugFlag.isSet("H5header/groupBtree");
    debugHeap = debugFlag.isSet("H5header/Heap");
    debugPos = debugFlag.isSet("H5header/filePos");
    debugReference = debugFlag.isSet("H5header/reference");
    debugSoftLink = debugFlag.isSet("H5header/softLink");
    debugHardLink = debugFlag.isSet("H5header/hardLink");
    debugSymbolTable = debugFlag.isSet("H5header/symbolTable");
    debugTracker = debugFlag.isSet("H5header/memTracker");
    debugV = debugFlag.isSet("H5header/Variable");
    debugStructure = debugFlag.isSet("H5header/structure");
  }

  private static final byte[] head = {(byte) 0x89, 'H', 'D', 'F', '\r', '\n', 0x1a, '\n'};
  private static final String hdf5magic = new String(head, StandardCharsets.UTF_8);
  private static final long maxHeaderPos = 50000; // header's gotta be within this
  private static final boolean transformReference = true;

  public static boolean isValidFile(ucar.unidata.io.RandomAccessFile raf) throws IOException {
    return checkFileType(raf) == NC_FORMAT_NETCDF4;
  }

  ////////////////////////////////////////////////////////////////////////////////

  ucar.nc2.NetcdfFile ncfile;
  private H5iosp h5iosp;

  private long baseAddress;
  byte sizeOffsets, sizeLengths;
  boolean isOffsetLong, isLengthLong;
  // boolean alreadyWarnNdimZero;

  /*
   * Cant always tell if written with netcdf library. if all dimensions have coordinate variables, eg:
   * Q:/cdmUnitTest/formats/netcdf4/ncom_relo_fukushima_1km_tmp_2011040800_t000.nc4
   */
  private boolean isNetcdf4;
  // Map<Integer, DataObjectFacade> dimIds = null; // if isNetcdf4 and all dimension scales have _Netcdf4Dimid attribute

  private H5Group rootGroup;
  private Map<String, DataObjectFacade> symlinkMap = new HashMap<>(200);
  private Map<Long, DataObject> addressMap = new HashMap<>(200);
  private Map<Long, GlobalHeap> heapMap = new HashMap<>();
  private java.text.SimpleDateFormat hdfDateParser;

  private java.io.PrintWriter debugOut;
  private MemTracker memTracker;

  H5header(ucar.nc2.NetcdfFile ncfile, H5iosp h5iosp) {
    this.ncfile = ncfile;
    this.h5iosp = h5iosp;
  }

  @Override
  public byte getSizeOffsets() {
    return sizeOffsets;
  }

  @Override
  public byte getSizeLengths() {
    return sizeLengths;
  }

  boolean isNetcdf4() {
    return isNetcdf4;
  }

  boolean isClassic() {
    return false; // TODO
  }

  public void read(java.io.PrintWriter debugPS) throws IOException {
    if (debugPS != null) {
      debugOut = debugPS;
    } else if (debug1 || debugContinueMessage || debugCreationOrder || debugDetail || debugDimensionScales
        || debugGroupBtree || debugHardLink || debugHeap || debugPos || debugReference || debugTracker || debugV
        || debugSoftLink || warnings) {
      debugOut = new PrintWriter(new OutputStreamWriter(System.out, StandardCharsets.UTF_8));
    }

    long actualSize = getRandomAccessFile().length();

    if (debugTracker)
      memTracker = new MemTracker(actualSize);

    // find the superblock - no limits on how far in
    boolean ok = false;
    long filePos = 0;
    while ((filePos < actualSize - 8)) {
      getRandomAccessFile().seek(filePos);
      String magic = getRandomAccessFile().readString(8);
      if (magic.equals(hdf5magic)) {
        ok = true;
        break;
      }
      filePos = (filePos == 0) ? 512 : 2 * filePos;
    }
    if (!ok) {
      throw new IOException("Not a netCDF4/HDF5 file ");
    }
    if (debug1) {
      log.debug("H5header opened file to read:'{}' size= {}", getRandomAccessFile().getLocation(), actualSize);
    }
    // now we are positioned right after the header

    // header information is in le byte order
    getRandomAccessFile().order(RandomAccessFile.LITTLE_ENDIAN);

    long superblockStart = getRandomAccessFile().getFilePointer() - 8;
    if (debugTracker)
      memTracker.add("header", 0, superblockStart);

    // superblock version
    byte versionSB = getRandomAccessFile().readByte();

    if (versionSB < 2) {
      readSuperBlock1(superblockStart, versionSB);
    } else if (versionSB == 2) {
      readSuperBlock2(superblockStart);
    } else {
      throw new IOException("Unknown superblock version= " + versionSB);
    }

    // now look for symbolic links LOOK this doesnt work; probably remove 10/27/14 jc
    replaceSymbolicLinks(rootGroup);

    // recursively run through all the dataObjects and add them to the ncfile
    boolean allSharedDimensions = makeNetcdfGroup(ncfile.getRootGroup(), rootGroup);
    if (allSharedDimensions)
      isNetcdf4 = true;

    if (debugTracker) {
      Formatter f = new Formatter();
      memTracker.report(f);
      log.debug(f.toString());
    }

    debugOut = null;
  }

  private void readSuperBlock1(long superblockStart, byte versionSB) throws IOException {
    byte versionFSS, versionGroup, versionSHMF;
    short btreeLeafNodeSize, btreeInternalNodeSize;
    int fileFlags;

    long heapAddress;
    long eofAddress;
    long driverBlockAddress;

    versionFSS = getRandomAccessFile().readByte();
    versionGroup = getRandomAccessFile().readByte();
    getRandomAccessFile().readByte(); // skip 1 byte
    versionSHMF = getRandomAccessFile().readByte();
    if (debugDetail) {
      log.debug(" versionSB= " + versionSB + " versionFSS= " + versionFSS + " versionGroup= " + versionGroup
          + " versionSHMF= " + versionSHMF);
    }

    sizeOffsets = getRandomAccessFile().readByte();
    isOffsetLong = (sizeOffsets == 8);

    sizeLengths = getRandomAccessFile().readByte();
    isLengthLong = (sizeLengths == 8);
    if (debugDetail) {
      log.debug(" sizeOffsets= {} sizeLengths= {}", sizeOffsets, sizeLengths);
      log.debug(" isLengthLong= {} isOffsetLong= {}", isLengthLong, isOffsetLong);
    }

    getRandomAccessFile().read(); // skip 1 byte
    // log.debug(" position="+mapBuffer.position());

    btreeLeafNodeSize = getRandomAccessFile().readShort();
    btreeInternalNodeSize = getRandomAccessFile().readShort();
    if (debugDetail) {
      log.debug(" btreeLeafNodeSize= {} btreeInternalNodeSize= {}", btreeLeafNodeSize, btreeInternalNodeSize);
    }
    // log.debug(" position="+mapBuffer.position());

    fileFlags = getRandomAccessFile().readInt();
    if (debugDetail) {
      log.debug(" fileFlags= 0x{}", Integer.toHexString(fileFlags));
    }

    if (versionSB == 1) {
      short storageInternalNodeSize = getRandomAccessFile().readShort();
      getRandomAccessFile().skipBytes(2);
    }

    baseAddress = readOffset();
    heapAddress = readOffset();
    eofAddress = readOffset();
    driverBlockAddress = readOffset();

    if (baseAddress != superblockStart) {
      baseAddress = superblockStart;
      eofAddress += superblockStart;
      if (debugDetail) {
        log.debug(" baseAddress set to superblockStart");
      }
    }

    if (debugDetail) {
      log.debug(" baseAddress= 0x{}", Long.toHexString(baseAddress));
      log.debug(" global free space heap Address= 0x{}", Long.toHexString(heapAddress));
      log.debug(" eof Address={}", eofAddress);
      log.debug(" raf length= {}", getRandomAccessFile().length());
      log.debug(" driver BlockAddress= 0x{}", Long.toHexString(driverBlockAddress));
      log.debug("");
    }
    if (debugTracker)
      memTracker.add("superblock", superblockStart, getRandomAccessFile().getFilePointer());

    // look for file truncation
    long fileSize = getRandomAccessFile().length();
    if (fileSize < eofAddress)
      throw new IOException("File is truncated should be= " + eofAddress + " actual = " + fileSize + "%nlocation= "
          + getRandomAccessFile().getLocation());

    // next comes the root objext's SymbolTableEntry
    SymbolTableEntry rootEntry = new SymbolTableEntry(getRandomAccessFile().getFilePointer());

    // extract the root group object, recursively read all objects
    long rootObjectAddress = rootEntry.getObjectAddress();
    DataObjectFacade f = new DataObjectFacade(null, "", rootObjectAddress);
    rootGroup = new H5Group(f);

    /*
     * LOOK what is this crap ??
     * if (rootGroup.group == null) {
     * // if the root object doesnt have a group message, check if the rootEntry is cache type 2
     * if (rootEntry.btreeAddress != 0) {
     * rootGroup.group = new GroupOld(null, "", rootEntry.btreeAddress, rootEntry.nameHeapAddress);
     * } else {
     * throw new IllegalStateException("root object not a group");
     * }
     * }
     */
  }

  private void readSuperBlock2(long superblockStart) throws IOException {
    sizeOffsets = getRandomAccessFile().readByte();
    isOffsetLong = (sizeOffsets == 8);

    sizeLengths = getRandomAccessFile().readByte();
    isLengthLong = (sizeLengths == 8);
    if (debugDetail) {
      log.debug(" sizeOffsets= {} sizeLengths= {}", sizeOffsets, sizeLengths);
      log.debug(" isLengthLong= {} isOffsetLong= {}", isLengthLong, isOffsetLong);
    }

    byte fileFlags = getRandomAccessFile().readByte();
    if (debugDetail) {
      log.debug(" fileFlags= 0x{}", Integer.toHexString(fileFlags));
    }

    baseAddress = readOffset();
    long extensionAddress = readOffset();
    long eofAddress = readOffset();
    long rootObjectAddress = readOffset();
    int checksum = getRandomAccessFile().readInt();

    if (debugDetail) {
      log.debug(" baseAddress= 0x{}", Long.toHexString(baseAddress));
      log.debug(" extensionAddress= 0x{}", Long.toHexString(extensionAddress));
      log.debug(" eof Address={}", eofAddress);
      log.debug(" rootObjectAddress= 0x{}", Long.toHexString(rootObjectAddress));
      log.debug("");
    }

    if (debugTracker)
      memTracker.add("superblock", superblockStart, getRandomAccessFile().getFilePointer());

    if (baseAddress != superblockStart) {
      baseAddress = superblockStart;
      eofAddress += superblockStart;
      if (debugDetail) {
        log.debug(" baseAddress set to superblockStart");
      }
    }

    // look for file truncation
    long fileSize = getRandomAccessFile().length();
    if (fileSize < eofAddress) {
      throw new IOException("File is truncated should be= " + eofAddress + " actual = " + fileSize);
    }

    DataObjectFacade f = new DataObjectFacade(null, "", rootObjectAddress);
    rootGroup = new H5Group(f);
  }

  private void replaceSymbolicLinks(H5Group group) {
    if (group == null)
      return;

    List<DataObjectFacade> objList = group.nestedObjects;
    int count = 0;
    while (count < objList.size()) {
      DataObjectFacade dof = objList.get(count);

      if (dof.group != null) { // group - recurse
        replaceSymbolicLinks(dof.group);

      } else if (dof.linkName != null) { // symbolic links
        DataObjectFacade link = symlinkMap.get(dof.linkName);
        if (link == null) {
          log.warn(" WARNING Didnt find symbolic link={} from {}", dof.linkName, dof.name);
          objList.remove(count);
          continue;
        }

        // dont allow loops
        if (link.group != null) {
          if (group.isChildOf(link.group)) {
            log.warn(" ERROR Symbolic Link loop found ={}", dof.linkName);
            objList.remove(count);
            continue;
          }
        }

        // dont allow in the same group. better would be to replicate the group with the new name
        if (dof.parent == link.parent) {
          objList.remove(dof);
          count--; // negate the incr
        } else // replace
          objList.set(count, link);

        if (debugSoftLink) {
          log.debug("  Found symbolic link={}", dof.linkName);
        }
      }

      count++;
    }
  }

  ///////////////////////////////////////////////////////////////
  // construct netcdf objects

  private boolean makeNetcdfGroup(ucar.nc2.Group ncGroup, H5Group h5group) throws IOException {
    // if (h5group == null) return true; // ??

    /*
     * 6/21/2013 new algorithm for dimensions.
     * 1. find all objects with all CLASS = "DIMENSION_SCALE", make into a dimension. use shape(0) as length. keep in
     * order
     * 2. if also a variable (NAME != "This is a ...") then first dim = itself, second matches length, if multiple
     * match, use :_Netcdf4Coordinates = 0, 3 and order of dimensions.
     * 3. use DIMENSION_LIST to assign dimensions to data variables.
     */

    // 1. find all objects with all CLASS = "DIMENSION_SCALE", make into a dimension. use shape(0) as length. keep in
    // order
    for (DataObjectFacade facade : h5group.nestedObjects) {
      if (facade.isVariable)
        findDimensionScales(ncGroup, h5group, facade);
    }

    // 2. if also a variable (NAME != "This is a ...") then first dim = itself, second matches length, if multiple
    // match, use :_Netcdf4Coordinates = 0, 3 and order of dimensions.
    for (DataObjectFacade facade : h5group.nestedObjects) {
      if (facade.is2DCoordinate)
        findDimensionScales2D(h5group, facade);
    }

    // old way
    /*
     * deal with multidim dimension scales - ugh!
     * if (dimIds != null) {
     * for (DataObjectFacade dimscale : dimIds.values()) {
     * if (dimscale.dobj.mds.ndims > 1) {
     * StringBuilder sbuff = new StringBuilder();
     * Attribute att = dimscale.netcdf4CoordinatesAtt;
     * for (int i=0; i<att.getLength(); i++) {
     * int id = att.getNumericValue(i).intValue();
     * DataObjectFacade ds2 = dimIds.get(id);
     * String name = ds2.getName();
     * int pos = name.lastIndexOf('/');
     * String dimName = (pos >= 0) ? name.substring(pos + 1) : name;
     * sbuff.append(dimName);
     * sbuff.append(" ");
     * }
     * dimscale.dimList = sbuff.toString();
     * }
     * }
     * }
     * 
     * // deal with multidim dimension scales part two - double ugh!
     * for (DataObjectFacade facade : h5group.nestedObjects) {
     * if (facade.isVariable && facade.netcdf4CoordinatesAtt != null && facade.dimList.equals("%REDO%")) {
     * Formatter f = new Formatter();
     * for (int i=0 ;i<facade.netcdf4CoordinatesAtt.getLength(); i++) {
     * int dimIndex = facade.netcdf4CoordinatesAtt.getNumericValue(i).intValue();
     * f.format("%s ", h5group.dimList.get(dimIndex).getShortName());
     * }
     * facade.dimList = f.toString();
     * }
     * }
     */

    boolean allHaveSharedDimensions = true;

    // 3. use DIMENSION_LIST to assign dimensions to other variables.
    for (DataObjectFacade facade : h5group.nestedObjects) {
      if (facade.isVariable)
        allHaveSharedDimensions &= findSharedDimensions(ncGroup, h5group, facade);
    }

    createDimensions(ncGroup, h5group);

    // process types first
    for (DataObjectFacade facadeNested : h5group.nestedObjects) {
      if (facadeNested.isTypedef) {
        if (debugReference && facadeNested.dobj.mdt.type == 7) {
          log.debug("{}", facadeNested);
        }

        if (facadeNested.dobj.mdt.map != null) {
          EnumTypedef enumTypedef = ncGroup.findEnumeration(facadeNested.name);
          if (enumTypedef == null) {
            DataType basetype;
            switch (facadeNested.dobj.mdt.byteSize) {
              case 1:
                basetype = DataType.ENUM1;
                break;
              case 2:
                basetype = DataType.ENUM2;
                break;
              default:
                basetype = DataType.ENUM4;
                break;
            }
            enumTypedef = new EnumTypedef(facadeNested.name, facadeNested.dobj.mdt.map, basetype);
            ncGroup.addEnumeration(enumTypedef);
          }
        }
        if (debugV) {
          log.debug("  made enumeration {}", facadeNested.name);
        }
      }

    } // loop over typedefs

    // nested objects - groups and variables
    for (DataObjectFacade facadeNested : h5group.nestedObjects) {

      if (facadeNested.isGroup) {
        H5Group h5groupNested = new H5Group(facadeNested);
        if (facadeNested.group == null) // hard link with cycle
          continue; // just skip it
        ucar.nc2.Group nestedGroup = new ucar.nc2.Group(ncfile, ncGroup, facadeNested.name);
        ncGroup.addGroup(nestedGroup);
        allHaveSharedDimensions &= makeNetcdfGroup(nestedGroup, h5groupNested);
        if (debug1) {
          log.debug("--made Group " + nestedGroup.getFullName() + " add to " + ncGroup.getFullName());
        }

      } else if (facadeNested.isVariable) {
        if (debugReference && facadeNested.dobj.mdt.type == 7) {
          log.debug("{}", facadeNested);
        }

        Variable v = makeVariable(ncGroup, facadeNested);
        if ((v != null) && (v.getDataType() != null)) {
          v.setParentGroup(ncGroup);
          ncGroup.addVariable(v);

          if (v.getDataType().isEnum()) {
            EnumTypedef enumTypedef = v.getEnumTypedef();
            if (enumTypedef == null) {
              log.warn("EnumTypedef is missing for variable: {}", v.getFullName());
              throw new IllegalStateException("EnumTypedef is missing for variable: " + v.getFullName());
            }
            // This code apparently addresses the possibility of an anonymous enum LOOK ??
            String ename = enumTypedef.getShortName();
            if (ename == null || ename.isEmpty()) {
              enumTypedef = ncGroup.findEnumeration(facadeNested.name);
              if (enumTypedef == null) {
                enumTypedef = new EnumTypedef(facadeNested.name, facadeNested.dobj.mdt.map);
                ncGroup.addEnumeration(enumTypedef);
              }
              v.setEnumTypedef(enumTypedef);
            }
          }

          Vinfo vinfo = (Vinfo) v.getSPobject();
          if (debugV) {
            log.debug("  made Variable " + v.getFullName() + "  vinfo= " + vinfo + "\n" + v);
          }
        }
      }
    } // loop over nested objects

    // create group attributes last. need enums to be found first
    List<MessageAttribute> fatts = filterAttributes(h5group.facade.dobj.attributes);
    for (MessageAttribute matt : fatts) {
      try {
        makeAttributes(null, matt, ncGroup);
      } catch (InvalidRangeException e) {
        throw new IOException(e.getMessage());
      }
    }

    // add system attributes
    processSystemAttributes(h5group.facade.dobj.messages, ncGroup);
    return allHaveSharedDimensions;
  }

  /////////////////////////
  /*
   * from https://www.unidata.ucar.edu/software/netcdf/docs/netcdf.html#NetCDF_002d4-Format
   * C.3.7 Attributes
   * 
   * Attributes in HDF5 and netCDF-4 correspond very closely. Each attribute in an HDF5 file is represented as an
   * attribute
   * in the netCDF-4 file, with the exception of the attributes below, which are ignored by the netCDF-4 API.
   * 
   * _Netcdf4Coordinates An integer array containing the dimension IDs of a variable which is a multi-dimensional
   * coordinate variable.
   * _nc3_strict When this (scalar, H5T_NATIVE_INT) attribute exists in the root group of the HDF5 file, the netCDF API
   * will enforce
   * the netCDF classic model on the data file.
   * REFERENCE_LIST This attribute is created and maintained by the HDF5 dimension scale API.
   * CLASS This attribute is created and maintained by the HDF5 dimension scale API.
   * DIMENSION_LIST This attribute is created and maintained by the HDF5 dimension scale API.
   * NAME This attribute is created and maintained by the HDF5 dimension scale API.
   * 
   * ----------
   * from dim_scales_wk9 - Nunes.ppt
   * 
   * Attribute named "CLASS" with the value "DIMENSION_SCALE"
   * Optional attribute named "NAME"
   * Attribute references to any associated Dataset
   * 
   * -------------
   * from https://www.unidata.ucar.edu/mailing_lists/archives/netcdfgroup/2008/msg00093.html
   * 
   * Then comes the part you will have to do for your datasets. You open the data
   * dataset, get an ID, DID variable here, open the latitude dataset, get its ID,
   * DSID variable here, and "link" the 2 with this call
   * 
   * if (H5DSattach_scale(did,dsid,DIM0) < 0)
   * 
   * what this function does is to associated the dataset DSID (latitude) with the
   * dimension* specified by the parameter DIM0 (0, in this case, the first
   * dimension of the 2D array) of the dataset DID
   * 
   * If you open HDF Explorer and expand the attributes of the "data" dataset you
   * will see an attribute called DIMENSION_LIST.
   * This is done by this function. It is an array that contains 2 HDF5 references,
   * one for the latitude dataset, other for the longitude)
   * 
   * If you expand the "lat" dataset , you will see that it contains an attribute
   * called REFERENCE_LIST. It is a compound type that contains
   * 1) a reference to my "data" dataset
   * 2) the index of the data dataset this scale is to be associated with (0
   * for the lat, 1 for the lon)
   */

  // find the Dimension Scale objects, turn them into shared dimensions
  // always has attribute CLASS = "DIMENSION_SCALE"
  // note that we dont bother looking at their REFERENCE_LIST
  private void findDimensionScales(ucar.nc2.Group g, H5Group h5group, DataObjectFacade facade) throws IOException {
    Iterator<MessageAttribute> iter = facade.dobj.attributes.iterator();
    while (iter.hasNext()) {
      MessageAttribute matt = iter.next();
      if (matt.name.equals(HDF5_CLASS)) {
        Attribute att = makeAttribute(matt);
        if (att == null)
          throw new IllegalStateException();
        String val = att.getStringValue();
        if (val.equals(HDF5_DIMENSION_SCALE) && facade.dobj.mds.ndims > 0) {

          // create a dimension - always use the first dataspace length
          facade.dimList =
              addDimension(g, h5group, facade.name, facade.dobj.mds.dimLength[0], facade.dobj.mds.maxLength[0] == -1);
          facade.hasNetcdfDimensions = true;
          if (!h5iosp.includeOriginalAttributes)
            iter.remove();

          if (facade.dobj.mds.ndims > 1)
            facade.is2DCoordinate = true;

          /*
           * old way
           * findNetcdf4DimidAttribute(facade);
           * if (facade.dobj.mds.ndims == 1) { // 1D dimension scale
           * // create a dimension
           * facade.dimList = addDimension(g, h5group, facade.name, facade.dobj.mds.dimLength[0],
           * facade.dobj.mds.maxLength[0] == -1);
           * if (! h5iosp.includeOriginalAttributes) iter.remove();
           * } else { // multiD dimension scale
           * int dimIndex = findCoordinateDimensionIndex(facade, h5group);
           * addDimension(g, h5group, facade.name, facade.dobj.mds.dimLength[dimIndex],
           * facade.dobj.mds.maxLength[dimIndex] == -1);
           * if (!h5iosp.includeOriginalAttributes) iter.remove();
           * }
           */

        }
      }
    }
  }

  private void findDimensionScales2D(H5Group h5group, DataObjectFacade facade) {
    int[] lens = facade.dobj.mds.dimLength;
    if (lens.length > 2) {
      log.warn("DIMENSION_LIST: dimension scale > 2 = {}", facade.getName());
      return;
    }

    // first dimension is itself
    String name = facade.getName();
    int pos = name.lastIndexOf('/');
    String dimName = (pos >= 0) ? name.substring(pos + 1) : name;

    StringBuilder sbuff = new StringBuilder();
    sbuff.append(dimName);
    sbuff.append(" ");

    // second dimension is really an anonymous dimension, ironically now we go through amazing hoops to keep it shared
    // 1. use dimids if they exist
    // 2. if length matches and unique, use it
    // 3. if no length matches or multiple matches, then use anonymous

    int want_len = lens[1]; // second dimension
    Dimension match = null;
    boolean unique = true;
    for (Dimension d : h5group.dimList) {
      if (d.getLength() == want_len) {
        if (match == null)
          match = d;
        else
          unique = false;
      }
    }
    if (match != null && unique) {
      sbuff.append(match.getShortName()); // 2. if length matches and unique, use it

    } else {
      if (match == null) { // 3. if no length matches or multiple matches, then use anonymous
        log.warn("DIMENSION_LIST: dimension scale {} has second dimension {} but no match", facade.getName(), want_len);
        sbuff.append(want_len);
      } else {
        log.warn("DIMENSION_LIST: dimension scale {} has second dimension {} but multiple matches", facade.getName(),
            want_len);
        sbuff.append(want_len);
      }
    }

    facade.dimList = sbuff.toString();
  }

  /*
   * private void findNetcdf4DimidAttribute(DataObjectFacade facade) throws IOException {
   * for (MessageAttribute matt : facade.dobj.attributes) {
   * if (matt.name.equals(Nc4.NETCDF4_DIMID)) {
   * if (dimIds == null) dimIds = new HashMap<Integer, DataObjectFacade>();
   * Attribute att_dimid = makeAttribute(matt);
   * Integer dimid = (Integer) att_dimid.getNumericValue();
   * dimIds.put(dimid, facade);
   * return;
   * }
   * }
   * if (dimIds != null) // supposed to all have them
   * log.warn("Missing "+Nc4.NETCDF4_DIMID+" attribute on "+facade.getName());
   * }
   */


  /*
   * the case of multidimensional dimension scale. We need to identify which index to use as the dimension length.
   * the pattern is, eg:
   * _Netcdf4Coordinates = 6, 4
   * _Netcdf4Dimid = 6
   *
   * private int findCoordinateDimensionIndex(DataObjectFacade facade, H5Group h5group) throws IOException {
   * Attribute att_coord = null;
   * Attribute att_dimid = null;
   * for (MessageAttribute matt : facade.dobj.attributes) {
   * if (matt.name.equals(Nc4.NETCDF4_COORDINATES))
   * att_coord = makeAttribute(matt);
   * if (matt.name.equals(Nc4.NETCDF4_DIMID))
   * att_dimid = makeAttribute(matt);
   * }
   * if (att_coord != null && att_dimid != null) {
   * facade.netcdf4CoordinatesAtt = att_coord;
   * Integer want = (Integer) att_dimid.getNumericValue();
   * for (int i=0; i<att_coord.getLength(); i++) {
   * Integer got = (Integer) att_dimid.getNumericValue(i);
   * if (want.equals(got))
   * return i;
   * }
   * log.warn("Multidimension dimension scale attributes "+Nc4.NETCDF4_COORDINATES+" and "+Nc4.
   * NETCDF4_DIMID+" dont match. Assume Dimension is index 0 (!)");
   * return 0;
   * }
   * if (att_coord != null) {
   * facade.netcdf4CoordinatesAtt = att_coord;
   * int n = h5group.dimList.size(); // how many dimensions are already defined
   * facade.dimList = "%REDO%"; // token to create list when all dimensions found
   * for (int i=0 ;i<att_coord.getLength(); i++) {
   * if (att_coord.getNumericValue(i).intValue() == n) return i;
   * }
   * log.warn("Multidimension dimension scale attribute "+Nc4.
   * NETCDF4_DIMID+" missing. Dimension ordering is not found. Assume index 0 (!)");
   * return 0;
   * }
   * 
   * log.warn("Multidimension dimension scale doesnt have "+Nc4.
   * NETCDF4_COORDINATES+" attribute. Assume Dimension is index 0 (!)");
   * return 0;
   * }
   */

  // look for references to dimension scales, ie the variables that use them
  // return true if this variable is compatible with netcdf4 data model
  private boolean findSharedDimensions(ucar.nc2.Group g, H5Group h5group, DataObjectFacade facade) throws IOException {
    Iterator<MessageAttribute> iter = facade.dobj.attributes.iterator();
    while (iter.hasNext()) {
      MessageAttribute matt = iter.next();
      // find the dimensions - set length to maximum
      // DIMENSION_LIST contains, for each dimension, a list of references to Dimension Scales
      switch (matt.name) {
        case HDF5_DIMENSION_LIST: { // references : may extend the dimension length
          Attribute att = makeAttribute(matt); // this reads in the data

          if (att == null) {
            log.warn("DIMENSION_LIST: failed to read on variable {}", facade.getName());

          } else if (att.getLength() != facade.dobj.mds.dimLength.length) { // some attempts to writing hdf5 directly
                                                                            // fail here
            log.warn("DIMENSION_LIST: must have same number of dimension scales as dimensions att={} on variable {}",
                att, facade.getName());

          } else {
            StringBuilder sbuff = new StringBuilder();
            for (int i = 0; i < att.getLength(); i++) {
              String name = att.getStringValue(i);
              String dimName = extendDimension(g, h5group, name, facade.dobj.mds.dimLength[i]);
              sbuff.append(dimName).append(" ");
            }
            facade.dimList = sbuff.toString();
            facade.hasNetcdfDimensions = true;
            if (debugDimensionScales) {
              log.debug("Found dimList '{}' for group '{}' matt={}", facade.dimList, g.getFullName(), matt);
            }
            if (!h5iosp.includeOriginalAttributes)
              iter.remove();
          }

          break;
        }
        case HDF5_DIMENSION_NAME: {
          Attribute att = makeAttribute(matt);
          if (att == null)
            throw new IllegalStateException();
          String val = att.getStringValue();
          if (val.startsWith("This is a netCDF dimension but not a netCDF variable")) {
            facade.isVariable = false;
            isNetcdf4 = true;
          }
          if (!h5iosp.includeOriginalAttributes)
            iter.remove();
          if (debugDimensionScales) {
            log.debug("Found {}", val);
          }

          break;
        }
        case HDF5_REFERENCE_LIST:
          if (!h5iosp.includeOriginalAttributes)
            iter.remove();
          break;
      }
    }
    return facade.hasNetcdfDimensions || facade.dobj.mds.dimLength.length == 0;

  }

  // add a dimension, return its name
  private String addDimension(ucar.nc2.Group g, H5Group h5group, String name, int length, boolean isUnlimited) {
    int pos = name.lastIndexOf('/');
    String dimName = (pos >= 0) ? name.substring(pos + 1) : name;

    Dimension d = h5group.dimMap.get(dimName); // first look in current group
    // if (d == null)
    // d = g.findDimension(dimName); // then look in parent groups LOOK

    if (d == null) { // create if not found
      d = new Dimension(dimName, length, true, isUnlimited, false);
      d.setGroup(g);
      h5group.dimMap.put(dimName, d);
      h5group.dimList.add(d);
      if (debugDimensionScales) {
        log.debug("addDimension name=" + name + " dim= " + d + " to group " + g);
      }

    } else { // check has correct length
      if (d.getLength() != length)
        throw new IllegalStateException(
            "addDimension: DimScale has different length than dimension it references dimScale=" + dimName);
    }

    return d.getShortName();
  }

  // look for unlimited dimensions without dimension scale - must get length from the variable
  private String extendDimension(ucar.nc2.Group g, H5Group h5group, String name, int length) {
    int pos = name.lastIndexOf('/');
    String dimName = (pos >= 0) ? name.substring(pos + 1) : name;

    Dimension d = h5group.dimMap.get(dimName); // first look in current group
    if (d == null)
      d = g.findDimension(dimName); // then look in parent groups

    if (d != null) {
      if (d.isUnlimited() && (length > d.getLength()))
        d.setLength(length);

      if (!d.isUnlimited() && (length != d.getLength())) {
        throw new IllegalStateException(
            "extendDimension: DimScale has different length than dimension it references dimScale=" + dimName);
      }
      return d.getShortName();
    }

    return dimName;
  }

  private void createDimensions(ucar.nc2.Group g, H5Group h5group) {
    for (Dimension d : h5group.dimList) {
      g.addDimension(d);
    }
  }

  private List<MessageAttribute> filterAttributes(List<MessageAttribute> attList) {
    List<MessageAttribute> result = new ArrayList<>(attList.size());
    for (MessageAttribute matt : attList) {
      if (matt.name.equals(Nc4.NETCDF4_COORDINATES) || matt.name.equals(Nc4.NETCDF4_DIMID)
          || matt.name.equals(Nc4.NETCDF4_STRICT)) {
        isNetcdf4 = true;
      } else {
        result.add(matt);
      }
    }
    return result;
  }

  /**
   * Create Attribute objects from the MessageAttribute and add to list
   *
   * @param s if attribute for a Structure, then deconstruct and add to member variables
   * @param matt attribute message
   * @param attContainer add Attribute to this
   * @throws IOException on io error
   * @throws ucar.ma2.InvalidRangeException on shape error
   */
  private void makeAttributes(Structure s, MessageAttribute matt, AttributeContainer attContainer)
      throws IOException, InvalidRangeException {
    MessageDatatype mdt = matt.mdt;

    if (mdt.type == 6) { // structure
      Vinfo vinfo = new Vinfo(matt.mdt, matt.mds, matt.dataPos);
      ArrayStructure attData = (ArrayStructure) readAttributeData(matt, vinfo, DataType.STRUCTURE);

      if (null == s) {
        // flatten and add to list
        for (StructureMembers.Member sm : attData.getStructureMembers().getMembers()) {
          Array memberData = attData.extractMemberArray(sm);
          attContainer.addAttribute(new Attribute(matt.name + "." + sm.getName(), memberData));
        }

      } else if (matt.name.equals(CDM.FIELD_ATTS)) {
        // flatten and add to list
        for (StructureMembers.Member sm : attData.getStructureMembers().getMembers()) {
          String memberName = sm.getName();
          int pos = memberName.indexOf(":");
          if (pos < 0)
            continue; // LOOK
          String fldName = memberName.substring(0, pos);
          String attName = memberName.substring(pos + 1);
          Array memberData = attData.extractMemberArray(sm);
          Variable v = s.findVariable(fldName);
          if (v == null)
            continue; // LOOK
          v.addAttribute(new Attribute(attName, memberData));
        }

      } else { // assign separate attribute for each member
        StructureMembers attMembers = attData.getStructureMembers();
        for (Variable v : s.getVariables()) {
          StructureMembers.Member sm = attMembers.findMember(v.getShortName()); // does the compound attribute have a
                                                                                // member with same name as nested
                                                                                // variable ?
          if (null != sm) {
            Array memberData = attData.extractMemberArray(sm); // if so, add the att to the member variable, using the
                                                               // name of the compound attribute
            v.addAttribute(new Attribute(matt.name, memberData)); // LOOK want to check for missing values....
          }
        }

        // look for unassigned members, add to the list
        for (StructureMembers.Member sm : attData.getStructureMembers().getMembers()) {
          if (s.findVariable(sm.getName()) == null) {
            Array memberData = attData.extractMemberArray(sm);
            attContainer.addAttribute(new Attribute(matt.name + "." + sm.getName(), memberData));
          }
        }
      }

    } else {
      // make a single attribute
      Attribute att = makeAttribute(matt);
      if (att != null)
        attContainer.addAttribute(att);
    }

    // reading attribute values might change byte order during a read
    // put back to little endian for further header processing
    getRandomAccessFile().order(RandomAccessFile.LITTLE_ENDIAN);
  }

  private Attribute makeAttribute(MessageAttribute matt) throws IOException {
    Vinfo vinfo = new Vinfo(matt.mdt, matt.mds, matt.dataPos);
    DataType dtype = vinfo.getNCDataType();

    // check for empty attribute case
    if (matt.mds.type == 2) {
      if (dtype == DataType.CHAR)
        return new Attribute(matt.name, DataType.STRING); // empty char considered to be a null string attr
      else
        return new Attribute(matt.name, dtype);
    }

    Array attData;
    try {
      attData = readAttributeData(matt, vinfo, dtype);

    } catch (InvalidRangeException e) {
      log.warn("failed to read Attribute " + matt.name + " HDF5 file=" + getRandomAccessFile().getLocation());
      return null;
    }

    Attribute result;
    if (attData.isVlen()) {
      List<Object> dataList = new ArrayList<>();
      while (attData.hasNext()) {
        Array nested = (Array) attData.next();
        while (nested.hasNext())
          dataList.add(nested.next());
      }
      result = new Attribute(matt.name, dataList, matt.mdt.unsigned);

    } else {
      result = new Attribute(matt.name, attData);
    }

    getRandomAccessFile().order(RandomAccessFile.LITTLE_ENDIAN);
    return result;
  }

  // read attribute values without creating a Variable
  private Array readAttributeData(H5header.MessageAttribute matt, H5header.Vinfo vinfo, DataType dataType)
      throws IOException, InvalidRangeException {
    int[] shape = matt.mds.dimLength;

    // Structures
    if (dataType == DataType.STRUCTURE) {
      boolean hasStrings = false;

      StructureMembers sm = new StructureMembers(matt.name);
      for (H5header.StructureMember h5sm : matt.mdt.members) {

        // from tkunicki@usgs.gov 2/19/2010 - fix for compound attributes
        // DataType dt = getNCtype(h5sm.mdt.type, h5sm.mdt.byteSize);
        // StructureMembers.Member m = sm.addMember(h5sm.name, null, null, dt, new int[] {1});

        DataType dt;
        int[] dim;
        switch (h5sm.mdt.type) {
          case 9: // STRING
            dt = DataType.STRING;
            dim = new int[] {1};
            break;
          case 10: // ARRAY
            dt = getNCtype(h5sm.mdt.base.type, h5sm.mdt.base.byteSize, h5sm.mdt.unsigned);
            dim = h5sm.mdt.dim;
            break;
          default: // PRIMITIVE
            dt = getNCtype(h5sm.mdt.type, h5sm.mdt.byteSize, h5sm.mdt.unsigned);
            dim = new int[] {1};
            break;
        }
        StructureMembers.Member m = sm.addMember(h5sm.name, null, null, dt, dim);

        if (h5sm.mdt.endian >= 0) // apparently each member may have separate byte order (!!!??)
          m.setDataObject(
              h5sm.mdt.endian == RandomAccessFile.LITTLE_ENDIAN ? ByteOrder.LITTLE_ENDIAN : ByteOrder.BIG_ENDIAN);
        m.setDataParam((h5sm.offset)); // offset since start of Structure
        if (dt == DataType.STRING)
          hasStrings = true;
      }

      int recsize = matt.mdt.byteSize;
      Layout layout = new LayoutRegular(matt.dataPos, recsize, shape, new Section(shape));
      sm.setStructureSize(recsize);

      // place data into an ArrayStructureBB for efficiency
      ArrayStructureBB asbb = new ArrayStructureBB(sm, shape);
      byte[] byteArray = asbb.getByteBuffer().array();
      while (layout.hasNext()) {
        Layout.Chunk chunk = layout.next();
        if (chunk == null)
          continue;
        if (debugStructure) {
          log.debug(" readStructure " + matt.name + " chunk= " + chunk + " index.getElemSize= " + layout.getElemSize());
        }

        // copy bytes directly into the underlying byte[]
        getRandomAccessFile().seek(chunk.getSrcPos());
        getRandomAccessFile().readFully(byteArray, (int) chunk.getDestElem() * recsize, chunk.getNelems() * recsize);
      }

      // strings are stored on the heap, and must be read separately
      if (hasStrings) {
        int destPos = 0;
        for (int i = 0; i < layout.getTotalNelems(); i++) { // loop over each structure
          h5iosp.convertHeap(asbb, destPos, sm);
          destPos += layout.getElemSize();
        }
      }
      return asbb;
    } // Structure case

    // Strings
    if ((vinfo.typeInfo.hdfType == 9) && (vinfo.typeInfo.isVString)) {
      Layout layout = new LayoutRegular(matt.dataPos, matt.mdt.byteSize, shape, new Section(shape));
      ArrayObject.D1 data = (ArrayObject.D1) Array.factory(DataType.STRING, new int[] {(int) layout.getTotalNelems()});
      int count = 0;
      while (layout.hasNext()) {
        Layout.Chunk chunk = layout.next();
        if (chunk == null)
          continue;
        for (int i = 0; i < chunk.getNelems(); i++) {
          long address = chunk.getSrcPos() + layout.getElemSize() * i;
          String sval = readHeapString(address);
          data.set(count++, sval);
        }
      }
      return data;
    } // vlen case

    // Vlen (non-String)
    if (vinfo.typeInfo.hdfType == 9) { // vlen
      int endian = vinfo.typeInfo.endian;
      DataType readType = dataType;
      if (vinfo.typeInfo.base.hdfType == 7) { // reference
        readType = DataType.LONG;
        endian = 1; // apparently always LE
      }

      Layout layout = new LayoutRegular(matt.dataPos, matt.mdt.byteSize, shape, new Section(shape));

      // general case is to read an array of vlen objects
      // each vlen generates an Array - so return ArrayObject of Array
      boolean scalar = layout.getTotalNelems() == 1; // if scalar, return just the len Array
      Array[] data = new Array[(int) layout.getTotalNelems()];
      int count = 0;
      while (layout.hasNext()) {
        Layout.Chunk chunk = layout.next();
        if (chunk == null)
          continue;
        for (int i = 0; i < chunk.getNelems(); i++) {
          long address = chunk.getSrcPos() + layout.getElemSize() * i;
          Array vlenArray = getHeapDataArray(address, readType, endian);
          if (vinfo.typeInfo.base.hdfType == 7)
            data[count++] = h5iosp.convertReference(vlenArray);
          else
            data[count++] = vlenArray;
        }
      }
      // return (scalar) ? data[0] : Array.makeObjectArray(readType, data[0].getClass(), shape, data);
      return (scalar) ? data[0] : Array.makeVlenArray(shape, data);

    } // vlen case

    // NON-STRUCTURE CASE
    DataType readDtype = dataType;
    int elemSize = dataType.getSize();
    int endian = vinfo.typeInfo.endian;

    if (vinfo.typeInfo.hdfType == 2) { // time
      readDtype = vinfo.mdt.timeType;
      elemSize = readDtype.getSize();

    } else if (vinfo.typeInfo.hdfType == 3) { // char
      if (vinfo.mdt.byteSize > 1) {
        int[] newShape = new int[shape.length + 1];
        System.arraycopy(shape, 0, newShape, 0, shape.length);
        newShape[shape.length] = vinfo.mdt.byteSize;
        shape = newShape;
      }

    } else if (vinfo.typeInfo.hdfType == 5) { // opaque
      elemSize = vinfo.mdt.byteSize;

    } else if (vinfo.typeInfo.hdfType == 8) { // enum
      H5header.TypeInfo baseInfo = vinfo.typeInfo.base;
      readDtype = baseInfo.dataType;
      elemSize = readDtype.getSize();
      endian = baseInfo.endian;
    }

    Layout layout = new LayoutRegular(matt.dataPos, elemSize, shape, new Section(shape));
    Object data = h5iosp.readDataPrimitive(layout, dataType, shape, null, endian, false);
    Array dataArray;

    if ((dataType == DataType.CHAR)) {
      if (vinfo.mdt.byteSize > 1) { // chop back into pieces
        byte[] bdata = (byte[]) data;
        int strlen = vinfo.mdt.byteSize;
        int n = bdata.length / strlen;
        ArrayObject.D1 sarray = (ArrayObject.D1) Array.factory(DataType.STRING, new int[] {n});
        for (int i = 0; i < n; i++) {
          String sval = convertString(bdata, i * strlen, strlen);
          sarray.set(i, sval);
        }
        dataArray = sarray;

      } else {
        String sval = convertString((byte[]) data);
        ArrayObject.D1 sarray = (ArrayObject.D1) Array.factory(DataType.STRING, new int[] {1});
        sarray.set(0, sval);
        dataArray = sarray;
      }

    } else {
      dataArray = (data instanceof Array) ? (Array) data : Array.factory(readDtype, shape, data);
    }

    // convert attributes to enum strings
    if ((vinfo.typeInfo.hdfType == 8) && (matt.mdt.map != null)) {
      dataArray = convertEnums(matt.mdt.map, dataType, dataArray);
    }

    return dataArray;
  }

  private String convertString(byte[] b) {
    // null terminates
    int count = 0;
    while (count < b.length) {
      if (b[count] == 0)
        break;
      count++;
    }
    return new String(b, 0, count, StandardCharsets.UTF_8); // all strings are considered to be UTF-8 unicode
  }

  private String convertString(byte[] b, int start, int len) {
    // null terminates
    int count = start;
    while (count < start + len) {
      if (b[count] == 0)
        break;
      count++;
    }
    return new String(b, start, count - start, StandardCharsets.UTF_8); // all strings are considered to be UTF-8
                                                                        // unicode
  }

  protected Array convertEnums(Map<Integer, String> map, DataType dataType, Array values) {
    Array result = Array.factory(DataType.STRING, values.getShape());
    IndexIterator ii = result.getIndexIterator();
    values.resetLocalIterator();
    while (values.hasNext()) {
      int ival;
      if (dataType == DataType.ENUM1)
        ival = (int) DataType.unsignedByteToShort(values.nextByte());
      else if (dataType == DataType.ENUM2)
        ival = DataType.unsignedShortToInt(values.nextShort());
      else
        ival = values.nextInt();
      String sval = map.get(ival);
      if (sval == null)
        sval = "Unknown enum value=" + ival;
      ii.setObjectNext(sval);
    }
    return result;
  }

  /*
   * private Attribute makeAttribute(String forWho, String attName, MessageDatatype mdt, MessageDataspace mds, long
   * dataPos) throws IOException {
   * ucar.ma2.Array data = getAttributeData(forWho, null, attName, mdt, mds, dataPos);
   * 
   * if (data.getElementType() == Array.class) { // vlen
   * List dataList = new ArrayList();
   * while (data.hasNext()) {
   * Array nested = (Array) data.next();
   * while (nested.hasNext())
   * dataList.add(nested.next());
   * }
   * return new Attribute(attName, dataList);
   * }
   * return (data == null) ? null : new Attribute(attName, data);
   * }
   * 
   * private Array getAttributeData(String forWho, Structure s, String attName, MessageDatatype mdt, MessageDataspace
   * mds, long dataPos) throws IOException {
   * ucar.ma2.Array data;
   * 
   * // make a temporary variable, so we can use H5iosp to read the data
   * Variable v;
   * if (mdt.type == 6) {
   * Structure satt = new Structure(ncfile, null, null, attName);
   * satt.setMemberVariables(s.getVariables());
   * v = satt;
   * v.setElementSize(mdt.byteSize);
   * 
   * } else {
   * v = new Variable(ncfile, null, null, attName);
   * }
   * 
   * // make its Vinfo object
   * Vinfo vinfo = new Vinfo(mdt, mds, dataPos);
   * if (!makeVariableShapeAndType(v, mdt, mds, vinfo, null)) {
   * log.debug("SKIPPING attribute " + attName + " for " + forWho + " with dataType= " + vinfo.typeInfo.hdfType);
   * return null;
   * }
   * v.setSPobject(vinfo);
   * vinfo.setOwner(v);
   * v.setCaching(false);
   * if (debug1) {
   * log.debug("makeAttribute " + attName + " for " + forWho + "; vinfo= " + vinfo);
   * }
   * 
   * // read the data
   * if ((mdt.type == 7) && attName.equals("DIMENSION_LIST")) { // convert to dimension names (LOOK is this netcdf4
   * specific?)
   * if (mdt.referenceType == 0)
   * data = readReferenceObjectNames(v);
   * else { // not doing reference regions here
   * log.debug("SKIPPING attribute " + attName + " for " + forWho + " with referenceType= " + mdt.referenceType);
   * return null;
   * }
   * 
   * } else {
   * try {
   * data = h5iosp.readData(v, v.getShapeAsSection());
   * } catch (InvalidRangeException e) {
   * log.error("H5header.makeAttribute", e);
   * if (debug1) { log.debug("ERROR attribute " + e.getMessage()); }
   * return null;
   * }
   * 
   * // convert attributes to enum strings
   * if (v.getDataType().isEnum()) {
   * // LOOK EnumTypedef enumTypedef = ncfile.getRootGroup().findEnumeration( mdt.enumTypeName);
   * EnumTypedef enumTypedef = v.getEnumTypedef();
   * if (enumTypedef != null)
   * data = convertEnums( enumTypedef, data);
   * }
   * }
   * 
   * return data;
   * }
   * 
   * protected Array convertEnums(EnumTypedef enumTypedef, Array values) {
   * Array result = Array.factory(DataType.STRING, values.getShape());
   * IndexIterator ii = result.getIndexIterator();
   * while (values.hasNext()) {
   * String sval = enumTypedef.lookupEnumString(values.nextInt());
   * ii.setObjectNext(sval);
   * }
   * return result;
   * }
   * 
   * /* private Array readAttributeData() {
   * 
   * // deal with reference type
   * /* Dataset region references are stored as a heap-ID which points to the following information within the
   * file-heap:
   * an offset of the object pointed to,
   * number-type information (same format as header message),
   * dimensionality information (same format as header message),
   * sub-set start and end information (i.e. a coordinate location for each),
   * and field start and end names (i.e. a [pointer to the] string indicating the first field included and a [pointer to
   * the] string name for the last field).
   * if (mdt.type == 7) { // reference
   * // datapos points to a position of the refrenced object, i think
   * raf.seek(dataPos);
   * long referencedObjectPos = readOffset();
   * //log.debug("WARNING   Reference at "+dataPos+" referencedObjectPos = "+referencedObjectPos);
   * 
   * // LOOK, should only read this once
   * DataObject referencedObject = new DataObject(null, "att", referencedObjectPos);
   * referencedObject.read();
   * mdt = referencedObject.mdt;
   * mds = referencedObject.msd;
   * dataPos = referencedObject.msl.dataAddress; // LOOK - should this be converted to filePos?
   * }
   * 
   * try {
   * ucar.ma2.Array data = h5iosp.readData( v, v.getShapeAsSection());
   * //ucar.ma2.Array data = v.read();
   * return new Attribute(attName, data);
   * 
   * } catch (InvalidRangeException e) {
   * log.error("H5header.makeAttribute", e);
   * return null;
   * }
   * 
   * }
   */

  /*
   * A dataset has Datatype, Dataspace, StorageLayout.
   * A structure member only has Datatype.
   * An array is specified through Datatype=10. Storage is speced in the parent.
   * dataPos must be absolute.
   * 
   * Variable v = makeVariable(ndo.name, ndo.messages, getFileOffset(ndo.msl.dataAddress), ndo.mdt,
   * ndo.msl, ndo.mds, ndo.mfp)
   */

  private Variable makeVariable(ucar.nc2.Group ncGroup, DataObjectFacade facade) throws IOException {

    Vinfo vinfo = new Vinfo(facade);
    if (vinfo.getNCDataType() == null) {
      log.debug("SKIPPING DataType= " + vinfo.typeInfo.hdfType + " for variable " + facade.name);
      return null;
    }

    // deal with filters, cant do SZIP
    if (facade.dobj.mfp != null) {
      for (Filter f : facade.dobj.mfp.filters) {
        if (f.id == 4) {
          log.debug("SKIPPING variable with SZIP Filter= " + facade.dobj.mfp + " for variable " + facade.name);
          return null;
        }
      }
    }

    Attribute fillAttribute = null;
    for (HeaderMessage mess : facade.dobj.messages) {
      if (mess.mtype == MessageType.FillValue) {
        MessageFillValue fvm = (MessageFillValue) mess.messData;
        if (fvm.hasFillValue)
          vinfo.fillValue = fvm.value;
      } else if (mess.mtype == MessageType.FillValueOld) {
        MessageFillValueOld fvm = (MessageFillValueOld) mess.messData;
        if (fvm.size > 0)
          vinfo.fillValue = fvm.value;
      }

      Object fillValue = vinfo.getFillValueNonDefault();
      if (fillValue != null) {
        Object defFillValue = N3iosp.getFillValueDefault(vinfo.typeInfo.dataType);
        if (!fillValue.equals(defFillValue))
          fillAttribute = new Attribute(CDM.FILL_VALUE, (Number) fillValue, vinfo.typeInfo.unsigned);
      }
    }

    long dataAddress = facade.dobj.msl.dataAddress;

    // deal with unallocated data
    if (dataAddress == -1) {
      vinfo.useFillValue = true;

      // if didnt find, use zeroes !!
      if (vinfo.fillValue == null) {
        vinfo.fillValue = new byte[vinfo.typeInfo.dataType.getSize()];
      }
    }

    Variable v;
    Structure s = null;
    if (facade.dobj.mdt.type == 6) { // Compound
      String vname = facade.name;
      s = new Structure(ncfile, ncGroup, null, vname);
      v = s;
      if (!makeVariableShapeAndType(v, facade.dobj.mdt, facade.dobj.mds, vinfo, facade.dimList))
        return null;
      addMembersToStructure(ncGroup, s, vinfo, facade.dobj.mdt);
      v.setElementSize(facade.dobj.mdt.byteSize);

    } else {
      String vname = facade.name;
      if (vname.startsWith(Nc4.NETCDF4_NON_COORD))
        vname = vname.substring(Nc4.NETCDF4_NON_COORD.length()); // skip prefix
      v = new Variable(ncfile, ncGroup, null, vname);
      if (!makeVariableShapeAndType(v, facade.dobj.mdt, facade.dobj.mds, vinfo, facade.dimList))
        return null;
    }

    // special case of variable length strings
    if (v.getDataType() == DataType.STRING)
      v.setElementSize(16); // because the array has elements that are HeapIdentifier
    else if (v.getDataType() == DataType.OPAQUE) // special case of opaque
      v.setElementSize(facade.dobj.mdt.getBaseSize());

    v.setSPobject(vinfo);

    // look for attributes
    List<MessageAttribute> fatts = filterAttributes(facade.dobj.attributes);
    for (MessageAttribute matt : fatts) {
      try {
        makeAttributes(s, matt, v);
      } catch (InvalidRangeException e) {
        throw new IOException(e.getMessage());
      }
    }
    processSystemAttributes(facade.dobj.messages, v);
    if (fillAttribute != null && v.findAttribute(CDM.FILL_VALUE) == null)
      v.addAttribute(fillAttribute);
    // if (vinfo.typeInfo.unsigned)
    // v.addAttribute(new Attribute(CDM.UNSIGNED, "true"));
    if (facade.dobj.mdt.type == 5) {
      String desc = facade.dobj.mdt.opaque_desc;
      if ((desc != null) && (!desc.isEmpty()))
        v.addAttribute(new Attribute("_opaqueDesc", desc));
    }

    if (vinfo.isChunked) {// make the data btree, but entries are not read in
      vinfo.btree = new DataBTree(this, dataAddress, v.getShape(), vinfo.storageSize, memTracker);

      if (vinfo.isChunked) { // add an attribute describing the chunk size
        List<Integer> chunksize = new ArrayList<>();
        for (int i = 0; i < vinfo.storageSize.length - 1; i++) // skip last one - its the element size
          chunksize.add(vinfo.storageSize[i]);
        v.addAttribute(new Attribute(CDM.CHUNK_SIZES, chunksize, true));
      }
    }

    if (transformReference && (facade.dobj.mdt.type == 7) && (facade.dobj.mdt.referenceType == 0)) { // object reference
      // System.out.println("transform object Reference: facade=" + facade.name +" variable name=" + v.getName());
      Array oldData = v.read();
      Array newData = findReferenceObjectNames(oldData);
      v.setDataType(DataType.STRING);
      v.setCachedData(newData, true); // so H5iosp.read() is never called
      v.addAttribute(new Attribute("_HDF5ReferenceType", "values are names of referenced Variables"));
    }

    if (transformReference && (facade.dobj.mdt.type == 7) && (facade.dobj.mdt.referenceType == 1)) { // region reference
      if (warnings)
        log.warn("transform region Reference: facade=" + facade.name + " variable name=" + v.getFullName());
      int nelems = (int) v.getSize();
      int heapIdSize = 12;
      /*
       * doesnt work yet
       * for (int i = 0; i < nelems; i++) {
       * H5header.RegionReference heapId = new RegionReference(vinfo.dataPos + heapIdSize * i); // LOOK doesnt work
       * }
       */

      // fake data for now
      v.setDataType(DataType.LONG);
      Array newData = Array.factory(DataType.LONG, v.getShape());
      v.setCachedData(newData, true); // so H5iosp.read() is never called
      v.addAttribute(new Attribute("_HDF5ReferenceType", "values are regions of referenced Variables"));
    }

    // debugging
    vinfo.setOwner(v);
    if ((vinfo.typeInfo.hdfType == 7) && warnings) {
      log.warn("  Variable " + facade.name + " is a Reference type");
    }
    if ((vinfo.mfp != null) && warnings) {
      for (Filter f : vinfo.mfp.getFilters()) {
        if (f.id > KNOWN_FILTERS) {
          log.warn("  Variable " + facade.name + " has unknown Filter(s) = " + vinfo.mfp);
          break;
        }
      }
    }
    if (debug1) {
      log.debug("makeVariable " + v.getFullName() + "; vinfo= " + vinfo);
    }

    return v;
  }

  // convert an array of lons which are data object references to an array of strings,
  // the names of the data objects (dobj.who)
  private Array findReferenceObjectNames(Array data) throws IOException {
    IndexIterator ii = data.getIndexIterator();

    Array newData = Array.factory(DataType.STRING, data.getShape());
    IndexIterator ii2 = newData.getIndexIterator();
    while (ii.hasNext()) {
      long objId = ii.getLongNext();
      DataObject dobj = getDataObject(objId, null);
      if (dobj == null) {
        log.warn("readReferenceObjectNames cant find obj= {}", objId);
      } else {
        if (debugReference) {
          log.debug(" Referenced object= {}", dobj.who);
        }
        ii2.setObjectNext(dobj.who);
      }
    }
    return newData;
  }

  private void addMembersToStructure(Group g, Structure s, Vinfo parentVinfo, MessageDatatype mdt) throws IOException {
    for (StructureMember m : mdt.members) {
      Variable v = makeVariableMember(g, s, m.name, m.offset, m.mdt);
      if (v != null) {
        s.addMemberVariable(v);
        if (debug1) {
          log.debug("  made Member Variable " + v.getFullName() + "\n" + v);
        }
      }
    }
  }

  // Used for Structure Members
  private Variable makeVariableMember(Group g, Structure s, String name, long dataPos, MessageDatatype mdt)
      throws IOException {

    Variable v;
    Vinfo vinfo = new Vinfo(mdt, null, dataPos); // LOOK need mds
    if (vinfo.getNCDataType() == null) {
      log.debug("SKIPPING DataType= " + vinfo.typeInfo.hdfType + " for variable " + name);
      return null;
    }

    if (mdt.type == 6) {
      v = new Structure(ncfile, g, s, name);
      makeVariableShapeAndType(v, mdt, null, vinfo, null);
      addMembersToStructure(g, (Structure) v, vinfo, mdt);
      v.setElementSize(mdt.byteSize);

    } else {
      v = new Variable(ncfile, g, s, name);
      makeVariableShapeAndType(v, mdt, null, vinfo, null);
    }

    // special case of variable length strings
    if (v.getDataType() == DataType.STRING)
      v.setElementSize(16); // because the array has elements that are HeapIdentifier
    else if (v.getDataType() == DataType.OPAQUE) // special case of opaque
      v.setElementSize(mdt.getBaseSize());

    v.setSPobject(vinfo);
    vinfo.setOwner(v);

    // if (vinfo.typeInfo.unsigned)
    // v.addAttribute(new Attribute(CDM.UNSIGNED, "true"));

    return v;
  }

  private void processSystemAttributes(List<HeaderMessage> messages, AttributeContainer attContainer) {
    for (HeaderMessage mess : messages) {
      /*
       * if (mess.mtype == MessageType.LastModified) {
       * MessageLastModified m = (MessageLastModified) mess.messData;
       * CalendarDate cd = CalendarDate.of((long) (m.secs * 1000));
       * attributes.add(new Attribute("_lastModified", cd.toString()));
       * 
       * } else if (mess.mtype == MessageType.LastModifiedOld) {
       * MessageLastModifiedOld m = (MessageLastModifiedOld) mess.messData;
       * try {
       * Date d = getHdfDateFormatter().parse(m.datemod);
       * CalendarDate cd = CalendarDate.of(d);
       * attributes.add(new Attribute("_lastModified", cd.toString()));
       * }
       * catch (ParseException ex) {
       * log.debug("ERROR parsing date from MessageLastModifiedOld = " + m.datemod);
       * }
       * 
       * } else
       */
      if (mess.mtype == MessageType.Comment) {
        MessageComment m = (MessageComment) mess.messData;
        attContainer.addAttribute(new Attribute("_comment", m.comment));
      }
    }
  }

  private java.text.SimpleDateFormat getHdfDateFormatter() {
    if (hdfDateParser == null) {
      hdfDateParser = new java.text.SimpleDateFormat("yyyyMMddHHmmss");
      hdfDateParser.setTimeZone(java.util.TimeZone.getTimeZone("GMT")); // same as UTC
    }
    return hdfDateParser;
  }

  // set the type and shape of the Variable
  private boolean makeVariableShapeAndType(Variable v, MessageDatatype mdt, MessageDataspace msd, Vinfo vinfo,
      String dims) {

    int[] dim = (msd != null) ? msd.dimLength : new int[0];
    if (dim == null)
      dim = new int[0]; // scaler

    boolean hasvlen = mdt.isVlen();

    // merge the shape for array type (10)
    if (mdt.type == 10) {
      int len = dim.length + mdt.dim.length;
      if (hasvlen)
        len++;
      int[] combinedDim = new int[len];
      System.arraycopy(dim, 0, combinedDim, 0, dim.length);
      System.arraycopy(mdt.dim, 0, combinedDim, dim.length, mdt.dim.length); // // type 10 is the inner dimensions
      if (hasvlen)
        combinedDim[len - 1] = -1;
      dim = combinedDim;
    }

    // set dimensions on the variable
    try {
      if (dims != null) { // dimensions were passed in
        if ((mdt.type == 9) && !mdt.isVString)
          v.setDimensions(dims + " *");
        else
          v.setDimensions(dims);

      } else if (mdt.type == 3) { // fixed length string - DataType.CHAR, add string length

        if (mdt.byteSize == 1) // scalar string member variable
          v.setDimensionsAnonymous(dim);
        else {
          int[] shape = new int[dim.length + 1];
          System.arraycopy(dim, 0, shape, 0, dim.length);
          shape[dim.length] = mdt.byteSize;
          v.setDimensionsAnonymous(shape);
        }

      } else if (mdt.isVlen()) { // variable length (not a string)

        if ((dim.length == 1) && (dim[0] == 1)) { // replace scalar with vlen
          int[] shape = {-1};
          v.setDimensionsAnonymous(shape);

        } else if (mdt.type != 10) { // add vlen dimension already done above for array
          int[] shape = new int[dim.length + 1];
          System.arraycopy(dim, 0, shape, 0, dim.length);
          shape[dim.length] = -1;
          v.setDimensionsAnonymous(shape);

        } else {
          v.setDimensionsAnonymous(dim);
        }

      } else { // all other cases

        v.setDimensionsAnonymous(dim);
      }

    } catch (InvalidRangeException ee) {
      log.error(ee.getMessage());
      log.debug("ERROR: makeVariableShapeAndType {}", ee.getMessage());
      return false;
    }

    // set the type
    DataType dt = vinfo.getNCDataType();
    if (dt == null)
      return false;
    v.setDataType(dt);

    // set the enumTypedef
    if (dt.isEnum()) {
      // dmh: An HDF5 file, at least as used by netcdf-4, may define an enumeration
      // type one or more times:
      // 1. There may be an explicit, independent enum type definition.
      // 2. A variable/HDF5-Dataset may define an implicit enum type with the same name as the variable.
      // 3. A variable may define an implicit enum type that is a copy of a case 1 enum type;
      // the implicit enum type will have the same name as the independent enum type.
      //
      // The algorithm to infer (and if necessary, create) the proper EnumTypeDef is as follows:
      // Step 1. If there exists a case 1 enum type with the same name as the variable's enum type,
      // then use that.
      // Step 2. If the variable's enum type has the same name as the variable, then we need to
      // look for a case 1 enum type that is structurally the same as the variable's enum type.
      // If such exists, then use that.
      // Step 3: Otherwise, create a new enum type and use that. The new enum type
      // will have these properties:
      // a. It is defined in the same group as the variable
      // b. It has a mutated name similar to the variable's name, namely <variablename>_enum_t.

      EnumTypedef actualEnumTypedef = null; // The final chosen EnumTypedef
      Group ncGroup = v.getParentGroupOrRoot();

      // Step 1:
      // See if an independent enum type already exists with the same name
      EnumTypedef candidate = ncGroup.findEnumeration(mdt.enumTypeName, true);
      if (candidate != null) {
        // There is an independent type, so use it.
        actualEnumTypedef = candidate;
      }

      // Step 2:
      // See if an independent enum type already exists that is structurally similar.
      if (actualEnumTypedef == null && mdt.enumTypeName.equals(v.getShortName())) {
        // Materialize a enum type def for search purposes; name is irrelevant
        EnumTypedef template = new EnumTypedef(mdt.enumTypeName, mdt.map);
        // Search for a structurally similar enum type def
        candidate = ncGroup.findSimilarEnumTypedef(template, true);
        if (candidate != null) {
          // There is an independent type, so use it.
          actualEnumTypedef = candidate;
        }
      }

      // Step 3: Create an independent type
      if (actualEnumTypedef == null) {
        String newname = null;
        if (mdt.enumTypeName.equals(v.getShortName())) {
          // Create mutated name to avoid name conflict
          newname = mdt.enumTypeName + "_enum_t";
        } else {
          newname = mdt.enumTypeName;
        }
        actualEnumTypedef = new EnumTypedef(newname, mdt.map);
        // Add to the current group(builder)
        ncGroup.addEnumeration(actualEnumTypedef);
      }

      if (actualEnumTypedef == null) {
        log.warn("Missing EnumTypedef: {}", mdt.enumTypeName);
        throw new IllegalStateException("Missing EnumTypedef: " + mdt.enumTypeName);
      }

      // associate with the variable
      v.setEnumTypedef(actualEnumTypedef);
<<<<<<< HEAD
      /*
       * Group ncGroup = v.getParentGroupOrRoot();
       * EnumTypedef local = new EnumTypedef(mdt.enumTypeName, mdt.map);
       * EnumTypedef enumTypedef =
       * ncGroup.getEnumTypedefs().stream().filter((e) -> e.equalsMapOnly(local)).findFirst().orElse(local);
       * if (enumTypedef != null) {
       * // if found, make sure it is added to the group
       * ncGroup.addEnumeration(enumTypedef);
       * } else { // if shared object, wont have a name, shared version gets added later
       * enumTypedef = new EnumTypedef(mdt.enumTypeName, mdt.map);
       * ncGroup.addEnumeration(enumTypedef);
       * }
       * v.setEnumTypedef(enumTypedef);
       */
=======
>>>>>>> af0b9ea9
    }

    return true;
  }

  // Holder of all H5 specific information for a Variable, needed to do IO.
  public class Vinfo {
    Variable owner; // debugging
    DataObjectFacade facade; // debugging

    long dataPos; // for regular variables, needs to be absolute, with baseAddress added if needed
    // for member variables, is the offset from start of structure

    TypeInfo typeInfo;
    int[] storageSize; // for type 1 (continuous) : mds.dimLength;
    // for type 2 (chunked) : msl.chunkSize (last number is element size)
    // null for attributes

    boolean isvlen; // VLEN, but not vlenstring

    // chunked stuff
    boolean isChunked;
    DataBTree btree; // only if isChunked

    MessageDatatype mdt;
    MessageDataspace mds;
    MessageFilter mfp;

    boolean useFillValue;
    byte[] fillValue;

    public String getCompression() {
      if (mfp == null)
        return null;
      Formatter f = new Formatter();
      for (Filter filt : mfp.filters) {
        f.format("%s ", filt.name);
      }
      return f.toString();
    }

    public int[] getChunking() {
      return storageSize;
    }

    public boolean isChunked() {
      return isChunked;
    }

    public boolean useFillValue() {
      return useFillValue;
    }

    public long[] countStorageSize(Formatter f) throws IOException {
      long[] result = new long[2];
      if (btree == null) {
        if (f != null)
          f.format("btree is null%n");
        return result;
      }
      if (useFillValue) {
        if (f != null)
          f.format("useFillValue - no data is stored%n");
        return result;
      }

      int count = 0;
      long total = 0;
      DataBTree.DataChunkIterator iter = btree.getDataChunkIteratorFilter(null);
      while (iter.hasNext()) {
        DataBTree.DataChunk dc = iter.next();
        if (f != null)
          f.format(" %s%n", dc);
        total += dc.size;
        count++;
      }

      result[0] = total;
      result[1] = count;
      return result;
    }


    /**
     * Constructor
     *
     * @param facade DataObjectFacade: always has an mdt and an msl
     */
    Vinfo(DataObjectFacade facade) {
      this.facade = facade;
      // LOOK if compact, do not use fileOffset
      this.dataPos =
          (facade.dobj.msl.type == 0) ? facade.dobj.msl.dataAddress : getFileOffset(facade.dobj.msl.dataAddress);
      this.mdt = facade.dobj.mdt;
      this.mds = facade.dobj.mds;
      this.mfp = facade.dobj.mfp;

      isvlen = this.mdt.isVlen();
      if (!facade.dobj.mdt.isOK && warnings) {
        log.debug("WARNING HDF5 file " + ncfile.getLocation() + " not handling " + facade.dobj.mdt);
        return; // not a supported datatype
      }

      this.isChunked = (facade.dobj.msl.type == 2);
      if (isChunked) {
        this.storageSize = facade.dobj.msl.chunkSize;
      } else {
        this.storageSize = facade.dobj.mds.dimLength;
      }

      // figure out the data type
      this.typeInfo = calcNCtype(facade.dobj.mdt);
    }

    /**
     * Constructor, used for reading attributes
     *
     * @param mdt datatype
     * @param mds dataspace
     * @param dataPos start of data in file
     */
    Vinfo(MessageDatatype mdt, MessageDataspace mds, long dataPos) {
      this.mdt = mdt;
      this.mds = mds;
      this.dataPos = dataPos;

      if (!mdt.isOK && warnings) {
        log.debug("WARNING HDF5 file " + ncfile.getLocation() + " not handling " + mdt);
        return; // not a supported datatype
      }

      isvlen = this.mdt.isVlen();

      // figure out the data type
      // this.hdfType = mdt.type;
      this.typeInfo = calcNCtype(mdt);
    }

    void setOwner(Variable owner) {
      this.owner = owner;
      if (btree != null)
        btree.setOwner(owner);
    }

    /*
     * TypeInfo getBaseType() {
     * MessageDatatype want = mdt;
     * while (want.base != null) want = want.base;
     * return calcNCtype(want);
     * }
     */

    private TypeInfo calcNCtype(MessageDatatype mdt) {
      int hdfType = mdt.type;
      int byteSize = mdt.byteSize;
      byte[] flags = mdt.flags;
      // boolean unsigned = mdt.unsigned;

      TypeInfo tinfo = new TypeInfo(hdfType, byteSize);

      if (hdfType == 0) { // int, long, short, byte
        tinfo.dataType = getNCtype(hdfType, byteSize, mdt.unsigned);
        tinfo.endian = ((flags[0] & 1) == 0) ? RandomAccessFile.LITTLE_ENDIAN : RandomAccessFile.BIG_ENDIAN;
        tinfo.unsigned = ((flags[0] & 8) == 0);

      } else if (hdfType == 1) { // floats, doubles
        tinfo.dataType = getNCtype(hdfType, byteSize, mdt.unsigned);
        tinfo.endian = ((flags[0] & 1) == 0) ? RandomAccessFile.LITTLE_ENDIAN : RandomAccessFile.BIG_ENDIAN;

      } else if (hdfType == 2) { // time
        tinfo.dataType = DataType.STRING;
        tinfo.endian = ((flags[0] & 1) == 0) ? RandomAccessFile.LITTLE_ENDIAN : RandomAccessFile.BIG_ENDIAN;

      } else if (hdfType == 3) { // fixed length strings map to CHAR. String is used for Vlen type = 1.
        tinfo.dataType = DataType.CHAR;
        tinfo.vpad = (flags[0] & 0xf);
        // when elem length = 1, there is a problem with dimensionality.
        // eg char cr(2); has a storage_size of [1,1].

      } else if (hdfType == 4) { // bit field
        tinfo.dataType = getNCtype(hdfType, byteSize, mdt.unsigned);

      } else if (hdfType == 5) { // opaque
        tinfo.dataType = DataType.OPAQUE;

      } else if (hdfType == 6) { // structure
        tinfo.dataType = DataType.STRUCTURE;

      } else if (hdfType == 7) { // reference
        tinfo.endian = RandomAccessFile.LITTLE_ENDIAN;
        tinfo.dataType = DataType.LONG; // file offset of the referenced object
        // LOOK - should get the object, and change type to whatever it is (?)

      } else if (hdfType == 8) { // enums
        if (tinfo.byteSize == 1)
          tinfo.dataType = DataType.ENUM1;
        else if (tinfo.byteSize == 2)
          tinfo.dataType = DataType.ENUM2;
        else if (tinfo.byteSize == 4)
          tinfo.dataType = DataType.ENUM4;
        else {
          log.warn("Illegal byte suze for enum type = {}", tinfo.byteSize);
          throw new IllegalStateException("Illegal byte suze for enum type = " + tinfo.byteSize);
        }

        // enumMap = mdt.map;

      } else if (hdfType == 9) { // variable length array
        tinfo.isVString = mdt.isVString;
        tinfo.isVlen = mdt.isVlen;
        if (mdt.isVString) {
          tinfo.vpad = ((flags[0] >> 4) & 0xf);
          tinfo.dataType = DataType.STRING;
        } else {
          tinfo.dataType = getNCtype(mdt.getBaseType(), mdt.getBaseSize(), mdt.base.unsigned);
          tinfo.endian = mdt.base.endian;
          tinfo.unsigned = mdt.base.unsigned;
        }
      } else if (hdfType == 10) { // array : used for structure members
        tinfo.endian = (mdt.getFlags()[0] & 1) == 0 ? RandomAccessFile.LITTLE_ENDIAN : RandomAccessFile.BIG_ENDIAN;
        if (mdt.isVString()) {
          tinfo.dataType = DataType.STRING;
        } else {
          int basetype = mdt.getBaseType();
          tinfo.dataType = getNCtype(basetype, mdt.getBaseSize(), mdt.unsigned);
        }
      } else if (warnings) {
        log.debug("WARNING not handling hdf dataType = " + hdfType + " size= " + byteSize);
      }

      if (mdt.base != null) {
        tinfo.base = calcNCtype(mdt.base);
      }
      return tinfo;
    }

    /*
     * private DataType getNCtype(int hdfType, int size) {
     * if ((hdfType == 0) || (hdfType == 4)) { // integer, bit field
     * if (size == 1)
     * return DataType.BYTE;
     * else if (size == 2)
     * return DataType.SHORT;
     * else if (size == 4)
     * return DataType.INT;
     * else if (size == 8)
     * return DataType.LONG;
     * else if (warnings) {
     * log.debug("WARNING HDF5 file " + ncfile.getLocation() + " not handling hdf integer type (" + hdfType +
     * ") with size= " + size);
     * log.warn("HDF5 file " + ncfile.getLocation() + " not handling hdf integer type (" + hdfType + ") with size= " +
     * size);
     * return null;
     * }
     * 
     * } else if (hdfType == 1) {
     * if (size == 4)
     * return DataType.FLOAT;
     * else if (size == 8)
     * return DataType.DOUBLE;
     * else if (warnings) {
     * log.debug("WARNING HDF5 file " + ncfile.getLocation() + " not handling hdf float type with size= " + size);
     * log.warn("HDF5 file " + ncfile.getLocation() + " not handling hdf float type with size= " + size);
     * return null;
     * }
     * 
     * } else if (hdfType == 3) { // fixed length strings. String is used for Vlen type = 1
     * return DataType.CHAR;
     * 
     * } else if (hdfType == 7) { // reference
     * return DataType.LONG;
     * 
     * } else if (warnings) {
     * log.debug("WARNING not handling hdf type = " + hdfType + " size= " + size);
     * log.warn("HDF5 file " + ncfile.getLocation() + " not handling hdf type = " + hdfType + " size= " + size);
     * }
     * return null;
     * }
     */

    public String toString() {
      StringBuilder buff = new StringBuilder();
      buff.append("dataPos=").append(dataPos).append(" datatype=").append(typeInfo);
      if (isChunked) {
        buff.append(" isChunked (");
        for (int size : storageSize)
          buff.append(size).append(" ");
        buff.append(")");
      }
      if (mfp != null)
        buff.append(" hasFilter");
      buff.append("; // ").append(extraInfo());
      if (null != facade)
        buff.append("\n").append(facade);

      return buff.toString();
    }

    public String extraInfo() {
      StringBuilder buff = new StringBuilder();
      if ((typeInfo.dataType != DataType.CHAR) && (typeInfo.dataType != DataType.STRING))
        buff.append(typeInfo.unsigned ? " unsigned" : " signed");
      if (typeInfo.endian >= 0)
        buff.append((typeInfo.endian == RandomAccessFile.LITTLE_ENDIAN) ? " LittleEndian" : " BigEndian");
      if (useFillValue)
        buff.append(" useFillValue");
      return buff.toString();
    }

    DataType getNCDataType() {
      return typeInfo.dataType;
    }

    /**
     * Get the Fill Value, return default if one was not set.
     *
     * @return wrapped primitive (Byte, Short, Integer, Double, Float, Long), or null if none
     */
    Object getFillValue() {
      return (fillValue == null) ? N3iosp.getFillValueDefault(typeInfo.dataType) : getFillValueNonDefault();
    }

    Object getFillValueNonDefault() {
      if (fillValue == null)
        return null;

      if ((typeInfo.dataType.getPrimitiveClassType() == byte.class) || (typeInfo.dataType == DataType.CHAR))
        return fillValue[0];

      ByteBuffer bbuff = ByteBuffer.wrap(fillValue);
      if (typeInfo.endian >= 0)
        bbuff.order(typeInfo.endian == RandomAccessFile.LITTLE_ENDIAN ? ByteOrder.LITTLE_ENDIAN : ByteOrder.BIG_ENDIAN);

      if (typeInfo.dataType.getPrimitiveClassType() == short.class) {
        ShortBuffer tbuff = bbuff.asShortBuffer();
        return tbuff.get();

      } else if (typeInfo.dataType.getPrimitiveClassType() == int.class) {
        IntBuffer tbuff = bbuff.asIntBuffer();
        return tbuff.get();

      } else if (typeInfo.dataType.getPrimitiveClassType() == long.class) {
        LongBuffer tbuff = bbuff.asLongBuffer();
        return tbuff.get();

      } else if (typeInfo.dataType == DataType.FLOAT) {
        FloatBuffer tbuff = bbuff.asFloatBuffer();
        return tbuff.get();

      } else if (typeInfo.dataType == DataType.DOUBLE) {
        DoubleBuffer tbuff = bbuff.asDoubleBuffer();
        return tbuff.get();
      }

      return null;
    }

  }

  private DataType getNCtype(int hdfType, int size, boolean unsigned) {
    if ((hdfType == 0) || (hdfType == 4)) { // integer, bit field
      DataType.Signedness signedness = unsigned ? DataType.Signedness.UNSIGNED : DataType.Signedness.SIGNED;

      if (size == 1)
        return DataType.BYTE.withSignedness(signedness);
      else if (size == 2)
        return DataType.SHORT.withSignedness(signedness);
      else if (size == 4)
        return DataType.INT.withSignedness(signedness);
      else if (size == 8)
        return DataType.LONG.withSignedness(signedness);
      else if (warnings) {
        log.debug("WARNING HDF5 file " + ncfile.getLocation() + " not handling hdf integer type (" + hdfType
            + ") with size= " + size);
        log.warn("HDF5 file " + ncfile.getLocation() + " not handling hdf integer type (" + hdfType + ") with size= "
            + size);
        return null;
      }

    } else if (hdfType == 1) {
      if (size == 4)
        return DataType.FLOAT;
      else if (size == 8)
        return DataType.DOUBLE;
      else if (warnings) {
        log.debug("WARNING HDF5 file " + ncfile.getLocation() + " not handling hdf float type with size= " + size);
        log.warn("HDF5 file " + ncfile.getLocation() + " not handling hdf float type with size= " + size);
        return null;
      }

    } else if (hdfType == 3) { // fixed length strings. String is used for Vlen type = 1
      return DataType.CHAR;

    } else if (hdfType == 6) {
      return DataType.STRUCTURE;

    } else if (hdfType == 7) { // reference
      return DataType.ULONG;

    } else if (hdfType == 9) {
      return null; // dunno

    } else if (warnings) {
      log.debug("WARNING not handling hdf type = " + hdfType + " size= " + size);
      log.warn("HDF5 file " + ncfile.getLocation() + " not handling hdf type = " + hdfType + " size= " + size);
    }
    return null;
  }

  public static class TypeInfo {
    int hdfType, byteSize;
    DataType dataType;
    int endian = -1; // 1 = RandomAccessFile.LITTLE_ENDIAN || 0 = RandomAccessFile.BIG_ENDIAN
    boolean unsigned;
    boolean isVString; // is it a vlen string
    boolean isVlen; // vlen but not string
    int vpad; // string padding
    TypeInfo base; // vlen, enum

    TypeInfo(int hdfType, int byteSize) {
      this.hdfType = hdfType;
      this.byteSize = byteSize;
    }

    public String toString() {
      StringBuilder buff = new StringBuilder();
      buff.append("hdfType=").append(hdfType).append(" byteSize=").append(byteSize).append(" dataType=")
          .append(dataType);
      buff.append(" unsigned=").append(unsigned).append(" isVString=").append(isVString).append(" vpad=").append(vpad)
          .append(" endian=").append(endian);
      if (base != null)
        buff.append("\n   base=").append(base);
      return buff.toString();
    }
  }

  //////////////////////////////////////////////////////////////
  // Internal organization of Data Objects

  /**
   * All access to data objects come through here, so we can cache.
   * Look in cache first; read if not in cache.
   *
   * @param address object address (aka id)
   * @param name optional name
   * @return DataObject
   * @throws IOException on read error
   */
  private DataObject getDataObject(long address, String name) throws IOException {
    // find it
    DataObject dobj = addressMap.get(address);
    if (dobj != null) {
      if ((dobj.who == null) && name != null)
        dobj.who = name;
      return dobj;
    }
    // if (name == null) return null; // ??

    // read it
    dobj = new DataObject(address, name);
    addressMap.put(address, dobj); // look up by address (id)
    return dobj;
  }

  /**
   * A DataObjectFacade can be:
   * 1) a DataObject with a specific group/name.
   * 2) a SymbolicLink to a DataObject.
   * DataObjects can be pointed to from multiple places.
   * A DataObjectFacade is in a specific group and has a name specific to that group.
   * A DataObject's name is one of its names.
   */
  private class DataObjectFacade {
    H5Group parent;
    String name, displayName;
    DataObject dobj;

    boolean isGroup;
    boolean isVariable;
    boolean isTypedef;
    boolean is2DCoordinate;
    boolean hasNetcdfDimensions;

    // is a group
    H5Group group;

    // or a variable
    String dimList; // list of dimension names for this variable

    // or a link
    String linkName;

    // _Netcdf4Coordinates att.
    // Attribute netcdf4CoordinatesAtt;

    DataObjectFacade(H5Group parent, String name, String linkName) {
      this.parent = parent;
      this.name = name;
      this.linkName = linkName;
    }

    DataObjectFacade(H5Group parent, String name, long address) throws IOException {
      this.parent = parent;
      this.name = name;
      displayName = (name.isEmpty()) ? "root" : name;
      dobj = getDataObject(address, displayName);

      // hash for soft link lookup
      symlinkMap.put(getName(), this); // LOOK does getName() match whats stored in soft link ??

      // if has a "group message", then its a group
      if ((dobj.groupMessage != null) || (dobj.groupNewMessage != null)) { // if has a "groupNewMessage", then its a
                                                                           // groupNew
        isGroup = true;

        // if it has a Datatype and a StorageLayout, then its a Variable
      } else if ((dobj.mdt != null) && (dobj.msl != null)) {
        isVariable = true;

        // if it has only a Datatype, its a Typedef
      } else if (dobj.mdt != null) {
        isTypedef = true;

      } else if (warnings) { // we dont know what it is
        log.debug("WARNING Unknown DataObjectFacade = {}", this);
        // return;
      }

    }

    String getName() {
      return (parent == null) ? name : parent.getName() + "/" + name;
    }

    public String toString() {
      StringBuilder sbuff = new StringBuilder();
      sbuff.append(getName());
      if (dobj == null) {
        sbuff.append(" dobj is NULL! ");
      } else {
        sbuff.append(" id= ").append(dobj.address);
        sbuff.append(" messages= ");
        for (HeaderMessage message : dobj.messages)
          sbuff.append("\n  ").append(message);
      }

      return sbuff.toString();
    }

  }

  private class H5Group {
    H5Group parent;
    String name, displayName;
    DataObjectFacade facade;
    List<DataObjectFacade> nestedObjects = new ArrayList<>(); // nested data objects
    Map<String, Dimension> dimMap = new HashMap<>();
    List<Dimension> dimList = new ArrayList<>(); // need to track dimension order

    // "Data Object Header" Level 2A
    // read a Data Object Header
    // no side effects, can be called multiple time for debugging
    private H5Group(DataObjectFacade facade) throws IOException {
      this.facade = facade;
      this.parent = facade.parent;
      this.name = facade.name;
      displayName = (name.isEmpty()) ? "root" : name;

      // if has a "group message", then its an "old group"
      if (facade.dobj.groupMessage != null) {
        // check for hard links
        if (debugHardLink) {
          log.debug("HO look for group address = {}", facade.dobj.groupMessage.btreeAddress);
        }
        if (null != (facade.group = hashGroups.get(facade.dobj.groupMessage.btreeAddress))) {
          if (debugHardLink) {
            log.debug("WARNING hard link to group = {}", facade.group.getName());
          }
          if (parent.isChildOf(facade.group)) {
            if (debugHardLink) {
              log.debug("ERROR hard link to group create a loop = {}", facade.group.getName());
            }
            log.debug("Remove hard link to group that creates a loop = {}", facade.group.getName());
            facade.group = null;
            return;
          }
        }

        // read the group, and its contained data objects.
        readGroupOld(this, facade.dobj.groupMessage.btreeAddress, facade.dobj.groupMessage.nameHeapAddress);

      } else if (facade.dobj.groupNewMessage != null) { // if has a "groupNewMessage", then its a groupNew
        // read the group, and its contained data objects.
        readGroupNew(this, facade.dobj.groupNewMessage, facade.dobj);

      } else { // we dont know what it is
        throw new IllegalStateException("H5Group needs group messages " + facade.getName());
      }

      facade.group = this;
    }

    String getName() {
      return (parent == null) ? name : parent.getName() + "/" + name;
    }

    // is this a child of that ?
    boolean isChildOf(H5Group that) {
      if (parent == null)
        return false;
      if (parent == that)
        return true;
      return parent.isChildOf(that);
    }

    @Override
    public String toString() {
      return displayName;
    }
  }

  //////////////////////////////////////////////////////////////
  // HDF5 primitive objects

  //////////////////////////////////////////////////////////////
  // Level 2A "data object header"

  public class DataObject implements Named {
    // debugging
    public long getAddress() {
      return address;
    }

    public String getName() {
      return who;
    }

    public List<HeaderMessage> getMessages() {
      List<HeaderMessage> result = new ArrayList<>(100);
      for (HeaderMessage m : messages)
        if (!(m.messData instanceof MessageAttribute))
          result.add(m);
      return result;
    }

    public List<MessageAttribute> getAttributes() {
      /*
       * List<MessageAttribute> result = new ArrayList<MessageAttribute>(100);
       * for (HeaderMessage m : messages)
       * if (m.messData instanceof MessageAttribute)
       * result.add((MessageAttribute)m.messData);
       * result.addAll(attributes);
       */
      return attributes;
    }

    long address; // aka object id : obviously unique
    String who; // may be null, may not be unique
    List<HeaderMessage> messages = new ArrayList<>();
    List<MessageAttribute> attributes = new ArrayList<>();

    // need to look for these
    MessageGroup groupMessage;
    MessageGroupNew groupNewMessage;
    MessageDatatype mdt;
    MessageDataspace mds;
    MessageLayout msl;
    MessageFilter mfp;

    byte version; // 1 or 2
    // short nmess;
    // int referenceCount;
    // long headerSize;

    public void show(Formatter f) throws IOException {
      if (mdt != null) {
        f.format("%s ", mdt.getType());
      }
      f.format("%s", getName());
      if (mds != null) {
        f.format("(");
        for (int len : mds.dimLength)
          f.format("%d,", len);
        f.format(");%n");
      }
      for (H5header.MessageAttribute mess : getAttributes()) {
        Attribute att = mess.getNcAttribute();
        f.format("  :%s%n", att);
      }
      f.format("%n");
    }

    // "Data Object Header" Level 2A
    // read a Data Object Header
    // no side effects, can be called multiple time for debugging


    private DataObject(long address, String who) throws IOException {
      this.address = address;
      this.who = who;

      if (debug1) {
        log.debug("\n--> DataObject.read parsing <" + who + "> object ID/address=" + address);
      }
      if (debugPos) {
        log.debug("      DataObject.read now at position=" + getRandomAccessFile().getFilePointer() + " for <" + who
            + "> reposition to " + getFileOffset(address));
      }
      // if (offset < 0) return null;
      getRandomAccessFile().seek(getFileOffset(address));

      version = getRandomAccessFile().readByte();
      if (version == 1) { // Level 2A1 (first part, before the messages)
        getRandomAccessFile().readByte(); // skip byte
        short nmess = getRandomAccessFile().readShort();
        if (debugDetail) {
          log.debug(" version=" + version + " nmess=" + nmess);
        }

        int referenceCount = getRandomAccessFile().readInt();
        int headerSize = getRandomAccessFile().readInt();
        if (debugDetail) {
          log.debug(" referenceCount=" + referenceCount + " headerSize=" + headerSize);
        }

        // if (referenceCount > 1)
        // log.debug("WARNING referenceCount="+referenceCount);
        getRandomAccessFile().skipBytes(4); // header messages multiples of 8

        long posMess = getRandomAccessFile().getFilePointer();
        int count = readMessagesVersion1(posMess, nmess, Integer.MAX_VALUE, this.who);
        if (debugContinueMessage) {
          log.debug(" nmessages read = {}", count);
        }
        if (debugPos) {
          log.debug("<--done reading messages for <" + who + ">; position=" + getRandomAccessFile().getFilePointer());
        }
        if (debugTracker)
          memTracker.addByLen("Object " + who, getFileOffset(address), headerSize + 16);

      } else { // level 2A2 (first part, before the messages)
        // first byte was already read
        String magic = getRandomAccessFile().readString(3);
        if (!magic.equals("HDR"))
          throw new IllegalStateException("DataObject doesnt start with OHDR");

        version = getRandomAccessFile().readByte();
        byte flags = getRandomAccessFile().readByte(); // data object header flags (version 2)
        if (debugDetail) {
          log.debug(" version=" + version + " flags=" + Integer.toBinaryString(flags));
        }

        // raf.skipBytes(2);
        if (((flags >> 5) & 1) == 1) {
          int accessTime = getRandomAccessFile().readInt();
          int modTime = getRandomAccessFile().readInt();
          int changeTime = getRandomAccessFile().readInt();
          int birthTime = getRandomAccessFile().readInt();
        }
        if (((flags >> 4) & 1) == 1) {
          short maxCompactAttributes = getRandomAccessFile().readShort();
          short minDenseAttributes = getRandomAccessFile().readShort();
        }

        long sizeOfChunk = readVariableSizeFactor(flags & 3);
        if (debugDetail) {
          log.debug(" sizeOfChunk=" + sizeOfChunk);
        }

        long posMess = getRandomAccessFile().getFilePointer();
        int count = readMessagesVersion2(posMess, sizeOfChunk, (flags & 4) != 0, this.who);
        if (debugContinueMessage) {
          log.debug(" nmessages read = {}", count);
        }
        if (debugPos) {
          log.debug("<--done reading messages for <" + who + ">; position=" + getRandomAccessFile().getFilePointer());
        }
      }

      // look for group or a datatype/dataspace/layout message
      for (HeaderMessage mess : messages) {
        if (debugTracker)
          memTracker.addByLen("Message (" + who + ") " + mess.mtype, mess.start, mess.size + 8);

        if (mess.mtype == MessageType.Group)
          groupMessage = (MessageGroup) mess.messData;
        else if (mess.mtype == MessageType.GroupNew)
          groupNewMessage = (MessageGroupNew) mess.messData;
        else if (mess.mtype == MessageType.SimpleDataspace)
          mds = (MessageDataspace) mess.messData;
        else if (mess.mtype == MessageType.Datatype)
          mdt = (MessageDatatype) mess.messData;
        else if (mess.mtype == MessageType.Layout)
          msl = (MessageLayout) mess.messData;
        else if (mess.mtype == MessageType.FilterPipeline)
          mfp = (MessageFilter) mess.messData;
        else if (mess.mtype == MessageType.Attribute)
          attributes.add((MessageAttribute) mess.messData);
        else if (mess.mtype == MessageType.AttributeInfo)
          processAttributeInfoMessage((MessageAttributeInfo) mess.messData, attributes);
      }

      if (debug1) {
        log.debug("<-- end DataObject {}", who);
      }
    }

    private void processAttributeInfoMessage(MessageAttributeInfo attInfo, List<MessageAttribute> list)
        throws IOException {
      long btreeAddress =
          (attInfo.v2BtreeAddressCreationOrder > 0) ? attInfo.v2BtreeAddressCreationOrder : attInfo.v2BtreeAddress;
      if ((btreeAddress < 0) || (attInfo.fractalHeapAddress < 0))
        return;

      BTree2 btree = new BTree2(H5header.this, who, btreeAddress);
      FractalHeap fractalHeap = new FractalHeap(H5header.this, who, attInfo.fractalHeapAddress, memTracker);

      for (BTree2.Entry2 e : btree.entryList) {
        byte[] heapId;
        switch (btree.btreeType) {
          case 8:
            heapId = ((BTree2.Record8) e.record).heapId;
            break;
          case 9:
            heapId = ((BTree2.Record9) e.record).heapId;
            break;
          default:
            continue;
        }

        // the heapId points to an Attribute Message in the fractal Heap
        FractalHeap.DHeapId fractalHeapId = fractalHeap.getFractalHeapId(heapId);
        long pos = fractalHeapId.getPos();
        if (pos > 0) {
          MessageAttribute attMessage = new MessageAttribute();
          if (attMessage.read(pos))
            list.add(attMessage);
          if (debugBtree2) {
            log.debug("    attMessage={}", attMessage);
          }
        }
      }
    }

    // read messages, starting at pos, until you hit maxMess read, or maxBytes read
    // if you hit a continuation message, call recursively
    // return number of messaages read
    private int readMessagesVersion1(long pos, int maxMess, int maxBytes, String objectName) throws IOException {
      if (debugContinueMessage) {
        log.debug(" readMessages start at =" + pos + " maxMess= " + maxMess + " maxBytes= " + maxBytes);
      }

      int count = 0;
      int bytesRead = 0;
      while ((count < maxMess) && (bytesRead < maxBytes)) {
        /*
         * LOOK: MessageContinue not correct ??
         * if (posMess >= actualSize)
         * break;
         */

        HeaderMessage mess = new HeaderMessage();
        // messages.add( mess);
        int n = mess.read(pos, 1, false, objectName);
        pos += n;
        bytesRead += n;
        count++;
        if (debugContinueMessage) {
          log.debug("   count=" + count + " bytesRead=" + bytesRead);
        }

        // if we hit a continuation, then we go into nested reading
        if (mess.mtype == MessageType.ObjectHeaderContinuation) {
          MessageContinue c = (MessageContinue) mess.messData;
          if (debugContinueMessage) {
            log.debug(" ---ObjectHeaderContinuation--- ");
          }
          count += readMessagesVersion1(getFileOffset(c.offset), maxMess - count, (int) c.length, objectName);
          if (debugContinueMessage) {
            log.debug(" ---ObjectHeaderContinuation return --- ");
          }
        } else if (mess.mtype != MessageType.NIL) {
          messages.add(mess);
        }
      }
      return count;
    }

    private int readMessagesVersion2(long filePos, long maxBytes, boolean creationOrderPresent, String objectName)
        throws IOException {
      if (debugContinueMessage)
        debugOut.println(" readMessages2 starts at =" + filePos + " maxBytes= " + maxBytes);

      // maxBytes is number of bytes of messages to be read. however, a message is at least 4 bytes long, so
      // we are done if we have read > maxBytes - 4. There appears to be an "off by one" possibility
      maxBytes -= 3;

      int count = 0;
      int bytesRead = 0;
      while (bytesRead < maxBytes) {

        HeaderMessage mess = new HeaderMessage();
        // messages.add( mess);
        int n = mess.read(filePos, 2, creationOrderPresent, objectName);
        filePos += n;
        bytesRead += n;
        count++;
        if (debugContinueMessage)
          debugOut.println("   mess size=" + n + " bytesRead=" + bytesRead + " maxBytes=" + maxBytes);

        // if we hit a continuation, then we go into nested reading
        if (mess.mtype == MessageType.ObjectHeaderContinuation) {
          MessageContinue c = (MessageContinue) mess.messData;
          long continuationBlockFilePos = getFileOffset(c.offset);
          if (debugContinueMessage)
            debugOut.println(" ---ObjectHeaderContinuation filePos= " + continuationBlockFilePos);

          getRandomAccessFile().seek(continuationBlockFilePos);
          String sig = readStringFixedLength(4);
          if (!sig.equals("OCHK"))
            throw new IllegalStateException(" ObjectHeaderContinuation Missing signature");

          count +=
              readMessagesVersion2(continuationBlockFilePos + 4, (int) c.length - 8, creationOrderPresent, objectName);
          if (debugContinueMessage)
            debugOut.println(" ---ObjectHeaderContinuation return --- ");
          if (debugContinueMessage)
            debugOut.println("   continuationMessages =" + count + " bytesRead=" + bytesRead + " maxBytes=" + maxBytes);

        } else if (mess.mtype != MessageType.NIL) {
          messages.add(mess);
        }
      }
      return count;
    }

    /*
     * void read() throws IOException {
     * long pos = raf.getFilePointer();
     * String sig = readString(4);
     * if (sig.equals("OCHK")) {
     * 
     * } else {
     * raf.seek(pos);
     * offset = readOffset();
     * length = readLength();
     * }
     * 
     * if (debug1) { log.debug("   Continue offset=" + offset + " length=" + length); }
     * }
     */

  } // DataObject

  // type safe enum
  public static class MessageType {
    private static int MAX_MESSAGE = 23;
    private static java.util.Map<String, MessageType> hash = new java.util.HashMap<>(10);
    private static MessageType[] mess = new MessageType[MAX_MESSAGE];

    public static final MessageType NIL = new MessageType("NIL", 0);
    public static final MessageType SimpleDataspace = new MessageType("SimpleDataspace", 1);
    public static final MessageType GroupNew = new MessageType("GroupNew", 2);
    public static final MessageType Datatype = new MessageType("Datatype", 3);
    public static final MessageType FillValueOld = new MessageType("FillValueOld", 4);
    public static final MessageType FillValue = new MessageType("FillValue", 5);
    public static final MessageType Link = new MessageType("Link", 6);
    public static final MessageType ExternalDataFiles = new MessageType("ExternalDataFiles", 7);
    public static final MessageType Layout = new MessageType("Layout", 8);
    public static final MessageType GroupInfo = new MessageType("GroupInfo", 10);
    public static final MessageType FilterPipeline = new MessageType("FilterPipeline", 11);
    public static final MessageType Attribute = new MessageType("Attribute", 12);
    public static final MessageType Comment = new MessageType("Comment", 13);
    public static final MessageType LastModifiedOld = new MessageType("LastModifiedOld", 14);
    public static final MessageType SharedObject = new MessageType("SharedObject", 15);
    public static final MessageType ObjectHeaderContinuation = new MessageType("ObjectHeaderContinuation", 16);
    public static final MessageType Group = new MessageType("Group", 17);
    public static final MessageType LastModified = new MessageType("LastModified", 18);
    public static final MessageType AttributeInfo = new MessageType("AttributeInfo", 21);
    public static final MessageType ObjectReferenceCount = new MessageType("ObjectReferenceCount", 22);

    private String name;
    private int num;

    private MessageType(String name, int num) {
      this.name = name;
      this.num = num;
      hash.put(name, this);
      mess[num] = this;
    }

    /**
     * Find the MessageType that matches this name.
     *
     * @param name find DataTYpe with this name.
     * @return DataType or null if no match.
     */
    public static MessageType getType(String name) {
      if (name == null)
        return null;
      return hash.get(name);
    }

    /**
     * Get the MessageType by number.
     *
     * @param num message number.
     * @return the MessageType
     */
    public static MessageType getType(int num) {
      if ((num < 0) || (num >= MAX_MESSAGE))
        return null;
      return mess[num];
    }

    /**
     * Message name.
     */
    public String toString() {
      return name + "(" + num + ")";
    }

    /**
     * @return Message number.
     */
    public int getNum() {
      return num;
    }

  }

  // Header Message: Level 2A1 and 2A2 (part of Data Object)
  public class HeaderMessage implements Comparable<HeaderMessage> {
    long start;
    byte headerMessageFlags;
    int size;
    short type, header_length;
    Named messData; // header message data

    public MessageType getMtype() {
      return mtype;
    }

    public String getName() {
      return messData.getName();
    }

    public int getSize() {
      return size;
    }

    public short getType() {
      return type;
    }

    public byte getFlags() {
      return headerMessageFlags;
    }

    public long getStart() {
      return start;
    }

    MessageType mtype;

    short creationOrder = -1;

    /**
     * Read a message
     *
     * @param filePos at this filePos
     * @param version header version
     * @param creationOrderPresent true if bit2 of data object header flags is set
     * @return number of bytes read
     * @throws IOException of read error
     */
    int read(long filePos, int version, boolean creationOrderPresent, String objectName) throws IOException {
      this.start = filePos;
      getRandomAccessFile().seek(filePos);
      if (debugPos) {
        log.debug("  --> Message Header starts at =" + getRandomAccessFile().getFilePointer());
      }

      if (version == 1) {
        type = getRandomAccessFile().readShort();
        size = DataType.unsignedShortToInt(getRandomAccessFile().readShort());
        headerMessageFlags = getRandomAccessFile().readByte();
        getRandomAccessFile().skipBytes(3);
        header_length = 8;

      } else {
        type = (short) getRandomAccessFile().readByte();
        size = DataType.unsignedShortToInt(getRandomAccessFile().readShort());
        // if (size > Short.MAX_VALUE)
        // log.debug("HEY");

        headerMessageFlags = getRandomAccessFile().readByte();
        header_length = 4;
        if (creationOrderPresent) {
          creationOrder = getRandomAccessFile().readShort();
          header_length += 2;
        }
      }
      mtype = MessageType.getType(type);
      if (debug1) {
        log.debug("  -->" + mtype + " messageSize=" + size + " flags = " + Integer.toBinaryString(headerMessageFlags));
        if (creationOrderPresent && debugCreationOrder) {
          log.debug("     creationOrder = " + creationOrder);
        }
      }
      if (debugPos) {
        log.debug("  --> Message Data starts at=" + getRandomAccessFile().getFilePointer());
      }

      if ((headerMessageFlags & 2) != 0) { // shared
        messData = getSharedDataObject(mtype).mdt; // eg a shared datatype, eg enums
        return header_length + size;
      }

      if (mtype == MessageType.NIL) { // 0
        // dont do nuttin

      } else if (mtype == MessageType.SimpleDataspace) { // 1
        MessageDataspace data = new MessageDataspace();
        data.read();
        messData = data;

      } else if (mtype == MessageType.GroupNew) { // 2
        MessageGroupNew data = new MessageGroupNew();
        data.read();
        messData = data;

      } else if (mtype == MessageType.Datatype) { // 3
        MessageDatatype data = new MessageDatatype();
        data.read(objectName);
        messData = data;

      } else if (mtype == MessageType.FillValueOld) { // 4
        MessageFillValueOld data = new MessageFillValueOld();
        data.read();
        messData = data;

      } else if (mtype == MessageType.FillValue) { // 5
        MessageFillValue data = new MessageFillValue();
        data.read();
        messData = data;

      } else if (mtype == MessageType.Link) { // 6
        MessageLink data = new MessageLink();
        data.read();
        messData = data;

      } else if (mtype == MessageType.Layout) { // 8
        MessageLayout data = new MessageLayout();
        data.read();
        messData = data;

      } else if (mtype == MessageType.GroupInfo) { // 10
        MessageGroupInfo data = new MessageGroupInfo();
        data.read();
        messData = data;

      } else if (mtype == MessageType.FilterPipeline) { // 11
        MessageFilter data = new MessageFilter();
        data.read();
        messData = data;

      } else if (mtype == MessageType.Attribute) { // 12
        MessageAttribute data = new MessageAttribute();
        data.read(getRandomAccessFile().getFilePointer());
        messData = data;

      } else if (mtype == MessageType.Comment) { // 13
        MessageComment data = new MessageComment();
        data.read();
        messData = data;

      } else if (mtype == MessageType.LastModifiedOld) { // 14
        MessageLastModifiedOld data = new MessageLastModifiedOld();
        data.read();
        messData = data;

      } else if (mtype == MessageType.ObjectHeaderContinuation) { // 16
        MessageContinue data = new MessageContinue();
        data.read();
        messData = data;

      } else if (mtype == MessageType.Group) { // 17
        MessageGroup data = new MessageGroup();
        data.read();
        messData = data;

      } else if (mtype == MessageType.LastModified) { // 18
        MessageLastModified data = new MessageLastModified();
        data.read();
        messData = data;

      } else if (mtype == MessageType.AttributeInfo) { // 21
        MessageAttributeInfo data = new MessageAttributeInfo();
        data.read();
        messData = data;

      } else if (mtype == MessageType.ObjectReferenceCount) { // 21
        MessageObjectReferenceCount data = new MessageObjectReferenceCount();
        data.read();
        messData = data;

      } else {
        log.debug("****UNPROCESSED MESSAGE type = " + mtype + " raw = " + type);
        log.warn("SKIP UNPROCESSED MESSAGE type = " + mtype + " raw = " + type);
        // throw new UnsupportedOperationException("****UNPROCESSED MESSAGE type = " + mtype + " raw = " + type);
      }

      return header_length + size;
    }

    public int compareTo(HeaderMessage o) {
      return Short.compare(type, o.type);
    }

    public String toString() {
      return "message type = " + mtype + "; " + messData;
    }

    // debugging
    public void showFractalHeap(Formatter f) {
      if (mtype != H5header.MessageType.AttributeInfo) {
        f.format("No fractal heap");
        return;
      }

      MessageAttributeInfo info = (MessageAttributeInfo) messData;
      info.showFractalHeap(f);
    }

    // debugging
    public void showCompression(Formatter f) {
      if (mtype != H5header.MessageType.AttributeInfo) {
        f.format("No fractal heap");
        return;
      }

      MessageAttributeInfo info = (MessageAttributeInfo) messData;
      info.showFractalHeap(f);
    }

  }

  private DataObject getSharedDataObject(MessageType mtype) throws IOException {
    byte sharedVersion = getRandomAccessFile().readByte();
    byte sharedType = getRandomAccessFile().readByte();
    if (sharedVersion == 1)
      getRandomAccessFile().skipBytes(6);
    if ((sharedVersion == 3) && (sharedType == 1)) {
      long heapId = getRandomAccessFile().readLong();
      if (debug1) {
        log.debug("     Shared Message " + sharedVersion + " type=" + sharedType + " heapId = " + heapId);
      }
      if (debugPos) {
        log.debug("  --> Shared Message reposition to =" + getRandomAccessFile().getFilePointer());
      }
      // dunno where is the file's shared object header heap ??
      throw new UnsupportedOperationException("****SHARED MESSAGE type = " + mtype + " heapId = " + heapId);

    } else {
      long address = readOffset();
      if (debug1) {
        log.debug("     Shared Message " + sharedVersion + " type=" + sharedType + " address = " + address);
      }
      DataObject dobj = getDataObject(address, null);
      if (null == dobj)
        throw new IllegalStateException("cant find data object at" + address);
      if (mtype == MessageType.Datatype) {
        return dobj;
      }
      throw new UnsupportedOperationException("****SHARED MESSAGE type = " + mtype);
    }
  }

  interface Named {
    String getName();
  }

  // Message Type 1 : "Simple Dataspace" = dimension list / shape
  public class MessageDataspace implements Named {
    byte ndims, flags;
    byte type; // 0 A scalar dataspace, i.e. a dataspace with a single, dimensionless element.
    // 1 A simple dataspace, i.e. a dataspace with a a rank > 0 and an appropriate # of dimensions.
    // 2 A null dataspace, i.e. a dataspace with no elements.
    int[] dimLength, maxLength; // , permute;
    // boolean isPermuted;

    public String getName() {
      StringBuilder sbuff = new StringBuilder();
      sbuff.append("(");
      for (int size : dimLength)
        sbuff.append(size).append(",");
      sbuff.append(")");
      return sbuff.toString();
    }

    public String toString() {
      Formatter sbuff = new Formatter();
      sbuff.format(" ndims=%d flags=%x type=%d ", ndims, flags, type);
      if (dimLength != null) {
        sbuff.format(" length=(");
        for (int size : dimLength)
          sbuff.format("%d,", size);
        sbuff.format(") ");
      }
      if (maxLength != null) {
        sbuff.format("max=(");
        for (int aMaxLength : maxLength)
          sbuff.format("%d,", aMaxLength);
        sbuff.format(")");
      }
      return sbuff.toString();
    }

    void read() throws IOException {
      if (debugPos) {
        log.debug("   *MessageSimpleDataspace start pos= " + getRandomAccessFile().getFilePointer());
      }

      byte version = getRandomAccessFile().readByte();
      if (version == 1) {
        ndims = getRandomAccessFile().readByte();
        flags = getRandomAccessFile().readByte();
        type = (byte) ((ndims == 0) ? 0 : 1);
        getRandomAccessFile().skipBytes(5); // skip 5 bytes

      } else if (version == 2) {
        ndims = getRandomAccessFile().readByte();
        flags = getRandomAccessFile().readByte();
        type = getRandomAccessFile().readByte();

      } else {
        throw new IllegalStateException("MessageDataspace: unknown version= " + version);
      }

      if (debug1) {
        log.debug("   SimpleDataspace version= " + version + " flags=" + Integer.toBinaryString(flags) + " ndims="
            + ndims + " type=" + type);
      }

      /*
       * if (ndims == 0 && !alreadyWarnNdimZero) {
       * log.warn("ndims == 0 in HDF5 file= " + raf.getLocation());
       * alreadyWarnNdimZero = true;
       * }
       */

      dimLength = new int[ndims];
      for (int i = 0; i < ndims; i++)
        dimLength[i] = (int) readLength();

      boolean hasMax = (flags & 0x01) != 0;
      maxLength = new int[ndims];
      if (hasMax) {
        for (int i = 0; i < ndims; i++)
          maxLength[i] = (int) readLength();
      } else {
        System.arraycopy(dimLength, 0, maxLength, 0, ndims);
      }

      if (debug1) {
        for (int i = 0; i < ndims; i++) {
          log.debug("    dim length = " + dimLength[i] + " max = " + maxLength[i]);
        }
      }
    }
  }

  // Message Type 17/0x11 "Old Group" or "Symbol Table"
  private class MessageGroup implements Named {
    long btreeAddress, nameHeapAddress;

    void read() throws IOException {
      btreeAddress = readOffset();
      nameHeapAddress = readOffset();
      if (debug1) {
        log.debug("   Group btreeAddress=" + btreeAddress + " nameHeapAddress=" + nameHeapAddress);
      }
    }

    public String toString() {
      String sbuff = " btreeAddress=" + btreeAddress + " nameHeapAddress=" + nameHeapAddress;
      return sbuff;
    }

    public String getName() {
      return Long.toString(btreeAddress);
    }

  }

  // Message Type 2 "New Group" or "Link Info" (version 2)
  private class MessageGroupNew implements Named {
    long maxCreationIndex = -2, fractalHeapAddress, v2BtreeAddress, v2BtreeAddressCreationOrder = -2;

    public String toString() {
      Formatter f = new Formatter();
      f.format("   GroupNew fractalHeapAddress=%d v2BtreeAddress=%d ", fractalHeapAddress, v2BtreeAddress);
      if (v2BtreeAddressCreationOrder > -2)
        f.format(" v2BtreeAddressCreationOrder=%d ", v2BtreeAddressCreationOrder);
      if (maxCreationIndex > -2)
        f.format(" maxCreationIndex=%d", maxCreationIndex);
      f.format(" %n%n");

      if (fractalHeapAddress > 0) {
        try {
          f.format("%n%n");
          FractalHeap fractalHeap = new FractalHeap(H5header.this, "", fractalHeapAddress, memTracker);
          fractalHeap.showDetails(f);
        } catch (IOException e) {
          e.printStackTrace();
        }
      }

      return f.toString();
    }

    void read() throws IOException {
      if (debugPos) {
        log.debug("   *MessageGroupNew start pos= " + getRandomAccessFile().getFilePointer());
      }
      byte version = getRandomAccessFile().readByte();
      byte flags = getRandomAccessFile().readByte();
      if ((flags & 1) != 0) {
        maxCreationIndex = getRandomAccessFile().readLong();
      }

      fractalHeapAddress = readOffset();
      v2BtreeAddress = readOffset(); // aka name index

      if ((flags & 2) != 0) {
        v2BtreeAddressCreationOrder = readOffset();
      }

      if (debug1) {
        log.debug("   MessageGroupNew version= " + version + " flags = " + flags + this);
      }
    }

    public String getName() {
      return Long.toString(fractalHeapAddress);
    }

  }

  // Message Type 10/0xA "Group Info" (version 2)
  private class MessageGroupInfo implements Named {
    byte flags;
    short maxCompactValue = -1, minDenseValue = -1, estNumEntries = -1, estLengthEntryName = -1;

    public String toString() {
      StringBuilder sbuff = new StringBuilder();
      sbuff.append("   MessageGroupInfo ");
      if ((flags & 1) != 0)
        sbuff.append(" maxCompactValue=").append(maxCompactValue).append(" minDenseValue=").append(minDenseValue);
      if ((flags & 2) != 0)
        sbuff.append(" estNumEntries=").append(estNumEntries).append(" estLengthEntryName=").append(estLengthEntryName);
      return sbuff.toString();
    }

    void read() throws IOException {
      if (debugPos) {
        log.debug("   *MessageGroupInfo start pos= " + getRandomAccessFile().getFilePointer());
      }
      byte version = getRandomAccessFile().readByte();
      flags = getRandomAccessFile().readByte();

      if ((flags & 1) != 0) {
        maxCompactValue = getRandomAccessFile().readShort();
        minDenseValue = getRandomAccessFile().readShort();
      }

      if ((flags & 2) != 0) {
        estNumEntries = getRandomAccessFile().readShort();
        estLengthEntryName = getRandomAccessFile().readShort();
      }

      if (debug1) {
        log.debug("   MessageGroupInfo version= " + version + " flags = " + flags + this);
      }
    }

    public String getName() {
      return "";
    }
  }

  // Message Type 6 "Link" (version 2)
  private class MessageLink implements Named {
    byte version, flags, encoding;
    byte linkType; // 0=hard, 1=soft, 64 = external
    long creationOrder;
    String linkName, link;
    long linkAddress;

    public String toString() {
      StringBuilder sbuff = new StringBuilder();
      sbuff.append("   MessageLink ");
      sbuff.append(" name=").append(linkName).append(" type=").append(linkType);
      if (linkType == 0)
        sbuff.append(" linkAddress=" + linkAddress);
      else
        sbuff.append(" link=").append(link);

      if ((flags & 4) != 0)
        sbuff.append(" creationOrder=" + creationOrder);
      if ((flags & 0x10) != 0)
        sbuff.append(" encoding=" + encoding);
      return sbuff.toString();
    }

    void read() throws IOException {
      if (debugPos) {
        log.debug("   *MessageLink start pos= {}", getRandomAccessFile().getFilePointer());
      }
      version = getRandomAccessFile().readByte();
      flags = getRandomAccessFile().readByte();

      if ((flags & 8) != 0)
        linkType = getRandomAccessFile().readByte();

      if ((flags & 4) != 0)
        creationOrder = getRandomAccessFile().readLong();

      if ((flags & 0x10) != 0)
        encoding = getRandomAccessFile().readByte();

      int linkNameLength = (int) readVariableSizeFactor(flags & 3);
      linkName = readStringFixedLength(linkNameLength);

      if (linkType == 0) {
        linkAddress = readOffset();

      } else if (linkType == 1) {
        short len = getRandomAccessFile().readShort();
        link = readStringFixedLength(len);

      } else if (linkType == 64) {
        short len = getRandomAccessFile().readShort();
        link = readStringFixedLength(len); // actually 2 strings - see docs
      }

      if (debug1) {
        log.debug("   MessageLink version= " + version + " flags = " + Integer.toBinaryString(flags) + this);
      }
    }

    public String getName() {
      return linkName;
    }
  }

  // Message Type 3 : "Datatype"
  public class MessageDatatype implements Named {
    int type, version;
    byte[] flags = new byte[3];
    int byteSize;
    int endian; // 0 (LE) or 1 (BE) == RandomAccessFile.XXXXXX_ENDIAN
    boolean isOK = true;
    boolean unsigned;

    // time (2)
    DataType timeType;

    // opaque (5)
    String opaque_desc;

    // compound type (6)
    List<StructureMember> members;

    // reference (7)
    int referenceType; // 0 = object, 1 = region

    // enums (8)
    Map<Integer, String> map;
    String enumTypeName;

    // enum, variable-length, array types have "base" DataType
    MessageDatatype base;
    boolean isVString; // variable length (not a string)
    boolean isVlen; // vlen but not string

    // array (10)
    int[] dim;

    public String toString() {
      Formatter f = new Formatter();
      f.format(" datatype= %d", type);
      f.format(" byteSize= %d", byteSize);
      DataType dtype = getNCtype(type, byteSize, unsigned);
      f.format(" NCtype= %s %s", dtype, unsigned ? "(unsigned)" : "");
      f.format(" flags= ");
      for (int i = 0; i < 3; i++)
        f.format(" %d", flags[i]);
      f.format(" endian= %s", endian == RandomAccessFile.BIG_ENDIAN ? "BIG" : "LITTLE");

      if (type == 2)
        f.format(" timeType= %s", timeType);
      else if (type == 6) {
        f.format("%n  members%n");
        for (StructureMember mm : members)
          f.format("   %s%n", mm);
      } else if (type == 7)
        f.format(" referenceType= %s", referenceType);
      else if (type == 9) {
        f.format(" isVString= %s", isVString);
        f.format(" isVlen= %s", isVlen);
      }
      if ((type == 9) || (type == 10))
        f.format(" parent base= {%s}", base);
      return f.toString();
    }

    public String getName() {
      DataType dtype = getNCtype(type, byteSize, unsigned);
      if (dtype != null)
        return dtype + " size= " + byteSize;
      else
        return "type=" + type + " size= " + byteSize;
    }

    public String getType() {
      DataType dtype = getNCtype(type, byteSize, unsigned);
      if (dtype != null)
        return dtype.toString();
      else
        return "type=" + type + " size= " + byteSize;
    }

    void read(String objectName) throws IOException {
      if (debugPos) {
        log.debug("   *MessageDatatype start pos= {}", getRandomAccessFile().getFilePointer());
      }

      byte tandv = getRandomAccessFile().readByte();
      type = (tandv & 0xf);
      version = ((tandv & 0xf0) >> 4);

      getRandomAccessFile().readFully(flags);
      byteSize = getRandomAccessFile().readInt();
      endian = ((flags[0] & 1) == 0) ? RandomAccessFile.LITTLE_ENDIAN : RandomAccessFile.BIG_ENDIAN;

      if (debug1) {
        log.debug("   Datatype type=" + type + " version= " + version + " flags = " + flags[0] + " " + flags[1] + " "
            + flags[2] + " byteSize=" + byteSize + " byteOrder="
            + (endian == RandomAccessFile.BIG_ENDIAN ? "BIG" : "LITTLE"));
      }

      if (type == 0) { // fixed point
        unsigned = ((flags[0] & 8) == 0);
        short bitOffset = getRandomAccessFile().readShort();
        short bitPrecision = getRandomAccessFile().readShort();
        if (debug1) {
          log.debug("   type 0 (fixed point): bitOffset= " + bitOffset + " bitPrecision= " + bitPrecision
              + " unsigned= " + unsigned);
        }
        isOK = (bitOffset == 0) && (bitPrecision % 8 == 0);

      } else if (type == 1) { // floating point
        short bitOffset = getRandomAccessFile().readShort();
        short bitPrecision = getRandomAccessFile().readShort();
        byte expLocation = getRandomAccessFile().readByte();
        byte expSize = getRandomAccessFile().readByte();
        byte manLocation = getRandomAccessFile().readByte();
        byte manSize = getRandomAccessFile().readByte();
        int expBias = getRandomAccessFile().readInt();
        if (debug1) {
          log.debug("   type 1 (floating point): bitOffset= " + bitOffset + " bitPrecision= " + bitPrecision
              + " expLocation= " + expLocation + " expSize= " + expSize + " manLocation= " + manLocation + " manSize= "
              + manSize + " expBias= " + expBias);
        }
      } else if (type == 2) { // time
        short bitPrecision = getRandomAccessFile().readShort();
        if (bitPrecision == 16)
          timeType = DataType.SHORT;
        else if (bitPrecision == 32)
          timeType = DataType.INT;
        else if (bitPrecision == 64)
          timeType = DataType.LONG;

        if (debug1) {
          log.debug("   type 2 (time): bitPrecision= " + bitPrecision + " timeType = " + timeType);
        }

      } else if (type == 3) { // string (I think a fixed length seq of chars)
        int ptype = flags[0] & 0xf;
        if (debug1) {
          log.debug("   type 3 (String): pad type= " + ptype);
        }

      } else if (type == 4) { // bit field
        short bitOffset = getRandomAccessFile().readShort();
        short bitPrecision = getRandomAccessFile().readShort();
        if (debug1) {
          log.debug("   type 4 (bit field): bitOffset= " + bitOffset + " bitPrecision= " + bitPrecision);
        }
        // isOK = (bitOffset == 0) && (bitPrecision % 8 == 0); LOOK

      } else if (type == 5) { // opaque
        byte len = flags[0];
        opaque_desc = (len > 0) ? readString(getRandomAccessFile()).trim() : null;
        if (debug1) {
          log.debug("   type 5 (opaque): len= " + len + " desc= " + opaque_desc);
        }

      } else if (type == 6) { // compound
        int nmembers = makeUnsignedIntFromBytes(flags[1], flags[0]);
        if (debug1) {
          log.debug("   --type 6(compound): nmembers={}", nmembers);
        }
        members = new ArrayList<>();
        for (int i = 0; i < nmembers; i++) {
          members.add(new StructureMember(version, byteSize));
        }
        if (debugDetail) {
          log.debug("   --done with compound type");
        }

      } else if (type == 7) { // reference
        referenceType = flags[0] & 0xf;
        if (debug1 || debugReference) {
          log.debug("   --type 7(reference): type= {}", referenceType);
        }

      } else if (type == 8) { // enums
        int nmembers = makeUnsignedIntFromBytes(flags[1], flags[0]);
        boolean saveDebugDetail = debugDetail;
        if (debug1 || debugEnum) {
          log.debug("   --type 8(enums): nmembers={}", nmembers);
          debugDetail = true;
        }
        base = new MessageDatatype(); // base type
        base.read(objectName);
        debugDetail = saveDebugDetail;

        // read the enums

        String[] enumName = new String[nmembers];
        for (int i = 0; i < nmembers; i++) {
          if (version < 3)
            enumName[i] = readString8(getRandomAccessFile()); // padding
          else
            enumName[i] = readString(getRandomAccessFile()); // no padding
        }

        // read the values; must switch to base byte order (!)
        if (base.endian >= 0) {
          getRandomAccessFile().order(base.endian);
        }
        int[] enumValue = new int[nmembers];
        for (int i = 0; i < nmembers; i++) {
          enumValue[i] = (int) readVariableSizeUnsigned(base.byteSize); // assume size is 1, 2, or 4
        }
        getRandomAccessFile().order(RandomAccessFile.LITTLE_ENDIAN);

        enumTypeName = objectName;
        map = new TreeMap<>();
        for (int i = 0; i < nmembers; i++)
          map.put(enumValue[i], enumName[i]);

        if (debugEnum) {
          for (int i = 0; i < nmembers; i++) {
            log.debug("   " + enumValue[i] + "=" + enumName[i]);
          }
        }

      } else if (type == 9) { // String (A variable-length sequence of characters) or Sequence (A variable-length
                              // sequence of any datatype)
        isVString = (flags[0] & 0xf) == 1;
        if (!isVString) {
          isVlen = true;
        }
        if (debug1) {
          log.debug("   type 9(variable length): type= {}", ((isVString ? "string" : "sequence of type:")));
        }
        base = new MessageDatatype(); // base type
        base.read(objectName);

      } else if (type == 10) { // array
        if (debug1) {
          debugOut.print("   type 10(array) lengths= ");
        }
        int ndims = (int) getRandomAccessFile().readByte();
        if (version < 3) {
          getRandomAccessFile().skipBytes(3);
        }

        dim = new int[ndims];
        for (int i = 0; i < ndims; i++) {
          dim[i] = getRandomAccessFile().readInt();
          if (debug1) {
            debugOut.print(" " + dim[i]);
          }
        }

        if (version < 3) { // not present in version 3, never used anyway
          int[] pdim = new int[ndims];
          for (int i = 0; i < ndims; i++)
            pdim[i] = getRandomAccessFile().readInt();
        }
        if (debug1) {
          log.debug("");
        }

        base = new MessageDatatype(); // base type
        base.read(objectName);

      } else if (warnings) {
        log.debug(" WARNING not dealing with type= {}", type);
      }
    }

    int getBaseType() {
      return (base != null) ? base.getBaseType() : type;
    }

    int getBaseSize() {
      return (base != null) ? base.getBaseSize() : byteSize;
    }

    byte[] getFlags() {
      return (base != null) ? base.getFlags() : flags;
    }

    boolean isVlen() {
      return (type == 10 ? base.isVlen() : isVlen);
    }

    boolean isVString() {
      return (type == 10 ? base.isVString() : isVString);
    }
  }

  private class StructureMember {
    String name;
    int offset;
    byte dims;
    MessageDatatype mdt;

    StructureMember(int version, int byteSize) throws IOException {
      if (debugPos) {
        log.debug("   *StructureMember now at position={}", getRandomAccessFile().getFilePointer());
      }

      name = readString(getRandomAccessFile());
      if (version < 3) {
        getRandomAccessFile().skipBytes(padding(name.length() + 1, 8));
        offset = getRandomAccessFile().readInt();
      } else {
        offset = (int) readVariableSizeMax(byteSize);
      }

      if (debug1) {
        log.debug("   Member name=" + name + " offset= " + offset);
      }

      if (version == 1) {
        dims = getRandomAccessFile().readByte();
        getRandomAccessFile().skipBytes(3);
        getRandomAccessFile().skipBytes(24); // ignore dimension info for now
      }

      // HDFdumpWithCount(buffer, raf.getFilePointer(), 16);
      mdt = new MessageDatatype();
      mdt.read(name);
      if (debugDetail) {
        log.debug("   ***End Member name={}", name);
      }

      // ??
      // HDFdump(ncfile.out, "Member end", buffer, 16);
      // if (HDFdebug) ncfile.log.debug(" Member pos="+raf.getFilePointer());
      // HDFpadToMultiple( buffer, 8);
      // if (HDFdebug) ncfile.log.debug(" Member padToMultiple="+raf.getFilePointer());
      // raf.skipBytes( 4); // huh ??
    }

    @Override
    public String toString() {
      String sb =
          "StructureMember" + "{name='" + name + '\'' + ", offset=" + offset + ", dims=" + dims + ", mdt=" + mdt + '}';
      return sb;
    }
  }

  // Message Type 4 "Fill Value Old" : fill value is stored in the message
  private class MessageFillValueOld implements Named {
    byte[] value;
    int size;

    void read() throws IOException {
      size = getRandomAccessFile().readInt();
      value = new byte[size];
      getRandomAccessFile().readFully(value);

      if (debug1) {
        log.debug("{}", this);
      }
    }

    public String toString() {
      StringBuilder sbuff = new StringBuilder();
      sbuff.append("   FillValueOld size= ").append(size).append(" value=");
      for (int i = 0; i < size; i++)
        sbuff.append(" ").append(value[i]);
      return sbuff.toString();
    }

    public String getName() {
      StringBuilder sbuff = new StringBuilder();
      for (int i = 0; i < size; i++)
        sbuff.append(" ").append(value[i]);
      return sbuff.toString();
    }
  }

  // Message Type 5 "Fill Value New" : fill value is stored in the message, with extra metadata
  private class MessageFillValue implements Named {
    byte version; // 1,2,3
    byte spaceAllocateTime; // 1= early, 2=late, 3=incremental
    byte fillWriteTime;
    int size;
    byte[] value;
    boolean hasFillValue;

    byte flags;

    void read() throws IOException {
      version = getRandomAccessFile().readByte();

      if (version < 3) {
        spaceAllocateTime = getRandomAccessFile().readByte();
        fillWriteTime = getRandomAccessFile().readByte();
        hasFillValue = getRandomAccessFile().readByte() != 0;

      } else {
        flags = getRandomAccessFile().readByte();
        spaceAllocateTime = (byte) (flags & 3);
        fillWriteTime = (byte) ((flags >> 2) & 3);
        hasFillValue = (flags & 32) != 0;
      }

      if (hasFillValue) {
        size = getRandomAccessFile().readInt();
        if (size > 0) {
          value = new byte[size];
          getRandomAccessFile().readFully(value);
          hasFillValue = true;
        } else {
          hasFillValue = false;
        }
      }

      if (debug1) {
        log.debug("{}", this);
      }
    }

    public String toString() {
      StringBuilder sbuff = new StringBuilder();
      sbuff.append("   FillValue version= ").append(version).append(" spaceAllocateTime = ").append(spaceAllocateTime)
          .append(" fillWriteTime=").append(fillWriteTime).append(" hasFillValue= ").append(hasFillValue);
      sbuff.append("\n size = ").append(size).append(" value=");
      for (int i = 0; i < size; i++)
        sbuff.append(" ").append(value[i]);
      return sbuff.toString();
    }

    public String getName() {
      StringBuilder sbuff = new StringBuilder();
      for (int i = 0; i < size; i++)
        sbuff.append(" ").append(value[i]);
      return sbuff.toString();
    }

  }

  // Message Type 8 "Data Storage Layout" : regular (contiguous), chunked, or compact (stored with the message)
  class MessageLayout implements Named {
    byte type; // 0 = Compact, 1 = Contiguous, 2 = Chunked
    long dataAddress = -1; // -1 means "not allocated"
    long contiguousSize; // size of data allocated contiguous
    int[] chunkSize; // only for chunked, otherwise must use Dataspace
    int dataSize;

    public String toString() {
      StringBuilder sbuff = new StringBuilder();
      sbuff.append(" type= ").append(+type).append(" (");
      switch (type) {
        case 0:
          sbuff.append("compact");
          break;
        case 1:
          sbuff.append("contiguous");
          break;
        case 2:
          sbuff.append("chunked");
          break;
        default:
          sbuff.append("unknown type= ").append(type);
      }
      sbuff.append(")");

      if (chunkSize != null) {
        sbuff.append(" storageSize = (");
        for (int i = 0; i < chunkSize.length; i++) {
          if (i > 0)
            sbuff.append(",");
          sbuff.append(chunkSize[i]);
        }
        sbuff.append(")");
      }

      sbuff.append(" dataSize=").append(dataSize);
      sbuff.append(" dataAddress=").append(dataAddress);
      return sbuff.toString();
    }

    public String getName() {
      StringBuilder sbuff = new StringBuilder();
      switch (type) {
        case 0:
          sbuff.append("compact");
          break;
        case 1:
          sbuff.append("contiguous");
          break;
        case 2:
          sbuff.append("chunked");
          break;
        default:
          sbuff.append("unknown type= ").append(type);
      }

      if (chunkSize != null) {
        sbuff.append(" chunk = (");
        for (int i = 0; i < chunkSize.length; i++) {
          if (i > 0)
            sbuff.append(",");
          sbuff.append(chunkSize[i]);
        }
        sbuff.append(")");
      }

      return sbuff.toString();
    }

    void read() throws IOException {
      int ndims;

      byte version = getRandomAccessFile().readByte();
      if (version < 3) {
        ndims = getRandomAccessFile().readByte();
        type = getRandomAccessFile().readByte();
        getRandomAccessFile().skipBytes(5); // skip 5 bytes

        boolean isCompact = (type == 0);
        if (!isCompact)
          dataAddress = readOffset();
        chunkSize = new int[ndims];
        for (int i = 0; i < ndims; i++)
          chunkSize[i] = getRandomAccessFile().readInt();

        if (isCompact) {
          dataSize = getRandomAccessFile().readInt();
          dataAddress = getRandomAccessFile().getFilePointer();
        }

      } else {
        type = getRandomAccessFile().readByte();

        if (type == 0) {
          dataSize = getRandomAccessFile().readShort();
          dataAddress = getRandomAccessFile().getFilePointer();

        } else if (type == 1) {
          dataAddress = readOffset();
          contiguousSize = readLength();

        } else if (type == 2) {
          ndims = getRandomAccessFile().readByte();
          dataAddress = readOffset();
          chunkSize = new int[ndims];
          for (int i = 0; i < ndims; i++)
            chunkSize[i] = getRandomAccessFile().readInt();
        }
      }

      if (debug1) {
        log.debug("   StorageLayout version= " + version + this);
      }
    }
  }

  // Message Type 11/0xB "Filter Pipeline" : apply a filter to the "data stream"
  class MessageFilter implements Named {
    Filter[] filters;

    void read() throws IOException {
      byte version = getRandomAccessFile().readByte();
      byte nfilters = getRandomAccessFile().readByte();
      if (version == 1)
        getRandomAccessFile().skipBytes(6);

      filters = new Filter[nfilters];
      for (int i = 0; i < nfilters; i++)
        filters[i] = new Filter(version);

      if (debug1) {
        log.debug("   MessageFilter version=" + version + this);
      }
    }

    public Filter[] getFilters() {
      return filters;
    }

    public String toString() {
      StringBuilder sbuff = new StringBuilder();
      sbuff.append("   MessageFilter filters=\n");
      for (Filter f : filters)
        sbuff.append(" ").append(f).append("\n");
      return sbuff.toString();
    }

    public String getName() {
      StringBuilder sbuff = new StringBuilder();
      for (Filter f : filters)
        sbuff.append(f.name).append(", ");
      return sbuff.toString();
    }
  }

  private static final String[] filterName = {"", "deflate", "shuffle", "fletcher32", "szip", "nbit", "scaleoffset"};
  private static final int KNOWN_FILTERS = 3;

  class Filter {
    short id; // 1=deflate, 2=shuffle, 3=fletcher32, 4=szip, 5=nbit, 6=scaleoffset
    short flags;
    String name;
    short nValues;
    int[] data;

    Filter(byte version) throws IOException {
      this.id = getRandomAccessFile().readShort();
      // if the filter id < 256 then this field is not stored
      short nameSize = ((version > 1) && (id < 256)) ? 0 : getRandomAccessFile().readShort();
      this.flags = getRandomAccessFile().readShort();
      nValues = getRandomAccessFile().readShort();
      if (version == 1)
        this.name = (nameSize > 0) ? readString8(getRandomAccessFile()) : getFilterName(id); // null terminated, pad to
                                                                                             // 8 bytes
      else
        this.name = (nameSize > 0) ? readStringFixedLength(nameSize) : getFilterName(id); // non-null terminated

      data = new int[nValues];
      for (int i = 0; i < nValues; i++)
        data[i] = getRandomAccessFile().readInt();
      if ((version == 1) && (nValues & 1) != 0) // check if odd
        getRandomAccessFile().skipBytes(4);

      if (debug1) {
        log.debug("{}", this);
      }
    }

    String getFilterName(int id) {
      return (id < filterName.length) ? filterName[id] : "StandardFilter " + id;
    }

    public String toString() {
      StringBuilder sbuff = new StringBuilder();
      sbuff.append("   Filter id= ").append(id).append(" flags = ").append(flags).append(" nValues=").append(nValues)
          .append(" name= ").append(name).append(" data = ");
      for (int i = 0; i < nValues; i++)
        sbuff.append(data[i]).append(" ");
      return sbuff.toString();
    }
  }

  // Message Type 12/0xC "Attribute" : define an Attribute
  public class MessageAttribute implements Named {
    byte version;
    // short typeSize, spaceSize;
    String name;
    MessageDatatype mdt = new MessageDatatype();
    MessageDataspace mds = new MessageDataspace();

    public byte getVersion() {
      return version;
    }

    public MessageDatatype getMdt() {
      return mdt;
    }

    public MessageDataspace getMds() {
      return mds;
    }

    public long getDataPosAbsolute() {
      return dataPos;
    }

    public Attribute getNcAttribute() throws IOException {
      return makeAttribute(this);
    }

    long dataPos; // pointer to the attribute data section, must be absolute file position

    public String toString() {
      StringBuilder sbuff = new StringBuilder();
      sbuff.append("   Name= ").append(name);
      sbuff.append(" dataPos = ").append(dataPos);
      if (mdt != null) {
        sbuff.append("\n mdt=");
        sbuff.append(mdt);
      }
      if (mds != null) {
        sbuff.append("\n mds=");
        sbuff.append(mds);
      }
      return sbuff.toString();
    }

    public String getName() {
      return name;
    }

    boolean read(long pos) throws IOException {
      getRandomAccessFile().seek(pos);
      if (debugPos) {
        log.debug("   *MessageAttribute start pos= {}", getRandomAccessFile().getFilePointer());
      }
      short nameSize, typeSize, spaceSize;
      byte flags = 0;
      byte encoding = 0; // 0 = ascii, 1 = UTF-8

      version = getRandomAccessFile().readByte();
      if (version == 1) {
        getRandomAccessFile().read(); // skip byte
        nameSize = getRandomAccessFile().readShort();
        typeSize = getRandomAccessFile().readShort();
        spaceSize = getRandomAccessFile().readShort();

      } else if ((version == 2) || (version == 3)) {
        flags = getRandomAccessFile().readByte();
        nameSize = getRandomAccessFile().readShort();
        typeSize = getRandomAccessFile().readShort();
        spaceSize = getRandomAccessFile().readShort();
        if (version == 3)
          encoding = getRandomAccessFile().readByte();

      } else if (version == 72) {
        flags = getRandomAccessFile().readByte();
        nameSize = getRandomAccessFile().readShort();
        typeSize = getRandomAccessFile().readShort();
        spaceSize = getRandomAccessFile().readShort();
        log.error("HDF5 MessageAttribute found bad version " + version + " at filePos "
            + getRandomAccessFile().getFilePointer());
        // G:/work/galibert/IMOS_ANMN-NSW_AETVZ_20131127T230000Z_PH100_FV01_PH100-1311-Workhorse-ADCP-109.5_END-20140306T010000Z_C-20140521T053527Z.nc
        // E:/work/antonio/2014_ch.nc
        // return false;
      } else {
        // buggery, maybe HDF5 "more than 8 attributes" error
        log.error("bad version " + version + " at filePos " + getRandomAccessFile().getFilePointer());
        return false;
        // throw new IllegalStateException("MessageAttribute unknown version " + version);
      }

      // read the attribute name
      long filePos = getRandomAccessFile().getFilePointer();
      name = readString(getRandomAccessFile()); // read at current pos
      if (version == 1)
        nameSize += padding(nameSize, 8);
      getRandomAccessFile().seek(filePos + nameSize); // make it more robust for errors

      if (debug1) {
        log.debug("   MessageAttribute version= " + version + " flags = " + Integer.toBinaryString(flags)
            + " nameSize = " + nameSize + " typeSize=" + typeSize + " spaceSize= " + spaceSize + " name= " + name);
      }

      // read the datatype
      filePos = getRandomAccessFile().getFilePointer();
      if (debugPos) {
        log.debug("   *MessageAttribute before mdt pos= {}", filePos);
      }
      boolean isShared = (flags & 1) != 0;
      if (isShared) {
        mdt = getSharedDataObject(MessageType.Datatype).mdt;
        if (debug1) {
          log.debug("    MessageDatatype: {}", mdt);
        }
      } else {
        mdt.read(name);
        if (version == 1)
          typeSize += padding(typeSize, 8);
      }
      getRandomAccessFile().seek(filePos + typeSize); // make it more robust for errors

      // read the dataspace
      filePos = getRandomAccessFile().getFilePointer();
      if (debugPos) {
        log.debug("   *MessageAttribute before mds = {}", filePos);
      }
      mds.read();
      if (version == 1)
        spaceSize += padding(spaceSize, 8);
      getRandomAccessFile().seek(filePos + spaceSize); // make it more robust for errors

      // the data starts immediately afterward - ie in the message
      dataPos = getRandomAccessFile().getFilePointer(); // note this is absolute position (no offset needed)
      if (debug1) {
        log.debug("   *MessageAttribute dataPos= {}", dataPos);
      }
      return true;
    }
  } // MessageAttribute

  // Message Type 21/0x15 "Attribute Info" (version 2)
  private class MessageAttributeInfo implements Named {
    byte flags;
    short maxCreationIndex = -1;
    long fractalHeapAddress = -2, v2BtreeAddress = -2, v2BtreeAddressCreationOrder = -2;

    public String getName() {
      long btreeAddress = (v2BtreeAddressCreationOrder > 0) ? v2BtreeAddressCreationOrder : v2BtreeAddress;
      return Long.toString(btreeAddress);
    }

    public String toString() {
      Formatter f = new Formatter();
      f.format("   MessageAttributeInfo ");
      if ((flags & 1) != 0)
        f.format(" maxCreationIndex=" + maxCreationIndex);
      f.format(" fractalHeapAddress=%d v2BtreeAddress=%d", fractalHeapAddress, v2BtreeAddress);
      if ((flags & 2) != 0)
        f.format(" v2BtreeAddressCreationOrder=%d", v2BtreeAddressCreationOrder);

      showFractalHeap(f);

      return f.toString();
    }

    void showFractalHeap(Formatter f) {
      long btreeAddress = (v2BtreeAddressCreationOrder > 0) ? v2BtreeAddressCreationOrder : v2BtreeAddress;
      if ((fractalHeapAddress > 0) && (btreeAddress > 0)) {
        try {
          FractalHeap fractalHeap = new FractalHeap(H5header.this, "", fractalHeapAddress, memTracker);
          fractalHeap.showDetails(f);

          f.format(" Btree:%n");
          f.format("  type n m  offset size pos       attName%n");

          BTree2 btree = new BTree2(H5header.this, "", btreeAddress);
          for (BTree2.Entry2 e : btree.entryList) {
            byte[] heapId;
            switch (btree.btreeType) {
              case 8:
                heapId = ((BTree2.Record8) e.record).heapId;
                break;
              case 9:
                heapId = ((BTree2.Record9) e.record).heapId;
                break;
              default:
                f.format(" unknown btreetype %d%n", btree.btreeType);
                continue;
            }

            // the heapId points to an Attribute Message in the fractal Heap
            FractalHeap.DHeapId dh = fractalHeap.getFractalHeapId(heapId);
            f.format("   %2d %2d %2d %6d %4d %8d", dh.type, dh.n, dh.m, dh.offset, dh.size, dh.getPos());
            if (dh.getPos() > 0) {
              MessageAttribute attMessage = new MessageAttribute();
              attMessage.read(dh.getPos());
              f.format(" %-30s", trunc(attMessage.getName(), 30));
            }
            f.format(" heapId=:%s%n", Arrays.toString(heapId));
          }

        } catch (IOException e) {
          e.printStackTrace();
        }
      }
    }

    String trunc(String s, int max) {
      if (s == null)
        return null;
      if (s.length() < max)
        return s;
      return s.substring(0, max);
    }

    void read() throws IOException {
      if (debugPos) {
        log.debug("   *MessageAttributeInfo start pos= {}", getRandomAccessFile().getFilePointer());
      }
      byte version = getRandomAccessFile().readByte();
      byte flags = getRandomAccessFile().readByte();
      if ((flags & 1) != 0)
        maxCreationIndex = getRandomAccessFile().readShort();

      fractalHeapAddress = readOffset();
      v2BtreeAddress = readOffset();

      if ((flags & 2) != 0)
        v2BtreeAddressCreationOrder = readOffset();

      if (debug1) {
        log.debug("   MessageAttributeInfo version= " + version + " flags = " + flags + this);
      }
    }
  }

  // Message Type 13/0xD ("Object Comment" : "short description of an Object"
  private class MessageComment implements Named {
    String comment;

    void read() throws IOException {
      comment = readString(getRandomAccessFile());
    }

    public String toString() {
      return comment;
    }

    public String getName() {
      return comment;
    }

  }

  // Message Type 18/0x12 "Last Modified" : last modified date represented as secs since 1970
  private class MessageLastModified implements Named {
    byte version;
    int secs;

    void read() throws IOException {
      version = getRandomAccessFile().readByte();
      getRandomAccessFile().skipBytes(3); // skip byte
      secs = getRandomAccessFile().readInt();
    }

    public String toString() {
      return new Date((long) secs * 1000).toString();
    }

    public String getName() {
      return toString();
    }
  }

  // Message Type 14/0xE ("Last Modified (old)" : last modified date represented as a String YYMM etc. use message type
  // 18 instead
  private class MessageLastModifiedOld implements Named {
    String datemod;

    void read() throws IOException {
      datemod = getRandomAccessFile().readString(14);
      if (debug1) {
        log.debug("   MessageLastModifiedOld={}", datemod);
      }
    }

    public String toString() {
      return datemod;
    }

    public String getName() {
      return toString();
    }
  }

  // Message Type 16/0x10 "Continue" : point to more messages
  private class MessageContinue implements Named {
    long offset, length;

    void read() throws IOException {
      offset = readOffset();
      length = readLength();
      if (debug1) {
        log.debug("   Continue offset=" + offset + " length=" + length);
      }
    }

    public String getName() {
      return "";
    }
  }

  // Message Type 22/0x11 Object Reference COunt
  private class MessageObjectReferenceCount implements Named {
    int refCount;

    void read() throws IOException {
      int version = getRandomAccessFile().readByte();
      refCount = getRandomAccessFile().readInt();
      if (debug1) {
        log.debug("   ObjectReferenceCount={}", refCount);
      }
    }

    public String getName() {
      return Integer.toString(refCount);
    }
  }

  /////////////////////////////////////////////////////////////////////////////////////////////////////
  // Groups

  private void readGroupNew(H5Group group, MessageGroupNew groupNewMessage, DataObject dobj) throws IOException {
    if (debug1) {
      log.debug("\n--> GroupNew read <{}>", group.displayName);
    }

    if (groupNewMessage.fractalHeapAddress >= 0) {
      FractalHeap fractalHeap =
          new FractalHeap(this, group.displayName, groupNewMessage.fractalHeapAddress, memTracker);

      long btreeAddress =
          (groupNewMessage.v2BtreeAddressCreationOrder >= 0) ? groupNewMessage.v2BtreeAddressCreationOrder
              : groupNewMessage.v2BtreeAddress;
      if (btreeAddress < 0)
        throw new IllegalStateException("no valid btree for GroupNew with Fractal Heap");

      // read in btree and all entries
      BTree2 btree = new BTree2(this, group.displayName, btreeAddress);
      for (BTree2.Entry2 e : btree.entryList) {
        byte[] heapId;
        switch (btree.btreeType) {
          case 5:
            heapId = ((BTree2.Record5) e.record).heapId;
            break;
          case 6:
            heapId = ((BTree2.Record6) e.record).heapId;
            break;
          default:
            continue;
        }

        // the heapId points to a Link message in the Fractal Heap
        FractalHeap.DHeapId fractalHeapId = fractalHeap.getFractalHeapId(heapId);
        long pos = fractalHeapId.getPos();
        if (pos < 0)
          continue;
        getRandomAccessFile().seek(pos);
        MessageLink linkMessage = new MessageLink();
        linkMessage.read();
        if (debugBtree2) {
          log.debug("    linkMessage={}", linkMessage);
        }

        group.nestedObjects.add(new DataObjectFacade(group, linkMessage.linkName, linkMessage.linkAddress));
      }

    } else {
      // look for link messages
      for (HeaderMessage mess : dobj.messages) {
        if (mess.mtype == MessageType.Link) {
          MessageLink linkMessage = (MessageLink) mess.messData;
          if (linkMessage.linkType == 0) { // hard link
            group.nestedObjects.add(new DataObjectFacade(group, linkMessage.linkName, linkMessage.linkAddress));
          }
        }
      }
    }

    /*
     * now read all the entries in the btree
     * for (SymbolTableEntry s : btree.getSymbolTableEntries()) {
     * String sname = nameHeap.getString((int) s.getNameOffset());
     * if (debugSymbolTable) log.debug("\n   Symbol name=" + sname);
     * 
     * DataObject o;
     * if (s.cacheType == 2) {
     * String linkName = nameHeap.getString(s.linkOffset);
     * if (debugSymbolTable) log.debug("   Symbolic link name=" + linkName);
     * o = new DataObject(this, sname, linkName);
     * 
     * } else {
     * o = new DataObject(this, sname, s.getObjectAddress());
     * o.read();
     * }
     * nestedObjects.add(o);
     * hashDataObjects.put(o.getName(), o); // to look up symbolic links
     * }
     */
    if (debug1) {
      log.debug("<-- end GroupNew read <" + group.displayName + ">");
    }
  }

  private Map<Long, H5Group> hashGroups = new HashMap<>();

  private void readGroupOld(H5Group group, long btreeAddress, long nameHeapAddress) throws IOException {
    // track by address for hard links
    hashGroups.put(btreeAddress, group);

    if (debug1) {
      log.debug("\n--> GroupOld read <" + group.displayName + ">");
    }
    LocalHeap nameHeap = new LocalHeap(group, nameHeapAddress);
    GroupBTree btree = new GroupBTree(group.displayName, btreeAddress);

    // now read all the entries in the btree : Level 1C
    for (SymbolTableEntry s : btree.getSymbolTableEntries()) {
      String sname = nameHeap.getString((int) s.getNameOffset());
      if (debugSoftLink) {
        log.debug("\n   Symbol name={}", sname);
      }
      if (s.cacheType == 2) {
        String linkName = nameHeap.getString(s.linkOffset);
        if (debugSoftLink) {
          log.debug("   Symbolic link name=" + linkName + " symbolName=" + sname);
        }
        group.nestedObjects.add(new DataObjectFacade(group, sname, linkName));
      } else {
        group.nestedObjects.add(new DataObjectFacade(group, sname, s.getObjectAddress()));
      }
    }
    if (debug1) {
      log.debug("<-- end GroupOld read <" + group.displayName + ">");
    }
  }

  // Level 1A
  // this just reads in all the entries into a list
  private class GroupBTree {
    protected String owner;
    protected int wantType;
    private List<SymbolTableEntry> sentries = new ArrayList<>(); // list of type SymbolTableEntry

    // for DataBTree
    GroupBTree(String owner) {
      this.owner = owner;
    }

    GroupBTree(String owner, long address) throws IOException {
      this.owner = owner;

      List<Entry> entryList = new ArrayList<>();
      readAllEntries(address, entryList);

      // now convert the entries to SymbolTableEntry
      for (Entry e : entryList) {
        GroupNode node = new GroupNode(e.address);
        sentries.addAll(node.getSymbols());
      }
    }

    List<SymbolTableEntry> getSymbolTableEntries() {
      return sentries;
    }

    // recursively read all entries, place them in order in list
    protected void readAllEntries(long address, List<Entry> entryList) throws IOException {
      getRandomAccessFile().seek(getFileOffset(address));
      if (debugGroupBtree) {
        log.debug("\n--> GroupBTree read tree at position={}", getRandomAccessFile().getFilePointer());
      }

      String magic = getRandomAccessFile().readString(4);
      if (!magic.equals("TREE"))
        throw new IllegalStateException("BtreeGroup doesnt start with TREE");

      int type = getRandomAccessFile().readByte();
      int level = getRandomAccessFile().readByte();
      int nentries = getRandomAccessFile().readShort();
      if (debugGroupBtree) {
        log.debug("    type=" + type + " level=" + level + " nentries=" + nentries);
      }
      if (type != wantType) {
        throw new IllegalStateException("BtreeGroup must be type " + wantType);
      }

      long size = 8 + 2 * sizeOffsets + nentries * (sizeOffsets + sizeLengths);
      if (debugTracker)
        memTracker.addByLen("Group BTree (" + owner + ")", address, size);

      long leftAddress = readOffset();
      long rightAddress = readOffset();
      if (debugGroupBtree) {
        log.debug("    leftAddress=" + leftAddress + " " + Long.toHexString(leftAddress) + " rightAddress="
            + rightAddress + " " + Long.toHexString(rightAddress));
      }

      // read all entries in this Btree "Node"
      List<Entry> myEntries = new ArrayList<>();
      for (int i = 0; i < nentries; i++) {
        myEntries.add(new Entry());
      }

      if (level == 0)
        entryList.addAll(myEntries);
      else {
        for (Entry entry : myEntries) {
          if (debugDataBtree) {
            log.debug("  nonzero node entry at =" + entry.address);
          }
          readAllEntries(entry.address, entryList);
        }
      }

    }

    // these are part of the level 1A data structure, type = 0
    class Entry {
      long key, address;

      Entry() throws IOException {
        this.key = readLength();
        this.address = readOffset();
        if (debugGroupBtree) {
          log.debug("     GroupEntry key={} address={}", key, address);
        }
      }
    }

    // level 1B
    class GroupNode {
      long address;
      byte version;
      short nentries;
      List<SymbolTableEntry> symbols = new ArrayList<>(); // SymbolTableEntry

      GroupNode(long address) throws IOException {
        this.address = address;

        getRandomAccessFile().seek(getFileOffset(address));
        if (debugDetail) {
          log.debug("--Group Node position={}", getRandomAccessFile().getFilePointer());
        }

        // header
        String magic = getRandomAccessFile().readString(4);
        if (!magic.equals("SNOD")) {
          throw new IllegalStateException(magic + " should equal SNOD");
        }

        version = getRandomAccessFile().readByte();
        getRandomAccessFile().readByte(); // skip byte
        nentries = getRandomAccessFile().readShort();
        if (debugDetail) {
          log.debug("   version={} nentries={}", version, nentries);
        }

        long posEntry = getRandomAccessFile().getFilePointer();
        for (int i = 0; i < nentries; i++) {
          SymbolTableEntry entry = new SymbolTableEntry(posEntry);
          posEntry += entry.getSize();
          if (entry.objectHeaderAddress != 0) { // LOOK: Probably a bug in HDF5 file format ?? jc July 16 2010
            if (debug1) {
              log.debug("   add {}", entry);
            }
            symbols.add(entry);
          } else {
            if (debug1) {
              log.debug("   BAD objectHeaderAddress==0 !! {}", entry);
            }
          }
        }
        if (debugDetail) {
          log.debug("-- Group Node end position={}", getRandomAccessFile().getFilePointer());
        }
        long size = 8 + nentries * 40;
        if (debugTracker)
          memTracker.addByLen("Group BtreeNode (" + owner + ")", address, size);
      }

      List<SymbolTableEntry> getSymbols() {
        return symbols;
      }
    }


  } // GroupBTree

  // aka Group Entry "level 1C"
  private class SymbolTableEntry {
    long nameOffset, objectHeaderAddress;
    long btreeAddress, nameHeapAddress;
    int cacheType, linkOffset;
    long posData;

    boolean isSymbolicLink;

    SymbolTableEntry(long filePos) throws IOException {
      getRandomAccessFile().seek(filePos);
      if (debugSymbolTable) {
        log.debug("--> readSymbolTableEntry position={}", getRandomAccessFile().getFilePointer());
      }

      nameOffset = readOffset();
      objectHeaderAddress = readOffset();
      cacheType = getRandomAccessFile().readInt();
      getRandomAccessFile().skipBytes(4);

      if (debugSymbolTable) {
        log.debug(" nameOffset={} objectHeaderAddress={} cacheType={}", nameOffset, objectHeaderAddress, cacheType);
      }

      // "scratch pad"
      posData = getRandomAccessFile().getFilePointer();
      if (debugSymbolTable)
        dump("Group Entry scratch pad", posData, 16, false);

      if (cacheType == 1) {
        btreeAddress = readOffset();
        nameHeapAddress = readOffset();
        if (debugSymbolTable) {
          log.debug("btreeAddress={} nameHeadAddress={}", btreeAddress, nameHeapAddress);
        }
      }

      // check for symbolic link
      if (cacheType == 2) {
        linkOffset = getRandomAccessFile().readInt(); // offset in local heap
        if (debugSymbolTable) {
          log.debug("WARNING Symbolic Link linkOffset={}", linkOffset);
        }
        isSymbolicLink = true;
      }

      /*
       * if (cacheType == 1) {
       * btreeAddress = mapBuffer.getLong();
       * nameHeapAddress = mapBuffer.getLong();
       * log.debug(" btreeAddress="+btreeAddress);
       * log.debug(" nameHeapAddress="+nameHeapAddress);
       * nameHeap = new LocalHeap();
       * nameHeap.read(nameHeapAddress);
       * 
       * btree = new Btree();
       * btree.read(btreeAddress);
       * 
       * } else if (cacheType == 2) {
       * linkOffset = mapBuffer.getLong();
       * log.debug(" linkOffset="+linkOffset);
       * } else {
       * for (int k=0; k<2; k++)
       * log.debug( " "+k+" "+mapBuffer.getLong());
       * }
       */

      if (debugSymbolTable) {
        log.debug("<-- end readSymbolTableEntry position={}", getRandomAccessFile().getFilePointer());
      }

      if (debugTracker)
        memTracker.add("SymbolTableEntry", filePos, posData + 16);
    }

    public int getSize() {
      return isOffsetLong ? 40 : 32;
    }

    public long getObjectAddress() {
      return objectHeaderAddress;
    }

    public long getNameOffset() {
      return nameOffset;
    }

    @Override
    public String toString() {
      return "SymbolTableEntry{" + "nameOffset=" + nameOffset + ", objectHeaderAddress=" + objectHeaderAddress
          + ", btreeAddress=" + btreeAddress + ", nameHeapAddress=" + nameHeapAddress + ", cacheType=" + cacheType
          + ", linkOffset=" + linkOffset + ", posData=" + posData + ", isSymbolicLink=" + isSymbolicLink + '}';
    }
  } // SymbolTableEntry

  //////////////////////////////////////////////////////////////////////////////////////////////////////////////////////
  // Heaps

  /**
   * Fetch a Vlen data array.
   *
   * @param globalHeapIdAddress address of the heapId, used to get the String out of the heap
   * @param dataType type of data
   * @param endian byteOrder of the data (0 = BE, 1 = LE)
   * @return the Array read from the heap
   * @throws IOException on read error
   */
  Array getHeapDataArray(long globalHeapIdAddress, DataType dataType, int endian)
      throws IOException, InvalidRangeException {
    HeapIdentifier heapId = new HeapIdentifier(globalHeapIdAddress);
    if (debugHeap) {
      log.debug(" heapId= {}", heapId);
    }
    return getHeapDataArray(heapId, dataType, endian);
    // Object pa = getHeapDataArray(heapId, dataType, endian);
    // return Array.factory(dataType.getPrimitiveClassType(), new int[]{heapId.nelems}, pa);
  }

  Array getHeapDataArray(HeapIdentifier heapId, DataType dataType, int endian)
      throws IOException, InvalidRangeException {
    GlobalHeap.HeapObject ho = heapId.getHeapObject();
    if (ho == null) {
      throw new InvalidRangeException("Illegal Heap address, HeapObject = " + heapId);
    }
    if (debugHeap) {
      log.debug(" HeapObject= {}", ho);
    }
    if (endian >= 0) {
      getRandomAccessFile().order(endian);
    }

    if (DataType.FLOAT == dataType) {
      float[] pa = new float[heapId.nelems];
      getRandomAccessFile().seek(ho.dataPos);
      getRandomAccessFile().readFloat(pa, 0, pa.length);
      return Array.factory(dataType, new int[] {pa.length}, pa);

    } else if (DataType.DOUBLE == dataType) {
      double[] pa = new double[heapId.nelems];
      getRandomAccessFile().seek(ho.dataPos);
      getRandomAccessFile().readDouble(pa, 0, pa.length);
      return Array.factory(dataType, new int[] {pa.length}, pa);

    } else if (dataType.getPrimitiveClassType() == byte.class) {
      byte[] pa = new byte[heapId.nelems];
      getRandomAccessFile().seek(ho.dataPos);
      getRandomAccessFile().readFully(pa, 0, pa.length);
      return Array.factory(dataType, new int[] {pa.length}, pa);

    } else if (dataType.getPrimitiveClassType() == short.class) {
      short[] pa = new short[heapId.nelems];
      getRandomAccessFile().seek(ho.dataPos);
      getRandomAccessFile().readShort(pa, 0, pa.length);
      return Array.factory(dataType, new int[] {pa.length}, pa);

    } else if (dataType.getPrimitiveClassType() == int.class) {
      int[] pa = new int[heapId.nelems];
      getRandomAccessFile().seek(ho.dataPos);
      getRandomAccessFile().readInt(pa, 0, pa.length);
      return Array.factory(dataType, new int[] {pa.length}, pa);

    } else if (dataType.getPrimitiveClassType() == long.class) {
      long[] pa = new long[heapId.nelems];
      getRandomAccessFile().seek(ho.dataPos);
      getRandomAccessFile().readLong(pa, 0, pa.length);
      return Array.factory(dataType, new int[] {pa.length}, pa);
    }

    throw new UnsupportedOperationException("getHeapDataAsArray dataType=" + dataType);
  }

  /**
   * Fetch a String from the heap.
   *
   * @param heapIdAddress address of the heapId, used to get the String out of the heap
   * @return String the String read from the heap
   * @throws IOException on read error
   */
  String readHeapString(long heapIdAddress) throws IOException {
    H5header.HeapIdentifier heapId = new HeapIdentifier(heapIdAddress);
    if (heapId.isEmpty()) {
      return NULL_STRING_VALUE;
    }
    H5header.GlobalHeap.HeapObject ho = heapId.getHeapObject();
    if (ho == null)
      throw new IllegalStateException("Cant find Heap Object,heapId=" + heapId);
    if (ho.dataSize > 1000 * 1000)
      return String.format("Bad HeapObject.dataSize=%s", ho);
    getRandomAccessFile().seek(ho.dataPos);
    return readStringFixedLength((int) ho.dataSize);
  }

  /**
   * Fetch a String from the heap, when the heap identifier has already beed read into a ByteBuffer at given pos
   *
   * @param bb heap id is here
   * @param pos at this position
   * @return String the String read from the heap
   * @throws IOException on read error
   */
  String readHeapString(ByteBuffer bb, int pos) throws IOException {
    H5header.HeapIdentifier heapId = new HeapIdentifier(bb, pos);
    if (heapId.isEmpty()) {
      return NULL_STRING_VALUE;
    }
    H5header.GlobalHeap.HeapObject ho = heapId.getHeapObject();
    if (ho == null)
      throw new IllegalStateException("Cant find Heap Object,heapId=" + heapId);
    getRandomAccessFile().seek(ho.dataPos);
    return readStringFixedLength((int) ho.dataSize);
  }

  Array readHeapVlen(ByteBuffer bb, int pos, DataType dataType, int endian) throws IOException, InvalidRangeException {
    H5header.HeapIdentifier heapId = new HeapIdentifier(bb, pos);
    return getHeapDataArray(heapId, dataType, endian);
  }

  // debug - hdf5Table
  public List<DataObject> getDataObjects() {
    ArrayList<DataObject> result = new ArrayList<>(addressMap.values());
    result.sort((o1, o2) -> Long.compare(o1.address, o2.address));
    return result;
  }

  /**
   * Get a data object's name, using the objectId you get from a reference (aka hard link).
   *
   * @param objId address of the data object
   * @return String the data object's name, or null if not found
   * @throws IOException on read error
   */
  String getDataObjectName(long objId) throws IOException {
    H5header.DataObject dobj = getDataObject(objId, null);
    if (dobj == null) {
      log.error("H5iosp.readVlenData cant find dataObject id= {}", objId);
      return null;
    } else {
      if (debugVlen) {
        log.debug(" Referenced object= {}", dobj.who);
      }
      return dobj.who;
    }
  }

  // see "Global Heap Id" in http://www.hdfgroup.org/HDF5/doc/H5.format.html
  class HeapIdentifier {
    private int nelems; // "number of 'base type' elements in the sequence in the heap"
    private long heapAddress;
    private int index;

    // address must be absolute, getFileOffset already added
    HeapIdentifier(long address) throws IOException {
      // header information is in le byte order
      getRandomAccessFile().order(RandomAccessFile.LITTLE_ENDIAN);
      getRandomAccessFile().seek(address);
      nelems = getRandomAccessFile().readInt();
      heapAddress = readOffset();
      index = getRandomAccessFile().readInt();
      if (debugDetail) {
        log.debug("   read HeapIdentifier address=" + address + this);
      }
      if (debugHeap)
        dump("heapIdentifier", getFileOffset(address), 16, true);
    }

    // the heap id is has already been read into a byte array at given pos
    HeapIdentifier(ByteBuffer bb, int pos) {
      bb.order(ByteOrder.LITTLE_ENDIAN); // header information is in le byte order
      bb.position(pos); // relative reading
      nelems = bb.getInt();
      heapAddress = isOffsetLong ? bb.getLong() : (long) bb.getInt();
      index = bb.getInt();
      if (debugDetail) {
        log.debug("   read HeapIdentifier from ByteBuffer={}", this);
      }
    }

    public String toString() {
      return " nelems=" + nelems + " heapAddress=" + heapAddress + " index=" + index;
    }

    public boolean isEmpty() {
      return (heapAddress == 0);
    }

    GlobalHeap.HeapObject getHeapObject() throws IOException {
      if (isEmpty())
        return null;
      GlobalHeap gheap;
      if (null == (gheap = heapMap.get(heapAddress))) {
        gheap = new GlobalHeap(heapAddress);
        heapMap.put(heapAddress, gheap);
      }

      GlobalHeap.HeapObject ho = gheap.getHeapObject((short) index);
      if (ho == null)
        throw new IllegalStateException("cant find HeapObject");
      return ho;
    }

  } // HeapIdentifier

  private class RegionReference {
    private long heapAddress;
    private int index;

    RegionReference(long filePos) throws IOException {
      // header information is in le byte order
      getRandomAccessFile().order(RandomAccessFile.LITTLE_ENDIAN);
      getRandomAccessFile().seek(filePos);
      heapAddress = readOffset();
      index = getRandomAccessFile().readInt();

      GlobalHeap gheap;
      if (null == (gheap = heapMap.get(heapAddress))) {
        gheap = new GlobalHeap(heapAddress);
        heapMap.put(heapAddress, gheap);
      }

      GlobalHeap.HeapObject want = gheap.getHeapObject((short) index);
      if (debugRegionReference) {
        log.debug(" found ho={}", want);
      }
      /*
       * - The offset of the object header of the object (ie. dataset) pointed to (yes, an object ID)
       * - A serialized form of a dataspace _selection_ of elements (in the dataset pointed to).
       * I don't have a formal description of this information now, but it's encoded in the H5S_<foo>_serialize()
       * routines in
       * src/H5S<foo>.c, where foo = {all, hyper, point, none}.
       * There is _no_ datatype information stored for these kind of selections currently.
       */
      getRandomAccessFile().seek(want.dataPos);
      long objId = getRandomAccessFile().readLong();
      DataObject ndo = getDataObject(objId, null);
      // String what = (ndo == null) ? "none" : ndo.getName();
      if (debugRegionReference) {
        log.debug(" objId=" + objId + " DataObject= " + ndo);
      }
      if (null == ndo)
        throw new IllegalStateException("cant find data object at" + objId);
    }

  } // RegionReference

  // level 1E
  private class GlobalHeap {
    private byte version;
    private int sizeBytes;
    private Map<Short, HeapObject> hos = new HashMap<>();

    GlobalHeap(long address) throws IOException {
      // header information is in le byte order
      getRandomAccessFile().order(RandomAccessFile.LITTLE_ENDIAN);
      getRandomAccessFile().seek(getFileOffset(address));

      // header
      String magic = getRandomAccessFile().readString(4);
      if (!magic.equals("GCOL"))
        throw new IllegalStateException(magic + " should equal GCOL");

      version = getRandomAccessFile().readByte();
      getRandomAccessFile().skipBytes(3);
      sizeBytes = getRandomAccessFile().readInt();
      if (debugDetail) {
        log.debug("-- readGlobalHeap address=" + address + " version= " + version + " size = " + sizeBytes);
        // log.debug("-- readGlobalHeap address=" + address + " version= " + version + " size = " + sizeBytes);
      }
      getRandomAccessFile().skipBytes(4); // pad to 8

      int count = 0;
      int countBytes = 0;
      while (true) {
        long startPos = getRandomAccessFile().getFilePointer();
        HeapObject o = new HeapObject();
        o.id = getRandomAccessFile().readShort();
        if (o.id == 0)
          break; // ?? look
        o.refCount = getRandomAccessFile().readShort();
        getRandomAccessFile().skipBytes(4);
        o.dataSize = readLength();
        o.dataPos = getRandomAccessFile().getFilePointer();

        int dsize = ((int) o.dataSize) + padding((int) o.dataSize, 8);
        countBytes += dsize + 16;

        if (o.dataSize < 0)
          break; // ran off the end, must be done
        if (countBytes < 0)
          break; // ran off the end, must be done
        if (countBytes > sizeBytes)
          break; // ran off the end

        if (debugDetail) {
          log.debug("   HeapObject  position=" + startPos + " id=" + o.id + " refCount= " + o.refCount + " dataSize = "
              + o.dataSize + " dataPos = " + o.dataPos + " count= " + count + " countBytes= " + countBytes);
        }

        getRandomAccessFile().skipBytes(dsize);
        hos.put(o.id, o);
        count++;

        if (countBytes + 16 >= sizeBytes)
          break; // ran off the end, must be done
      }

      if (debugDetail) {
        log.debug("-- endGlobalHeap position=" + getRandomAccessFile().getFilePointer());
      }
      if (debugTracker)
        memTracker.addByLen("GlobalHeap", address, sizeBytes);
    }

    HeapObject getHeapObject(short id) {
      return hos.get(id);
    }

    class HeapObject {
      short id, refCount;
      long dataSize;
      long dataPos;

      @Override
      public String toString() {
        return "id=" + id + ", refCount=" + refCount + ", dataSize=" + dataSize + ", dataPos=" + dataPos;
      }
    }

  } // GlobalHeap

  // level 1D
  private class LocalHeap {
    H5Group group;
    int size;
    long freelistOffset, dataAddress;
    byte[] heap;
    byte version;

    LocalHeap(H5Group group, long address) throws IOException {
      this.group = group;

      // header information is in le byte order
      getRandomAccessFile().order(RandomAccessFile.LITTLE_ENDIAN);
      getRandomAccessFile().seek(getFileOffset(address));

      if (debugDetail) {
        log.debug("-- readLocalHeap position={}", getRandomAccessFile().getFilePointer());
      }

      // header
      String magic = getRandomAccessFile().readString(4);
      if (!magic.equals("HEAP")) {
        throw new IllegalStateException(magic + " should equal HEAP");
      }

      version = getRandomAccessFile().readByte();
      getRandomAccessFile().skipBytes(3);
      size = (int) readLength();
      freelistOffset = readLength();
      dataAddress = readOffset();
      if (debugDetail) {
        log.debug(" version=" + version + " size=" + size + " freelistOffset=" + freelistOffset
            + " heap starts at dataAddress=" + dataAddress);
      }
      if (debugPos) {
        log.debug("    *now at position={}", getRandomAccessFile().getFilePointer());
      }

      // data
      getRandomAccessFile().seek(getFileOffset(dataAddress));
      heap = new byte[size];
      getRandomAccessFile().readFully(heap);
      // if (debugHeap) printBytes( out, "heap", heap, size, true);

      if (debugDetail) {
        log.debug("-- endLocalHeap position={}", getRandomAccessFile().getFilePointer());
      }
      int hsize = 8 + 2 * sizeLengths + sizeOffsets;
      if (debugTracker)
        memTracker.addByLen("Group LocalHeap (" + group.displayName + ")", address, hsize);
      if (debugTracker)
        memTracker.addByLen("Group LocalHeapData (" + group.displayName + ")", dataAddress, size);
    }

    public String getString(int offset) {
      int count = 0;
      while (heap[offset + count] != 0)
        count++;
      return new String(heap, offset, count, StandardCharsets.UTF_8);
    }

  } // LocalHeap

  //////////////////////////////////////////////////////////////
  // utilities

  @Override
  public int makeIntFromBytes(byte[] bb, int start, int n) {
    int result = 0;
    for (int i = start + n - 1; i >= start; i--) {
      result <<= 8;
      byte b = bb[i];
      result += (b < 0) ? b + 256 : b;
    }
    return result;
  }

  @Override
  public boolean isOffsetLong() {
    return isOffsetLong;
  }

  /**
   * Read a zero terminated String. Leave file positioned after zero terminator byte.
   *
   * @param raf from this file
   * @return String (dont include zero terminator)
   * @throws java.io.IOException on io error
   */
  private String readString(RandomAccessFile raf) throws IOException {
    long filePos = raf.getFilePointer();

    int count = 0;
    while (raf.readByte() != 0)
      count++;

    raf.seek(filePos);
    String result = raf.readString(count);
    raf.readByte(); // skip the zero byte! nn
    return result;
  }

  /**
   * Read a zero terminated String at current position; advance file to a multiple of 8.
   *
   * @param raf from this file
   * @return String (dont include zero terminator)
   * @throws java.io.IOException on io error
   */
  private String readString8(RandomAccessFile raf) throws IOException {
    long filePos = raf.getFilePointer();

    int count = 0;
    while (raf.readByte() != 0)
      count++;

    raf.seek(filePos);
    byte[] s = new byte[count];
    raf.readFully(s);

    // skip to 8 byte boundary, note zero byte is skipped
    count++;
    count += padding(count, 8);
    raf.seek(filePos + count);

    return new String(s, StandardCharsets.UTF_8); // all Strings are UTF-8 unicode
  }

  /**
   * Read a String of known length.
   *
   * @param size number of bytes
   * @return String result
   * @throws java.io.IOException on io error
   */
  private String readStringFixedLength(int size) throws IOException {
    return getRandomAccessFile().readString(size);
  }

  @Override
  public long readLength() throws IOException {
    return isLengthLong ? getRandomAccessFile().readLong() : (long) getRandomAccessFile().readInt();
  }

  @Override
  public long readOffset() throws IOException {
    return isOffsetLong ? getRandomAccessFile().readLong() : (long) getRandomAccessFile().readInt();
  }

  @Override
  public long readAddress() throws IOException {
    return getFileOffset(readOffset());
  }

  // size of data depends on "maximum possible number"
  @Override
  public int getNumBytesFromMax(long maxNumber) {
    int size = 0;
    while (maxNumber != 0) {
      size++;
      maxNumber >>>= 8; // right shift with zero extension
    }
    return size;
  }

  // size of data depends on "maximum possible number"
  private long readVariableSizeMax(int maxNumber) throws IOException {
    int size = getNumBytesFromMax(maxNumber);
    return readVariableSizeUnsigned(size);
  }

  private long readVariableSizeFactor(int sizeFactor) throws IOException {
    int size = (int) Math.pow(2, sizeFactor);
    return readVariableSizeUnsigned(size);
  }

  @Override
  public long readVariableSizeUnsigned(int size) throws IOException {
    long vv;
    if (size == 1) {
      vv = DataType.unsignedByteToShort(getRandomAccessFile().readByte());
    } else if (size == 2) {
      if (debugPos) {
        log.debug("position={}", getRandomAccessFile().getFilePointer());
      }
      short s = getRandomAccessFile().readShort();
      vv = DataType.unsignedShortToInt(s);
    } else if (size == 4) {
      vv = DataType.unsignedIntToLong(getRandomAccessFile().readInt());
    } else if (size == 8) {
      vv = getRandomAccessFile().readLong();
    } else {
      vv = readVariableSizeN(size);
    }
    return vv;
  }

  private int readVariableSize(int size) throws IOException {
    long vv;
    if (size == 1) {
      return getRandomAccessFile().readByte();
    } else if (size == 2) {
      return getRandomAccessFile().readShort();
    } else if (size == 4) {
      return getRandomAccessFile().readInt();
    }
    throw new IllegalArgumentException("Dont support int size == " + size);
  }

  // Little endian
  private long readVariableSizeN(int nbytes) throws IOException {
    int[] ch = new int[nbytes];
    for (int i = 0; i < nbytes; i++)
      ch[i] = getRandomAccessFile().read();

    long result = ch[nbytes - 1];
    for (int i = nbytes - 2; i >= 0; i--) {
      result = result << 8;
      result += ch[i];
    }

    return result;
  }

  @Override
  public RandomAccessFile getRandomAccessFile() {
    return h5iosp.getRandomAccessFile();
  }

  @Override
  public long getFileOffset(long address) {
    return baseAddress + address;
  }

  private int makeUnsignedIntFromBytes(byte upper, byte lower) {
    return ucar.ma2.DataType.unsignedByteToShort(upper) * 256 + ucar.ma2.DataType.unsignedByteToShort(lower);
  }

  // find number of bytes needed to pad to multipleOf byte boundary
  private int padding(int nbytes, int multipleOf) {
    int pad = nbytes % multipleOf;
    if (pad != 0)
      pad = multipleOf - pad;
    return pad;
  }

  void dump(String head, long filePos, int nbytes, boolean count) throws IOException {
    if (debugOut == null)
      return;
    long savePos = getRandomAccessFile().getFilePointer();
    if (filePos >= 0)
      getRandomAccessFile().seek(filePos);
    byte[] mess = new byte[nbytes];
    getRandomAccessFile().readFully(mess);
    printBytes(head, mess, nbytes, false, debugOut);
    getRandomAccessFile().seek(savePos);
  }

  static void printBytes(String head, byte[] buff, int n, boolean count, java.io.PrintWriter ps) {
    ps.print(head + " == ");
    for (int i = 0; i < n; i++) {
      byte b = buff[i];
      int ub = (b < 0) ? b + 256 : b;
      if (count)
        ps.print(i + ":");
      ps.print(ub);
      if (!count) {
        ps.print("(");
        ps.print(b);
        ps.print(")");
      }
      ps.print(" ");
    }
    ps.println();
  }

  public void close() {
    if (debugTracker) {
      Formatter f = new Formatter();
      memTracker.report(f);
      log.debug("{}", f);
    }
  }

}<|MERGE_RESOLUTION|>--- conflicted
+++ resolved
@@ -1802,23 +1802,6 @@
 
       // associate with the variable
       v.setEnumTypedef(actualEnumTypedef);
-<<<<<<< HEAD
-      /*
-       * Group ncGroup = v.getParentGroupOrRoot();
-       * EnumTypedef local = new EnumTypedef(mdt.enumTypeName, mdt.map);
-       * EnumTypedef enumTypedef =
-       * ncGroup.getEnumTypedefs().stream().filter((e) -> e.equalsMapOnly(local)).findFirst().orElse(local);
-       * if (enumTypedef != null) {
-       * // if found, make sure it is added to the group
-       * ncGroup.addEnumeration(enumTypedef);
-       * } else { // if shared object, wont have a name, shared version gets added later
-       * enumTypedef = new EnumTypedef(mdt.enumTypeName, mdt.map);
-       * ncGroup.addEnumeration(enumTypedef);
-       * }
-       * v.setEnumTypedef(enumTypedef);
-       */
-=======
->>>>>>> af0b9ea9
     }
 
     return true;
