/*
 * Copyright (c) 1998 - 2011. University Corporation for Atmospheric Research/Unidata
 * Portions of this software were developed by the Unidata Program at the
 * University Corporation for Atmospheric Research.
 *
 * Access and use of this software shall impose the following obligations
 * and understandings on the user. The user is granted the right, without
 * any fee or cost, to use, copy, modify, alter, enhance and distribute
 * this software, and any derivative works thereof, and its supporting
 * documentation for any purpose whatsoever, provided that this entire
 * notice appears in all copies of the software, derivative works and
 * supporting documentation. Further, UCAR requests that the user credit
 * UCAR/Unidata in any publications that result from the use of this
 * software or in any product that includes this software. The names UCAR
 * and/or Unidata, however, may not be used in any advertising or publicity
 * to endorse or promote any products or commercial entity unless specific
 * written permission is obtained from UCAR/Unidata. The user also
 * understands that UCAR/Unidata is not obligated to provide the user with
 * any support, consulting, training or assistance of any kind with regard
 * to the use, operation and performance of this software nor to provide
 * the user with any updates, revisions, new versions or "bug fixes."
 *
 * THIS SOFTWARE IS PROVIDED BY UCAR/UNIDATA "AS IS" AND ANY EXPRESS OR
 * IMPLIED WARRANTIES, INCLUDING, BUT NOT LIMITED TO, THE IMPLIED
 * WARRANTIES OF MERCHANTABILITY AND FITNESS FOR A PARTICULAR PURPOSE ARE
 * DISCLAIMED. IN NO EVENT SHALL UCAR/UNIDATA BE LIABLE FOR ANY SPECIAL,
 * INDIRECT OR CONSEQUENTIAL DAMAGES OR ANY DAMAGES WHATSOEVER RESULTING
 * FROM LOSS OF USE, DATA OR PROFITS, WHETHER IN AN ACTION OF CONTRACT,
 * NEGLIGENCE OR OTHER TORTIOUS ACTION, ARISING OUT OF OR IN CONNECTION
 * WITH THE ACCESS, USE OR PERFORMANCE OF THIS SOFTWARE.
 */

package ucar.nc2.time;

import org.junit.Test;
import org.slf4j.Logger;
import org.slf4j.LoggerFactory;
import java.lang.invoke.MethodHandles;

/**
 * Test on non-standard Calendars
 *
 * @author caron
 * @since 11/8/11
 */
public class TestCalendars {
  private static final Logger logger = LoggerFactory.getLogger(MethodHandles.lookup().lookupClass());

  @Test
  public void testEach() {
    for (Calendar cal : Calendar.values())
      testCalendar(cal, "calendar months since 1953-01-01");
    for (Calendar cal : Calendar.values())
      testCalendar(cal, "calendar years since 1953-01-01");
  }

  private void testCalendar(Calendar cal, String s) {

    CalendarDateUnit cdu;
    try {
      cdu = CalendarDateUnit.withCalendar(cal, s);
    } catch (Exception e) {
      e.printStackTrace();
      return;
    }

    System.out.printf("%s == %s unit (cal=%s)%n", s, cdu, cdu.getCalendar());

    CalendarDate base = null;
    for (int i = 0; i < 13; i++) {
      CalendarDate cd = cdu.makeCalendarDate(i);
      if (base == null)
        base = cd;
      double diff = cd.getDifferenceInMsecs(base) * 1.0e-6;
      System.out.printf(" %d %s == %s diff = %f%n", i, cdu, CalendarDateFormatter.toDateTimeStringISO(cd), diff);
    }
    System.out.printf("%n");
  }


  /*
   * double time(time) ;
   * time:units = "days since 2289-12-1" ;
   * time:calendar = "360_day" ;
   * time:axis = "T" ;
   * time:standard_name = "time" ;
   * 
   * {25200.0, 46800.0}
   * 
   * days since 2289-12-1
   * time =
   * {25200.0, 46800.0}
   * 
   * 2358-11-30T00:00:00.000Z
   * 2418-01-19T00:00:00.000Z
   * 
   */

  @Test
  public void test360bug() {
    CalendarDateUnit unit = CalendarDateUnit.withCalendar(Calendar.uniform30day, "days since 2289-12-1");
    CalendarDate cd1 = unit.makeCalendarDate(25200.0); // 70 years = 2359-12-1
    CalendarDate cd2 = unit.makeCalendarDate(46800.0); // 130 = 2419-12-1
    System.out.printf("%s%n", unit);
    System.out.printf("%s%n", cd1);
    System.out.printf("%s%n", cd2);

    assert cd1.toString().equals("2359-12-01T00:00:00Z");
    assert cd2.toString().equals("2419-12-01T00:00:00Z");
  }

  @Test
  public void testCalendarToDate() {
    CalendarDate cdate =
        CalendarDateFormatter.isoStringToCalendarDate(Calendar.uniform30day, "1968-01-30T15:00:00.000Z");
    System.out.printf("%s%n", cdate);
    System.out.printf("%s%n", cdate.getDateTime());
    System.out.printf("%s%n", cdate.toDate());
    System.out.printf("%s%n", CalendarDateFormatter.toDateTimeStringISO(cdate.toDate()));
    System.out.printf("%s%n", CalendarDateFormatter.toDateString(cdate));

    CalendarDateFormatter cdf = new CalendarDateFormatter("yyyyMMdd");
    System.out.printf("%s%n", cdf.toString(cdate));
  }

  @Test
  public void testNemoDate() {
    for (Calendar cal : Calendar.values()) {
      CalendarDateUnit unit = CalendarDateUnit.withCalendar(cal, "days since -4713-01-01T00:00:00Z");
      CalendarDate cd1 = unit.makeCalendarDate(2434567);
      System.out.printf("%s with Calendar %s%n", cd1, cal);
    }
  }

  // from Q:/cdmUnitTest/conventions/cf/year0.nc
  @Test
  public void testZeroYear() {
    double[] times = new double[] {366.0, 1096.485, 1826.97, 2557.455, 3287.94, 4018.425, 4748.91, 5479.395, 6209.88,
        6940.365, 7670.85, 8401.335};
    CalendarDateUnit unit = CalendarDateUnit.withCalendar(null, "hour since 0000-01-01 00:00:00");
    for (double time : times) {
      CalendarDate cd1 = unit.makeCalendarDate(time);
      System.out.printf("%s with Calendar %s%n", cd1, null);
    }

    // year0 fails in gregorian. kluge in CalendarDateFormatter
    CalendarDateUnit unit2 = CalendarDateUnit.withCalendar(Calendar.gregorian, "hour since 0000-01-01 00:00:00");
    assert unit2.getCalendar() == Calendar.proleptic_gregorian;
  }

  @Test
<<<<<<< HEAD
  public void testWhitespaceCompatibilityWithUdunits() {
=======
  public void testWhiteSpaceCompatibilityWithUdunits() {
>>>>>>> cb5791f3
    String date = "2022-1-1";
    String time = "12:34:00Z";
    String[] udunitsWhitespace = new String[] {" ", "  ", "\t", "\n", "\r", "\f"};
    for (Calendar cal : Calendar.values()) {
      // unit with time in ISO format to use for testing
      CalendarDateUnit isoFormatUnit =
          CalendarDateUnit.withCalendar(cal, String.format("secs since %sT%s", date, time));

      for (String whitespace : udunitsWhitespace) {
        CalendarDateUnit testUnit =
            CalendarDateUnit.withCalendar(cal, String.format("secs since %s%s%s", date, whitespace, time));
        assert (isoFormatUnit.getBaseDate().equals(testUnit.getBaseDate()));
      }
    }

  }
}
<|MERGE_RESOLUTION|>--- conflicted
+++ resolved
@@ -149,11 +149,7 @@
   }
 
   @Test
-<<<<<<< HEAD
-  public void testWhitespaceCompatibilityWithUdunits() {
-=======
   public void testWhiteSpaceCompatibilityWithUdunits() {
->>>>>>> cb5791f3
     String date = "2022-1-1";
     String time = "12:34:00Z";
     String[] udunitsWhitespace = new String[] {" ", "  ", "\t", "\n", "\r", "\f"};
