/*
 * Copyright (c) 1998 - 2010. University Corporation for Atmospheric Research/Unidata
 * Portions of this software were developed by the Unidata Program at the
 * University Corporation for Atmospheric Research.
 *
 * Access and use of this software shall impose the following obligations
 * and understandings on the user. The user is granted the right, without
 * any fee or cost, to use, copy, modify, alter, enhance and distribute
 * this software, and any derivative works thereof, and its supporting
 * documentation for any purpose whatsoever, provided that this entire
 * notice appears in all copies of the software, derivative works and
 * supporting documentation.  Further, UCAR requests that the user credit
 * UCAR/Unidata in any publications that result from the use of this
 * software or in any product that includes this software. The names UCAR
 * and/or Unidata, however, may not be used in any advertising or publicity
 * to endorse or promote any products or commercial entity unless specific
 * written permission is obtained from UCAR/Unidata. The user also
 * understands that UCAR/Unidata is not obligated to provide the user with
 * any support, consulting, training or assistance of any kind with regard
 * to the use, operation and performance of this software nor to provide
 * the user with any updates, revisions, new versions or "bug fixes."
 *
 * THIS SOFTWARE IS PROVIDED BY UCAR/UNIDATA "AS IS" AND ANY EXPRESS OR
 * IMPLIED WARRANTIES, INCLUDING, BUT NOT LIMITED TO, THE IMPLIED
 * WARRANTIES OF MERCHANTABILITY AND FITNESS FOR A PARTICULAR PURPOSE ARE
 * DISCLAIMED. IN NO EVENT SHALL UCAR/UNIDATA BE LIABLE FOR ANY SPECIAL,
 * INDIRECT OR CONSEQUENTIAL DAMAGES OR ANY DAMAGES WHATSOEVER RESULTING
 * FROM LOSS OF USE, DATA OR PROFITS, WHETHER IN AN ACTION OF CONTRACT,
 * NEGLIGENCE OR OTHER TORTIOUS ACTION, ARISING OUT OF OR IN CONNECTION
 * WITH THE ACCESS, USE OR PERFORMANCE OF THIS SOFTWARE.
 */

package thredds.catalog;

import net.jcip.annotations.GuardedBy;
import net.jcip.annotations.ThreadSafe;
import org.slf4j.Logger;
import thredds.crawlabledataset.CrawlableDataset;
import thredds.crawlabledataset.CrawlableDatasetFilter;
import thredds.featurecollection.FeatureCollectionConfig;
import thredds.featurecollection.FeatureCollectionType;
import thredds.inventory.*;
import thredds.inventory.Collection;
import ucar.nc2.dataset.NetcdfDataset;
import ucar.nc2.dt.GridDataset;
import ucar.nc2.ft.FeatureDataset;
import ucar.nc2.time.CalendarDateRange;
import ucar.nc2.units.DateRange;
import ucar.nc2.util.log.LoggerFactory;
import ucar.nc2.util.log.LoggerFactoryImpl;

import java.io.File;
import java.io.IOException;
import java.lang.reflect.Constructor;
import java.net.URI;
import java.net.URISyntaxException;
import java.util.*;
import java.util.regex.Pattern;

/**
 * Abstract superclass for Feature Collection InvDatasets.
 * This is a InvCatalogRef subclass. So the reference is placed in the parent, but
 * the catalog itself isnt constructed until the following call from DataRootHandler.makeDynamicCatalog():
 * match.dataRoot.featCollection.makeCatalog(match.remaining, path, baseURI);
 * <p/>
 * The InvDatasetFeatureCollection object is created once and held in the DataRootHandler's collection
 * of DataRoots.
 *
 * @author caron
 * @since Mar 3, 2010
 */
@ThreadSafe
public abstract class InvDatasetFeatureCollection extends InvCatalogRef implements CollectionUpdateListener {
  static protected final String LATEST_DATASET_CATALOG = "latest.xml";
  static protected final String LATEST_SERVICE = "latest";
  static protected final String VARIABLES = "?metadata=variableMap";
  static protected final String FILES = "files";
  static protected final String Virtual_Services = "VirtualServices"; // exclude HTTPServer

  static private String catalogServletName = "/catalog";            // LOOK
  static protected String context = "/thredds";                     // LOOK
  static private String cdmrFeatureServiceUrlPath = "/cdmrFeature"; // LOOK
  static private LoggerFactory loggerFactory = new LoggerFactoryImpl();
  static private org.slf4j.Logger classLogger = org.slf4j.LoggerFactory.getLogger(InvDatasetFeatureCollection.class);

  static public void setContext(String c) {
    context = c;
  }

  static public void setCatalogServletName(String catServletName) {
    catalogServletName = catServletName;
  }

  static private String buildCatalogServiceHref(String path) {
    return context + (catalogServletName == null ? "" : catalogServletName) + "/" + path + "/catalog.xml";
  }

  static public void setCdmrFeatureServiceUrlPath(String urlPath) {
    cdmrFeatureServiceUrlPath = urlPath;
  }

  static public void setLoggerFactory(LoggerFactory fac) {
    loggerFactory = fac;
  }

  static private InvService makeCdmrFeatureService() {
    return new InvService("cdmrFeature", "cdmrFeature", context + cdmrFeatureServiceUrlPath, null, null);
  }

  static public InvDatasetFeatureCollection factory(InvDatasetImpl parent, String name, String path, FeatureCollectionType fcType, FeatureCollectionConfig config) {
    InvDatasetFeatureCollection result;
    /* if (fcType == FeatureCollectionType.FMRC)
      result = new InvDatasetFcFmrc(parent, name, path, fcType, config);

    else */ if (fcType == FeatureCollectionType.GRIB) {
      // use reflection to decouple from grib.jar
      try {
        Class c = InvDatasetFeatureCollection.class.getClassLoader().loadClass("thredds.catalog.InvDatasetFcGrib");
        // public InvDatasetFcGrib(InvDatasetImpl parent, String name, String path, FeatureType featureType, FeatureCollectionConfig config) {
        Constructor ctor = c.getConstructor(InvDatasetImpl.class, String.class, String.class, FeatureCollectionType.class, FeatureCollectionConfig.class);
        result = (InvDatasetFeatureCollection) ctor.newInstance(parent, name, path, fcType, config);

      } catch (Throwable e) {
        classLogger.error("Failed to open " + name + " path=" + path, e);
        return null;
      }

    } else {
      result = new InvDatasetFcPoint(parent, name, path, fcType, config);
    }

    if (result != null) {
      result.finishConstruction(); // stuff that shouldnt be done in a constructor
    }

    return result;
  }

  /////////////////////////////////////////////////////////////////////////////
  // heres how we manage state changes in a thread-safe way
  protected class State {
    // catalog metadata
    protected ThreddsMetadata.Variables vars;
    protected ThreddsMetadata.GeospatialCoverage coverage;
    protected CalendarDateRange dateRange;

    protected InvDatasetImpl top;        // top dataset
    protected long lastInvChange;        // last time dataset inventory was changed
    protected long lastProtoChange;      // last time proto dataset was changed

    protected State(State from) {
      if (from != null) {
        this.vars = from.vars;
        this.coverage = from.coverage;
        this.dateRange = from.dateRange;
        this.lastProtoChange = from.lastProtoChange;

        this.top = from.top;
        this.lastInvChange = from.lastInvChange;
      }
    }

    protected State copy() {  // allow override
      return new State(this);
    }
  }

  /////////////////////////////////////////////////////////////////////////////
  // not changed after first call
  protected InvService orgService, virtualService;
  protected InvService cdmrService;  // LOOK why do we need to specify this seperately ??
  protected org.slf4j.Logger logger;
  protected String latestFileName = "Latest File";

  // from the config catalog
  protected final String path;
  protected final FeatureCollectionType fcType;
  protected final FeatureCollectionConfig config;
  protected final String topDirectory;
  protected Collection datasetCollection; // defines the collection of datasets in this feature collection, actually final

  @GuardedBy("lock")
  protected State state;
  @GuardedBy("lock")
  protected boolean first = true;
  protected final Object lock = new Object();

  protected InvDatasetFeatureCollection(InvDatasetImpl parent, String name, String path, FeatureCollectionType fcType, FeatureCollectionConfig config) {
    super(parent, name, buildCatalogServiceHref(path));
    this.path = path;
    this.fcType = fcType;

    this.getLocalMetadataInheritable().setDataType(fcType.getFeatureType());

    this.config = config;
    if (config.gribConfig.latestNamer != null) {
      this.latestFileName = config.gribConfig.latestNamer;
    }

    String collectionName = CollectionAbstract.cleanName(config.name != null ? config.name : name);
    config.name = collectionName;
    this.logger = loggerFactory.getLogger("fc." + collectionName); // seperate log file for each feature collection (!!)

    Formatter errlog = new Formatter();
    if (config.spec.startsWith(MFileCollectionManager.CATALOG)) {
      datasetCollection = new CollectionManagerCatalog(collectionName, config.spec, null, errlog);
    } else {
      datasetCollection = new MFileCollectionManager(config, errlog, this.logger);
    }
    topDirectory = datasetCollection.getRoot();

    this.logger.info("FeatureCollection added = {}", getConfig());
    String errs = errlog.toString();
    if (errs.length() > 0) logger.warn("MFileCollectionManager parse error = {} ", errs);
  }

  // stuff that shouldnt be done in a constructor - eg dont let 'this' escape
  // LOOK maybe not best design to start tasks from here
  // LOOK we want to get notified of events, but no longer initiate changes.
  protected void finishConstruction() {
<<<<<<< HEAD
    CollectionUpdater.INSTANCE.scheduleTasks(config, this); // see if any background tasks are needed
=======
    dcm.addEventListener(this); // now wired for events
    CollectionUpdater.INSTANCE.scheduleTasks(config, dcm, logger); // see if any background tasks are needed
  }
>>>>>>> 37dd6d6d

/*     if ((datasetCollection instanceof CollectionManager)) {
      CollectionManager cm = (CollectionManager) datasetCollection;
      cm.addEventListener(this); // now wired for events
    }  */
  }

  public String getCollectionName() {
    return datasetCollection.getCollectionName();
  }

  @Override
  // DatasetCollectionManager was changed asynchronously
  public void sendEvent(TriggerType event) {

    if (event == CollectionUpdateListener.TriggerType.updateNocheck)
      update(CollectionManager.Force.nocheck);

    else if (event == CollectionUpdateListener.TriggerType.update)
      update(CollectionManager.Force.always);

    else if (event == CollectionUpdateListener.TriggerType.resetProto)
      updateProto();
  }

  /**
   * update the proto dataset being used.
   * called by CollectionUpdater via handleCollectionEvent, so in a quartz scheduler thread
   */
  abstract protected void updateProto();

  abstract protected void updateCollection(State localState, CollectionManager.Force force);

  abstract protected void makeDatasetTop(State localState);

  ////////////////////////////////////////////////////////////////////////////////////////////

  protected String getCatalogHref(String what) {
    return buildCatalogServiceHref(path + "/" + what);
  }

  // call this first time a request comes in
  protected void firstInit() {
    this.orgService = getServiceDefault();
    if (this.orgService == null) throw new IllegalStateException("No default service for InvDatasetFeatureCollection " + name);
    this.virtualService = makeVirtualService(this.orgService);
    this.cdmrService = makeCdmrFeatureService(); // WTF ??
  }

  /**
   * A request has come in, check that the state is up-to-date and initialized.
   *
   * @return the State, updated if needed
   * @throws java.io.IOException on read error
   */
  //abstract protected State checkState() throws IOException;

  // suppose all we do here is check if we have inititialized ?
  protected State checkState() { // this is called from the request thread

    synchronized (lock) {
      if (first) {
        firstInit();
        updateCollection(state, CollectionManager.Force.nocheck);
        makeDatasetTop(state);
        first = false;
      }
    }

    return state;
  }

  /**
   * Collection was changed, update internal objects.
   * called by CollectionUpdater, trigger via handleCollectionEvent, so in a quartz scheduler thread
   *
   * @param force test : update index if anything changed or nocheck - use index if it exists
   */
  //abstract public void update(CollectionManager.Force force);
  protected void update(CollectionManager.Force force) {  // this may be called from a background thread
    synchronized (lock) {
      if (first) {
        firstInit();
        first = false;
      }
    }

    // do the update in a local object
    State localState = state.copy();
    updateCollection(localState, force);
    makeDatasetTop(localState);
    localState.lastInvChange = System.currentTimeMillis();

    // switch to live
    synchronized (lock) {
      state = localState;
    }

  }

  /////////////////////////////////////////////////////////////////////////////////////////////////////////////////

  public String getPath() {
    return path;
  }

  public String getLatestFileName() {
    return latestFileName;
  }

  public String getTopDirectoryLocation() {
    return topDirectory;
  }

  public FeatureCollectionConfig getConfig() {
    return config;
  }

  public CollectionManager getDatasetCollectionManager() {
    return (datasetCollection instanceof CollectionManager) ? (CollectionManager) datasetCollection : null;
  }

  public Logger getLogger() {
    return logger;
  }

  @Override
  public java.util.List<InvDataset> getDatasets() { // probably not used
    try {
      checkState();
    } catch (Exception e) {
      logger.error("Error in checkState", e);
    }
    List<InvDataset> tops = new ArrayList<InvDataset>(1);
    tops.add(state.top);
    return tops;
  }

  ///////////////////////////////////////////////////////////////////////////////////////////////////
  protected InvService makeVirtualService(InvService org) {
    if (org.getServiceType() != ServiceType.COMPOUND) return org;

    InvService result = new InvService(Virtual_Services, ServiceType.COMPOUND.toString(), null, null, null);
    for (InvService service : org.getServices()) {
      if (service.getServiceType() != ServiceType.HTTPServer) {
        result.addService(service);
      }
    }
    return result;
  }

  /**
   * Get one of the catalogs contained in this collection,
   * called by DataRootHandler.makeDynamicCatalog()
   *
   * @param match   match.remaining
   * @param orgPath the path for the request.
   * @param catURI  the base URI for the catalog to be made, used to resolve relative URLs.
   * @return containing catalog
   */
  abstract public InvCatalogImpl makeCatalog(String match, String orgPath, URI catURI);

  /**
   * Make the containing catalog of this feature collection
   * "http://server:port/thredds/catalog/path/catalog.xml"
   *
   * @param catURI     base URI of the request
   * @param localState current state to use
   * @return the top FMRC catalog
   * @throws java.io.IOException         on I/O error
   * @throws java.net.URISyntaxException if path is misformed
   */
  protected InvCatalogImpl makeCatalogTop(URI catURI, State localState) throws IOException, URISyntaxException {
    InvCatalogImpl parentCatalog = (InvCatalogImpl) getParentCatalog();
    InvCatalogImpl mainCatalog = new InvCatalogImpl(getName(), parentCatalog.getVersion(), catURI);

    mainCatalog.addDataset(localState.top);
    mainCatalog.addService(InvService.latest);  // in case its needed
    mainCatalog.addService(virtualService);
    // top.getLocalMetadataInheritable().setServiceName(virtualService.getName());  //??
    mainCatalog.finish();
    return mainCatalog;
  }

  // this catalog lists the individual files comprising the collection.
  protected InvCatalogImpl makeCatalogFiles(URI catURI, State localState, List<String> filenames, boolean addLatest) throws IOException {

    //String collectionName = gc.getName();
    InvCatalogImpl parent = (InvCatalogImpl) getParentCatalog();
    //URI myURI = baseURI.resolve(getCatalogHref(collectionName));
    //URI myURI = baseURI.resolve(getCatalogHref(FILES));
    InvCatalogImpl result = new InvCatalogImpl(getFullName(), parent.getVersion(), catURI);
    InvDatasetImpl top = new InvDatasetImpl(this);
    top.setParent(null);
    top.transferMetadata((InvDatasetImpl) this.getParent(), true); // make all inherited metadata local
    top.setName(FILES);

    // add Variables, GeospatialCoverage, TimeCoverage
    ThreddsMetadata tmi = top.getLocalMetadataInheritable();
    if (localState.coverage != null) tmi.setGeospatialCoverage(localState.coverage);
    tmi.setTimeCoverage((DateRange) null); // LOOK

    result.addDataset(top);

    // services need to be local
    result.addService(orgService);
    top.getLocalMetadataInheritable().setServiceName(orgService.getName());

    //String id = getID();
    //if (id == null) id = getPath();

    if (addLatest) {
      InvDatasetImpl ds = new InvDatasetImpl(this, getLatestFileName());
      ds.setUrlPath(LATEST_DATASET_CATALOG);
      // ds.setID(getPath() + "/" + FILES + "/" + LATEST_DATASET_CATALOG);
      ds.setServiceName(LATEST_SERVICE);
      ds.finish();
      top.addDataset(ds);
      result.addService(InvService.latest);
    }

    //COPY FILENAMES TO MODIFIABLE LIST, SORT, AND PASS
    List<String> sortedFilenames = new ArrayList<String>(filenames);

    // if not increasing (i.e. we WANT newest file listed first), reverse sort
    Collections.sort(sortedFilenames, String.CASE_INSENSITIVE_ORDER);
    if (this.config.gribConfig != null && !this.config.gribConfig.filesSortIncreasing) {
      Collections.reverse(sortedFilenames);
    }

    for (String f : sortedFilenames) {
      if (!f.startsWith(topDirectory))
        logger.warn("File {} doesnt start with topDir {}", f, topDirectory);

      String fname = f.substring(topDirectory.length() + 1);
      InvDatasetImpl ds = new InvDatasetImpl(this, fname);
      String lpath = getPath() + "/" + FILES + "/" + fname;
      ds.setUrlPath(lpath);
      ds.setID(lpath);
      ds.tmi.addVariableMapLink(makeMetadataLink(lpath, VARIABLES));
      File file = new File(f);
      ds.tm.setDataSize(file.length());
      ds.finish();
      top.addDataset(ds);
    }

    result.finish();
    return result;
  }

  protected String makeMetadataLink(String datasetName, String metadata) {
    return context + "/metadata/" + datasetName + metadata;
  }

  // called by DataRootHandler.makeDynamicCatalog()
  public InvCatalogImpl makeLatest(String matchPath, String reqPath, URI catURI) throws IOException {
    checkState();

    InvCatalogImpl parent = (InvCatalogImpl) getParentCatalog();
    InvCatalogImpl result = new InvCatalogImpl(getFullName(), parent.getVersion(), catURI);
    InvDatasetImpl top = new InvDatasetImpl(this);
    top.setParent(null);
    top.transferMetadata((InvDatasetImpl) this.getParent(), true); // make all inherited metadata local
    top.setName(getLatestFileName());

    // add Variables, GeospatialCoverage, TimeCoverage
    // ThreddsMetadata tmi = top.getLocalMetadataInheritable();
    //if (localState.gc != null) tmi.setGeospatialCoverage(localState.gc);
    //if (localState.dateRange != null) tmi.setTimeCoverage(localState.dateRange);

    result.addDataset(top);

    // services need to be local
    // result.addService(InvService.latest);
    if (orgService != null) {
      result.addService(orgService);
      top.getLocalMetadataInheritable().setServiceName(orgService.getName());
    }

    MFile mfile = datasetCollection.getLatestFile();  // LOOK - assumes dcm is up to date
    String mpath = mfile.getPath();
    if (!mpath.startsWith(topDirectory))
      logger.warn("File {} doesnt start with topDir {}", mpath, topDirectory);
    String fname = mpath.substring(topDirectory.length() + 1);

    String path = FILES + "/" + fname;
    top.setUrlPath(this.path + "/" + path);
    top.setID(this.path + "/" + path);
    top.tmi.addVariableMapLink(makeMetadataLink(this.path + "/" + path, VARIABLES));
    top.tm.setDataSize(mfile.getLength());

    result.finish();
    return result;
  }

  /////////////////////////////////////////////////////////////////////////

  /**
   * Get the associated Grid Dataset, if any. called by DatasetHandler.openGridDataset()
   *
   * @param matchPath match.remaining
   * @return Grid Dataset, or null if n/a
   * @throws IOException on error
   */
  public ucar.nc2.dt.grid.GridDataset getGridDataset(String matchPath) throws IOException {
    int pos = matchPath.indexOf('/');
    String type = (pos > -1) ? matchPath.substring(0, pos) : matchPath;
    String name = (pos > -1) ? matchPath.substring(pos + 1) : "";

    // this assumes that these are files. also might be remote datasets from a catalog
    if (type.equals(FILES)) {
      if (topDirectory == null) return null;

      String filename = topDirectory + (topDirectory.endsWith("/") ? "" : "/") + name;
      NetcdfDataset ncd = NetcdfDataset.acquireDataset(null, filename, null, -1, null, null); // no enhancement
      return new ucar.nc2.dt.grid.GridDataset(ncd);
    }

    return null;
  }

  abstract public FeatureDataset getFeatureDataset();

  ///////////////////////////////////////////////////////////////////////////////
  // handle individual files

  /**
   * Get the dataset named by the path.
   * called by DatasetHandler.getNetcdfFile()
   *
   * @param matchPath remaining path from match
   * @return requested dataset
   * @throws IOException if read error
   */
  public NetcdfDataset getNetcdfDataset(String matchPath) throws IOException {
    int pos = matchPath.indexOf('/');
    String type = (pos > -1) ? matchPath.substring(0, pos) : matchPath;
    String name = (pos > -1) ? matchPath.substring(pos + 1) : "";

    // this assumes that these are files. also might be remote datasets from a catalog
    if (type.equals(FILES)) {
      if (topDirectory == null) return null;

      String filename = new StringBuilder(topDirectory)
              .append(topDirectory.endsWith("/") ? "" : "/")
              .append(name).toString();
      return NetcdfDataset.acquireDataset(null, filename, null, -1, null, null); // no enhancement
    }

    GridDataset gds = getGridDataset(matchPath); // LOOK cant be right
    return (gds == null) ? null : (NetcdfDataset) gds.getNetcdfFile();
  }

  // called by DataRootHandler.getCrawlableDatasetAsFile()
  // have to remove the extra "files" from the path
  // this says that a File URL has to be topDirectory + [FILES/ +] + match.remaining
  public File getFile(String remaining) {
    if (null == topDirectory) return null;
    int pos = remaining.indexOf(FILES);
    StringBuilder fname = new StringBuilder(topDirectory);
    if (!topDirectory.endsWith("/"))
      fname.append("/");
    fname.append((pos > -1) ? remaining.substring(pos + FILES.length() + 1) : remaining);
    return new File(fname.toString());
  }

  // specialized filter handles olderThan and/or filename pattern matching
  // for InvDatasetScan
  static class ScanFilter implements CrawlableDatasetFilter {
    private final Pattern p;
    private final long olderThan;

    public ScanFilter(Pattern p, long olderThan) {
      this.p = p;
      this.olderThan = olderThan;
    }

    @Override
    public boolean accept(CrawlableDataset dataset) {
      if (dataset.isCollection()) return true;

      if (p != null) {
        java.util.regex.Matcher matcher = p.matcher(dataset.getName());
        if (!matcher.matches()) return false;
      }

      if (olderThan > 0) {
        Date lastModDate = dataset.lastModified();
        if (lastModDate != null) {
          long now = System.currentTimeMillis();
          if (now - lastModDate.getTime() <= olderThan)
            return false;
        }
      }

      return true;
    }

    @Override
    public Object getConfigObject() {
      return null;
    }
  }

}
<|MERGE_RESOLUTION|>--- conflicted
+++ resolved
@@ -1,632 +1,626 @@
-/*
- * Copyright (c) 1998 - 2010. University Corporation for Atmospheric Research/Unidata
- * Portions of this software were developed by the Unidata Program at the
- * University Corporation for Atmospheric Research.
- *
- * Access and use of this software shall impose the following obligations
- * and understandings on the user. The user is granted the right, without
- * any fee or cost, to use, copy, modify, alter, enhance and distribute
- * this software, and any derivative works thereof, and its supporting
- * documentation for any purpose whatsoever, provided that this entire
- * notice appears in all copies of the software, derivative works and
- * supporting documentation.  Further, UCAR requests that the user credit
- * UCAR/Unidata in any publications that result from the use of this
- * software or in any product that includes this software. The names UCAR
- * and/or Unidata, however, may not be used in any advertising or publicity
- * to endorse or promote any products or commercial entity unless specific
- * written permission is obtained from UCAR/Unidata. The user also
- * understands that UCAR/Unidata is not obligated to provide the user with
- * any support, consulting, training or assistance of any kind with regard
- * to the use, operation and performance of this software nor to provide
- * the user with any updates, revisions, new versions or "bug fixes."
- *
- * THIS SOFTWARE IS PROVIDED BY UCAR/UNIDATA "AS IS" AND ANY EXPRESS OR
- * IMPLIED WARRANTIES, INCLUDING, BUT NOT LIMITED TO, THE IMPLIED
- * WARRANTIES OF MERCHANTABILITY AND FITNESS FOR A PARTICULAR PURPOSE ARE
- * DISCLAIMED. IN NO EVENT SHALL UCAR/UNIDATA BE LIABLE FOR ANY SPECIAL,
- * INDIRECT OR CONSEQUENTIAL DAMAGES OR ANY DAMAGES WHATSOEVER RESULTING
- * FROM LOSS OF USE, DATA OR PROFITS, WHETHER IN AN ACTION OF CONTRACT,
- * NEGLIGENCE OR OTHER TORTIOUS ACTION, ARISING OUT OF OR IN CONNECTION
- * WITH THE ACCESS, USE OR PERFORMANCE OF THIS SOFTWARE.
- */
-
-package thredds.catalog;
-
-import net.jcip.annotations.GuardedBy;
-import net.jcip.annotations.ThreadSafe;
-import org.slf4j.Logger;
-import thredds.crawlabledataset.CrawlableDataset;
-import thredds.crawlabledataset.CrawlableDatasetFilter;
-import thredds.featurecollection.FeatureCollectionConfig;
-import thredds.featurecollection.FeatureCollectionType;
-import thredds.inventory.*;
-import thredds.inventory.Collection;
-import ucar.nc2.dataset.NetcdfDataset;
-import ucar.nc2.dt.GridDataset;
-import ucar.nc2.ft.FeatureDataset;
-import ucar.nc2.time.CalendarDateRange;
-import ucar.nc2.units.DateRange;
-import ucar.nc2.util.log.LoggerFactory;
-import ucar.nc2.util.log.LoggerFactoryImpl;
-
-import java.io.File;
-import java.io.IOException;
-import java.lang.reflect.Constructor;
-import java.net.URI;
-import java.net.URISyntaxException;
-import java.util.*;
-import java.util.regex.Pattern;
-
-/**
- * Abstract superclass for Feature Collection InvDatasets.
- * This is a InvCatalogRef subclass. So the reference is placed in the parent, but
- * the catalog itself isnt constructed until the following call from DataRootHandler.makeDynamicCatalog():
- * match.dataRoot.featCollection.makeCatalog(match.remaining, path, baseURI);
- * <p/>
- * The InvDatasetFeatureCollection object is created once and held in the DataRootHandler's collection
- * of DataRoots.
- *
- * @author caron
- * @since Mar 3, 2010
- */
-@ThreadSafe
-public abstract class InvDatasetFeatureCollection extends InvCatalogRef implements CollectionUpdateListener {
-  static protected final String LATEST_DATASET_CATALOG = "latest.xml";
-  static protected final String LATEST_SERVICE = "latest";
-  static protected final String VARIABLES = "?metadata=variableMap";
-  static protected final String FILES = "files";
-  static protected final String Virtual_Services = "VirtualServices"; // exclude HTTPServer
-
-  static private String catalogServletName = "/catalog";            // LOOK
-  static protected String context = "/thredds";                     // LOOK
-  static private String cdmrFeatureServiceUrlPath = "/cdmrFeature"; // LOOK
-  static private LoggerFactory loggerFactory = new LoggerFactoryImpl();
-  static private org.slf4j.Logger classLogger = org.slf4j.LoggerFactory.getLogger(InvDatasetFeatureCollection.class);
-
-  static public void setContext(String c) {
-    context = c;
-  }
-
-  static public void setCatalogServletName(String catServletName) {
-    catalogServletName = catServletName;
-  }
-
-  static private String buildCatalogServiceHref(String path) {
-    return context + (catalogServletName == null ? "" : catalogServletName) + "/" + path + "/catalog.xml";
-  }
-
-  static public void setCdmrFeatureServiceUrlPath(String urlPath) {
-    cdmrFeatureServiceUrlPath = urlPath;
-  }
-
-  static public void setLoggerFactory(LoggerFactory fac) {
-    loggerFactory = fac;
-  }
-
-  static private InvService makeCdmrFeatureService() {
-    return new InvService("cdmrFeature", "cdmrFeature", context + cdmrFeatureServiceUrlPath, null, null);
-  }
-
-  static public InvDatasetFeatureCollection factory(InvDatasetImpl parent, String name, String path, FeatureCollectionType fcType, FeatureCollectionConfig config) {
-    InvDatasetFeatureCollection result;
-    /* if (fcType == FeatureCollectionType.FMRC)
-      result = new InvDatasetFcFmrc(parent, name, path, fcType, config);
-
-    else */ if (fcType == FeatureCollectionType.GRIB) {
-      // use reflection to decouple from grib.jar
-      try {
-        Class c = InvDatasetFeatureCollection.class.getClassLoader().loadClass("thredds.catalog.InvDatasetFcGrib");
-        // public InvDatasetFcGrib(InvDatasetImpl parent, String name, String path, FeatureType featureType, FeatureCollectionConfig config) {
-        Constructor ctor = c.getConstructor(InvDatasetImpl.class, String.class, String.class, FeatureCollectionType.class, FeatureCollectionConfig.class);
-        result = (InvDatasetFeatureCollection) ctor.newInstance(parent, name, path, fcType, config);
-
-      } catch (Throwable e) {
-        classLogger.error("Failed to open " + name + " path=" + path, e);
-        return null;
-      }
-
-    } else {
-      result = new InvDatasetFcPoint(parent, name, path, fcType, config);
-    }
-
-    if (result != null) {
-      result.finishConstruction(); // stuff that shouldnt be done in a constructor
-    }
-
-    return result;
-  }
-
-  /////////////////////////////////////////////////////////////////////////////
-  // heres how we manage state changes in a thread-safe way
-  protected class State {
-    // catalog metadata
-    protected ThreddsMetadata.Variables vars;
-    protected ThreddsMetadata.GeospatialCoverage coverage;
-    protected CalendarDateRange dateRange;
-
-    protected InvDatasetImpl top;        // top dataset
-    protected long lastInvChange;        // last time dataset inventory was changed
-    protected long lastProtoChange;      // last time proto dataset was changed
-
-    protected State(State from) {
-      if (from != null) {
-        this.vars = from.vars;
-        this.coverage = from.coverage;
-        this.dateRange = from.dateRange;
-        this.lastProtoChange = from.lastProtoChange;
-
-        this.top = from.top;
-        this.lastInvChange = from.lastInvChange;
-      }
-    }
-
-    protected State copy() {  // allow override
-      return new State(this);
-    }
-  }
-
-  /////////////////////////////////////////////////////////////////////////////
-  // not changed after first call
-  protected InvService orgService, virtualService;
-  protected InvService cdmrService;  // LOOK why do we need to specify this seperately ??
-  protected org.slf4j.Logger logger;
-  protected String latestFileName = "Latest File";
-
-  // from the config catalog
-  protected final String path;
-  protected final FeatureCollectionType fcType;
-  protected final FeatureCollectionConfig config;
-  protected final String topDirectory;
-  protected Collection datasetCollection; // defines the collection of datasets in this feature collection, actually final
-
-  @GuardedBy("lock")
-  protected State state;
-  @GuardedBy("lock")
-  protected boolean first = true;
-  protected final Object lock = new Object();
-
-  protected InvDatasetFeatureCollection(InvDatasetImpl parent, String name, String path, FeatureCollectionType fcType, FeatureCollectionConfig config) {
-    super(parent, name, buildCatalogServiceHref(path));
-    this.path = path;
-    this.fcType = fcType;
-
-    this.getLocalMetadataInheritable().setDataType(fcType.getFeatureType());
-
-    this.config = config;
-    if (config.gribConfig.latestNamer != null) {
-      this.latestFileName = config.gribConfig.latestNamer;
-    }
-
-    String collectionName = CollectionAbstract.cleanName(config.name != null ? config.name : name);
-    config.name = collectionName;
-    this.logger = loggerFactory.getLogger("fc." + collectionName); // seperate log file for each feature collection (!!)
-
-    Formatter errlog = new Formatter();
-    if (config.spec.startsWith(MFileCollectionManager.CATALOG)) {
-      datasetCollection = new CollectionManagerCatalog(collectionName, config.spec, null, errlog);
-    } else {
-      datasetCollection = new MFileCollectionManager(config, errlog, this.logger);
-    }
-    topDirectory = datasetCollection.getRoot();
-
-    this.logger.info("FeatureCollection added = {}", getConfig());
-    String errs = errlog.toString();
-    if (errs.length() > 0) logger.warn("MFileCollectionManager parse error = {} ", errs);
-  }
-
-  // stuff that shouldnt be done in a constructor - eg dont let 'this' escape
-  // LOOK maybe not best design to start tasks from here
-  // LOOK we want to get notified of events, but no longer initiate changes.
-  protected void finishConstruction() {
-<<<<<<< HEAD
-    CollectionUpdater.INSTANCE.scheduleTasks(config, this); // see if any background tasks are needed
-=======
-    dcm.addEventListener(this); // now wired for events
-    CollectionUpdater.INSTANCE.scheduleTasks(config, dcm, logger); // see if any background tasks are needed
-  }
->>>>>>> 37dd6d6d
-
-/*     if ((datasetCollection instanceof CollectionManager)) {
-      CollectionManager cm = (CollectionManager) datasetCollection;
-      cm.addEventListener(this); // now wired for events
-    }  */
-  }
-
-  public String getCollectionName() {
-    return datasetCollection.getCollectionName();
-  }
-
-  @Override
-  // DatasetCollectionManager was changed asynchronously
-  public void sendEvent(TriggerType event) {
-
-    if (event == CollectionUpdateListener.TriggerType.updateNocheck)
-      update(CollectionManager.Force.nocheck);
-
-    else if (event == CollectionUpdateListener.TriggerType.update)
-      update(CollectionManager.Force.always);
-
-    else if (event == CollectionUpdateListener.TriggerType.resetProto)
-      updateProto();
-  }
-
-  /**
-   * update the proto dataset being used.
-   * called by CollectionUpdater via handleCollectionEvent, so in a quartz scheduler thread
-   */
-  abstract protected void updateProto();
-
-  abstract protected void updateCollection(State localState, CollectionManager.Force force);
-
-  abstract protected void makeDatasetTop(State localState);
-
-  ////////////////////////////////////////////////////////////////////////////////////////////
-
-  protected String getCatalogHref(String what) {
-    return buildCatalogServiceHref(path + "/" + what);
-  }
-
-  // call this first time a request comes in
-  protected void firstInit() {
-    this.orgService = getServiceDefault();
-    if (this.orgService == null) throw new IllegalStateException("No default service for InvDatasetFeatureCollection " + name);
-    this.virtualService = makeVirtualService(this.orgService);
-    this.cdmrService = makeCdmrFeatureService(); // WTF ??
-  }
-
-  /**
-   * A request has come in, check that the state is up-to-date and initialized.
-   *
-   * @return the State, updated if needed
-   * @throws java.io.IOException on read error
-   */
-  //abstract protected State checkState() throws IOException;
-
-  // suppose all we do here is check if we have inititialized ?
-  protected State checkState() { // this is called from the request thread
-
-    synchronized (lock) {
-      if (first) {
-        firstInit();
-        updateCollection(state, CollectionManager.Force.nocheck);
-        makeDatasetTop(state);
-        first = false;
-      }
-    }
-
-    return state;
-  }
-
-  /**
-   * Collection was changed, update internal objects.
-   * called by CollectionUpdater, trigger via handleCollectionEvent, so in a quartz scheduler thread
-   *
-   * @param force test : update index if anything changed or nocheck - use index if it exists
-   */
-  //abstract public void update(CollectionManager.Force force);
-  protected void update(CollectionManager.Force force) {  // this may be called from a background thread
-    synchronized (lock) {
-      if (first) {
-        firstInit();
-        first = false;
-      }
-    }
-
-    // do the update in a local object
-    State localState = state.copy();
-    updateCollection(localState, force);
-    makeDatasetTop(localState);
-    localState.lastInvChange = System.currentTimeMillis();
-
-    // switch to live
-    synchronized (lock) {
-      state = localState;
-    }
-
-  }
-
-  /////////////////////////////////////////////////////////////////////////////////////////////////////////////////
-
-  public String getPath() {
-    return path;
-  }
-
-  public String getLatestFileName() {
-    return latestFileName;
-  }
-
-  public String getTopDirectoryLocation() {
-    return topDirectory;
-  }
-
-  public FeatureCollectionConfig getConfig() {
-    return config;
-  }
-
-  public CollectionManager getDatasetCollectionManager() {
-    return (datasetCollection instanceof CollectionManager) ? (CollectionManager) datasetCollection : null;
-  }
-
-  public Logger getLogger() {
-    return logger;
-  }
-
-  @Override
-  public java.util.List<InvDataset> getDatasets() { // probably not used
-    try {
-      checkState();
-    } catch (Exception e) {
-      logger.error("Error in checkState", e);
-    }
-    List<InvDataset> tops = new ArrayList<InvDataset>(1);
-    tops.add(state.top);
-    return tops;
-  }
-
-  ///////////////////////////////////////////////////////////////////////////////////////////////////
-  protected InvService makeVirtualService(InvService org) {
-    if (org.getServiceType() != ServiceType.COMPOUND) return org;
-
-    InvService result = new InvService(Virtual_Services, ServiceType.COMPOUND.toString(), null, null, null);
-    for (InvService service : org.getServices()) {
-      if (service.getServiceType() != ServiceType.HTTPServer) {
-        result.addService(service);
-      }
-    }
-    return result;
-  }
-
-  /**
-   * Get one of the catalogs contained in this collection,
-   * called by DataRootHandler.makeDynamicCatalog()
-   *
-   * @param match   match.remaining
-   * @param orgPath the path for the request.
-   * @param catURI  the base URI for the catalog to be made, used to resolve relative URLs.
-   * @return containing catalog
-   */
-  abstract public InvCatalogImpl makeCatalog(String match, String orgPath, URI catURI);
-
-  /**
-   * Make the containing catalog of this feature collection
-   * "http://server:port/thredds/catalog/path/catalog.xml"
-   *
-   * @param catURI     base URI of the request
-   * @param localState current state to use
-   * @return the top FMRC catalog
-   * @throws java.io.IOException         on I/O error
-   * @throws java.net.URISyntaxException if path is misformed
-   */
-  protected InvCatalogImpl makeCatalogTop(URI catURI, State localState) throws IOException, URISyntaxException {
-    InvCatalogImpl parentCatalog = (InvCatalogImpl) getParentCatalog();
-    InvCatalogImpl mainCatalog = new InvCatalogImpl(getName(), parentCatalog.getVersion(), catURI);
-
-    mainCatalog.addDataset(localState.top);
-    mainCatalog.addService(InvService.latest);  // in case its needed
-    mainCatalog.addService(virtualService);
-    // top.getLocalMetadataInheritable().setServiceName(virtualService.getName());  //??
-    mainCatalog.finish();
-    return mainCatalog;
-  }
-
-  // this catalog lists the individual files comprising the collection.
-  protected InvCatalogImpl makeCatalogFiles(URI catURI, State localState, List<String> filenames, boolean addLatest) throws IOException {
-
-    //String collectionName = gc.getName();
-    InvCatalogImpl parent = (InvCatalogImpl) getParentCatalog();
-    //URI myURI = baseURI.resolve(getCatalogHref(collectionName));
-    //URI myURI = baseURI.resolve(getCatalogHref(FILES));
-    InvCatalogImpl result = new InvCatalogImpl(getFullName(), parent.getVersion(), catURI);
-    InvDatasetImpl top = new InvDatasetImpl(this);
-    top.setParent(null);
-    top.transferMetadata((InvDatasetImpl) this.getParent(), true); // make all inherited metadata local
-    top.setName(FILES);
-
-    // add Variables, GeospatialCoverage, TimeCoverage
-    ThreddsMetadata tmi = top.getLocalMetadataInheritable();
-    if (localState.coverage != null) tmi.setGeospatialCoverage(localState.coverage);
-    tmi.setTimeCoverage((DateRange) null); // LOOK
-
-    result.addDataset(top);
-
-    // services need to be local
-    result.addService(orgService);
-    top.getLocalMetadataInheritable().setServiceName(orgService.getName());
-
-    //String id = getID();
-    //if (id == null) id = getPath();
-
-    if (addLatest) {
-      InvDatasetImpl ds = new InvDatasetImpl(this, getLatestFileName());
-      ds.setUrlPath(LATEST_DATASET_CATALOG);
-      // ds.setID(getPath() + "/" + FILES + "/" + LATEST_DATASET_CATALOG);
-      ds.setServiceName(LATEST_SERVICE);
-      ds.finish();
-      top.addDataset(ds);
-      result.addService(InvService.latest);
-    }
-
-    //COPY FILENAMES TO MODIFIABLE LIST, SORT, AND PASS
-    List<String> sortedFilenames = new ArrayList<String>(filenames);
-
-    // if not increasing (i.e. we WANT newest file listed first), reverse sort
-    Collections.sort(sortedFilenames, String.CASE_INSENSITIVE_ORDER);
-    if (this.config.gribConfig != null && !this.config.gribConfig.filesSortIncreasing) {
-      Collections.reverse(sortedFilenames);
-    }
-
-    for (String f : sortedFilenames) {
-      if (!f.startsWith(topDirectory))
-        logger.warn("File {} doesnt start with topDir {}", f, topDirectory);
-
-      String fname = f.substring(topDirectory.length() + 1);
-      InvDatasetImpl ds = new InvDatasetImpl(this, fname);
-      String lpath = getPath() + "/" + FILES + "/" + fname;
-      ds.setUrlPath(lpath);
-      ds.setID(lpath);
-      ds.tmi.addVariableMapLink(makeMetadataLink(lpath, VARIABLES));
-      File file = new File(f);
-      ds.tm.setDataSize(file.length());
-      ds.finish();
-      top.addDataset(ds);
-    }
-
-    result.finish();
-    return result;
-  }
-
-  protected String makeMetadataLink(String datasetName, String metadata) {
-    return context + "/metadata/" + datasetName + metadata;
-  }
-
-  // called by DataRootHandler.makeDynamicCatalog()
-  public InvCatalogImpl makeLatest(String matchPath, String reqPath, URI catURI) throws IOException {
-    checkState();
-
-    InvCatalogImpl parent = (InvCatalogImpl) getParentCatalog();
-    InvCatalogImpl result = new InvCatalogImpl(getFullName(), parent.getVersion(), catURI);
-    InvDatasetImpl top = new InvDatasetImpl(this);
-    top.setParent(null);
-    top.transferMetadata((InvDatasetImpl) this.getParent(), true); // make all inherited metadata local
-    top.setName(getLatestFileName());
-
-    // add Variables, GeospatialCoverage, TimeCoverage
-    // ThreddsMetadata tmi = top.getLocalMetadataInheritable();
-    //if (localState.gc != null) tmi.setGeospatialCoverage(localState.gc);
-    //if (localState.dateRange != null) tmi.setTimeCoverage(localState.dateRange);
-
-    result.addDataset(top);
-
-    // services need to be local
-    // result.addService(InvService.latest);
-    if (orgService != null) {
-      result.addService(orgService);
-      top.getLocalMetadataInheritable().setServiceName(orgService.getName());
-    }
-
-    MFile mfile = datasetCollection.getLatestFile();  // LOOK - assumes dcm is up to date
-    String mpath = mfile.getPath();
-    if (!mpath.startsWith(topDirectory))
-      logger.warn("File {} doesnt start with topDir {}", mpath, topDirectory);
-    String fname = mpath.substring(topDirectory.length() + 1);
-
-    String path = FILES + "/" + fname;
-    top.setUrlPath(this.path + "/" + path);
-    top.setID(this.path + "/" + path);
-    top.tmi.addVariableMapLink(makeMetadataLink(this.path + "/" + path, VARIABLES));
-    top.tm.setDataSize(mfile.getLength());
-
-    result.finish();
-    return result;
-  }
-
-  /////////////////////////////////////////////////////////////////////////
-
-  /**
-   * Get the associated Grid Dataset, if any. called by DatasetHandler.openGridDataset()
-   *
-   * @param matchPath match.remaining
-   * @return Grid Dataset, or null if n/a
-   * @throws IOException on error
-   */
-  public ucar.nc2.dt.grid.GridDataset getGridDataset(String matchPath) throws IOException {
-    int pos = matchPath.indexOf('/');
-    String type = (pos > -1) ? matchPath.substring(0, pos) : matchPath;
-    String name = (pos > -1) ? matchPath.substring(pos + 1) : "";
-
-    // this assumes that these are files. also might be remote datasets from a catalog
-    if (type.equals(FILES)) {
-      if (topDirectory == null) return null;
-
-      String filename = topDirectory + (topDirectory.endsWith("/") ? "" : "/") + name;
-      NetcdfDataset ncd = NetcdfDataset.acquireDataset(null, filename, null, -1, null, null); // no enhancement
-      return new ucar.nc2.dt.grid.GridDataset(ncd);
-    }
-
-    return null;
-  }
-
-  abstract public FeatureDataset getFeatureDataset();
-
-  ///////////////////////////////////////////////////////////////////////////////
-  // handle individual files
-
-  /**
-   * Get the dataset named by the path.
-   * called by DatasetHandler.getNetcdfFile()
-   *
-   * @param matchPath remaining path from match
-   * @return requested dataset
-   * @throws IOException if read error
-   */
-  public NetcdfDataset getNetcdfDataset(String matchPath) throws IOException {
-    int pos = matchPath.indexOf('/');
-    String type = (pos > -1) ? matchPath.substring(0, pos) : matchPath;
-    String name = (pos > -1) ? matchPath.substring(pos + 1) : "";
-
-    // this assumes that these are files. also might be remote datasets from a catalog
-    if (type.equals(FILES)) {
-      if (topDirectory == null) return null;
-
-      String filename = new StringBuilder(topDirectory)
-              .append(topDirectory.endsWith("/") ? "" : "/")
-              .append(name).toString();
-      return NetcdfDataset.acquireDataset(null, filename, null, -1, null, null); // no enhancement
-    }
-
-    GridDataset gds = getGridDataset(matchPath); // LOOK cant be right
-    return (gds == null) ? null : (NetcdfDataset) gds.getNetcdfFile();
-  }
-
-  // called by DataRootHandler.getCrawlableDatasetAsFile()
-  // have to remove the extra "files" from the path
-  // this says that a File URL has to be topDirectory + [FILES/ +] + match.remaining
-  public File getFile(String remaining) {
-    if (null == topDirectory) return null;
-    int pos = remaining.indexOf(FILES);
-    StringBuilder fname = new StringBuilder(topDirectory);
-    if (!topDirectory.endsWith("/"))
-      fname.append("/");
-    fname.append((pos > -1) ? remaining.substring(pos + FILES.length() + 1) : remaining);
-    return new File(fname.toString());
-  }
-
-  // specialized filter handles olderThan and/or filename pattern matching
-  // for InvDatasetScan
-  static class ScanFilter implements CrawlableDatasetFilter {
-    private final Pattern p;
-    private final long olderThan;
-
-    public ScanFilter(Pattern p, long olderThan) {
-      this.p = p;
-      this.olderThan = olderThan;
-    }
-
-    @Override
-    public boolean accept(CrawlableDataset dataset) {
-      if (dataset.isCollection()) return true;
-
-      if (p != null) {
-        java.util.regex.Matcher matcher = p.matcher(dataset.getName());
-        if (!matcher.matches()) return false;
-      }
-
-      if (olderThan > 0) {
-        Date lastModDate = dataset.lastModified();
-        if (lastModDate != null) {
-          long now = System.currentTimeMillis();
-          if (now - lastModDate.getTime() <= olderThan)
-            return false;
-        }
-      }
-
-      return true;
-    }
-
-    @Override
-    public Object getConfigObject() {
-      return null;
-    }
-  }
-
-}
+/*
+ * Copyright (c) 1998 - 2010. University Corporation for Atmospheric Research/Unidata
+ * Portions of this software were developed by the Unidata Program at the
+ * University Corporation for Atmospheric Research.
+ *
+ * Access and use of this software shall impose the following obligations
+ * and understandings on the user. The user is granted the right, without
+ * any fee or cost, to use, copy, modify, alter, enhance and distribute
+ * this software, and any derivative works thereof, and its supporting
+ * documentation for any purpose whatsoever, provided that this entire
+ * notice appears in all copies of the software, derivative works and
+ * supporting documentation.  Further, UCAR requests that the user credit
+ * UCAR/Unidata in any publications that result from the use of this
+ * software or in any product that includes this software. The names UCAR
+ * and/or Unidata, however, may not be used in any advertising or publicity
+ * to endorse or promote any products or commercial entity unless specific
+ * written permission is obtained from UCAR/Unidata. The user also
+ * understands that UCAR/Unidata is not obligated to provide the user with
+ * any support, consulting, training or assistance of any kind with regard
+ * to the use, operation and performance of this software nor to provide
+ * the user with any updates, revisions, new versions or "bug fixes."
+ *
+ * THIS SOFTWARE IS PROVIDED BY UCAR/UNIDATA "AS IS" AND ANY EXPRESS OR
+ * IMPLIED WARRANTIES, INCLUDING, BUT NOT LIMITED TO, THE IMPLIED
+ * WARRANTIES OF MERCHANTABILITY AND FITNESS FOR A PARTICULAR PURPOSE ARE
+ * DISCLAIMED. IN NO EVENT SHALL UCAR/UNIDATA BE LIABLE FOR ANY SPECIAL,
+ * INDIRECT OR CONSEQUENTIAL DAMAGES OR ANY DAMAGES WHATSOEVER RESULTING
+ * FROM LOSS OF USE, DATA OR PROFITS, WHETHER IN AN ACTION OF CONTRACT,
+ * NEGLIGENCE OR OTHER TORTIOUS ACTION, ARISING OUT OF OR IN CONNECTION
+ * WITH THE ACCESS, USE OR PERFORMANCE OF THIS SOFTWARE.
+ */
+
+package thredds.catalog;
+
+import net.jcip.annotations.GuardedBy;
+import net.jcip.annotations.ThreadSafe;
+import org.slf4j.Logger;
+import thredds.crawlabledataset.CrawlableDataset;
+import thredds.crawlabledataset.CrawlableDatasetFilter;
+import thredds.featurecollection.FeatureCollectionConfig;
+import thredds.featurecollection.FeatureCollectionType;
+import thredds.inventory.*;
+import thredds.inventory.Collection;
+import ucar.nc2.dataset.NetcdfDataset;
+import ucar.nc2.dt.GridDataset;
+import ucar.nc2.ft.FeatureDataset;
+import ucar.nc2.time.CalendarDateRange;
+import ucar.nc2.units.DateRange;
+import ucar.nc2.util.log.LoggerFactory;
+import ucar.nc2.util.log.LoggerFactoryImpl;
+
+import java.io.File;
+import java.io.IOException;
+import java.lang.reflect.Constructor;
+import java.net.URI;
+import java.net.URISyntaxException;
+import java.util.*;
+import java.util.regex.Pattern;
+
+/**
+ * Abstract superclass for Feature Collection InvDatasets.
+ * This is a InvCatalogRef subclass. So the reference is placed in the parent, but
+ * the catalog itself isnt constructed until the following call from DataRootHandler.makeDynamicCatalog():
+ * match.dataRoot.featCollection.makeCatalog(match.remaining, path, baseURI);
+ * <p/>
+ * The InvDatasetFeatureCollection object is created once and held in the DataRootHandler's collection
+ * of DataRoots.
+ *
+ * @author caron
+ * @since Mar 3, 2010
+ */
+@ThreadSafe
+public abstract class InvDatasetFeatureCollection extends InvCatalogRef implements CollectionUpdateListener {
+  static protected final String LATEST_DATASET_CATALOG = "latest.xml";
+  static protected final String LATEST_SERVICE = "latest";
+  static protected final String VARIABLES = "?metadata=variableMap";
+  static protected final String FILES = "files";
+  static protected final String Virtual_Services = "VirtualServices"; // exclude HTTPServer
+
+  static private String catalogServletName = "/catalog";            // LOOK
+  static protected String context = "/thredds";                     // LOOK
+  static private String cdmrFeatureServiceUrlPath = "/cdmrFeature"; // LOOK
+  static private LoggerFactory loggerFactory = new LoggerFactoryImpl();
+  static private org.slf4j.Logger classLogger = org.slf4j.LoggerFactory.getLogger(InvDatasetFeatureCollection.class);
+
+  static public void setContext(String c) {
+    context = c;
+  }
+
+  static public void setCatalogServletName(String catServletName) {
+    catalogServletName = catServletName;
+  }
+
+  static private String buildCatalogServiceHref(String path) {
+    return context + (catalogServletName == null ? "" : catalogServletName) + "/" + path + "/catalog.xml";
+  }
+
+  static public void setCdmrFeatureServiceUrlPath(String urlPath) {
+    cdmrFeatureServiceUrlPath = urlPath;
+  }
+
+  static public void setLoggerFactory(LoggerFactory fac) {
+    loggerFactory = fac;
+  }
+
+  static private InvService makeCdmrFeatureService() {
+    return new InvService("cdmrFeature", "cdmrFeature", context + cdmrFeatureServiceUrlPath, null, null);
+  }
+
+  static public InvDatasetFeatureCollection factory(InvDatasetImpl parent, String name, String path, FeatureCollectionType fcType, FeatureCollectionConfig config) {
+    InvDatasetFeatureCollection result;
+    /* if (fcType == FeatureCollectionType.FMRC)
+      result = new InvDatasetFcFmrc(parent, name, path, fcType, config);
+
+    else */ if (fcType == FeatureCollectionType.GRIB) {
+      // use reflection to decouple from grib.jar
+      try {
+        Class c = InvDatasetFeatureCollection.class.getClassLoader().loadClass("thredds.catalog.InvDatasetFcGrib");
+        // public InvDatasetFcGrib(InvDatasetImpl parent, String name, String path, FeatureType featureType, FeatureCollectionConfig config) {
+        Constructor ctor = c.getConstructor(InvDatasetImpl.class, String.class, String.class, FeatureCollectionType.class, FeatureCollectionConfig.class);
+        result = (InvDatasetFeatureCollection) ctor.newInstance(parent, name, path, fcType, config);
+
+      } catch (Throwable e) {
+        classLogger.error("Failed to open " + name + " path=" + path, e);
+        return null;
+      }
+
+    } else {
+      result = new InvDatasetFcPoint(parent, name, path, fcType, config);
+    }
+
+    if (result != null) {
+      result.finishConstruction(); // stuff that shouldnt be done in a constructor
+    }
+
+    return result;
+  }
+
+  /////////////////////////////////////////////////////////////////////////////
+  // heres how we manage state changes in a thread-safe way
+  protected class State {
+    // catalog metadata
+    protected ThreddsMetadata.Variables vars;
+    protected ThreddsMetadata.GeospatialCoverage coverage;
+    protected CalendarDateRange dateRange;
+
+    protected InvDatasetImpl top;        // top dataset
+    protected long lastInvChange;        // last time dataset inventory was changed
+    protected long lastProtoChange;      // last time proto dataset was changed
+
+    protected State(State from) {
+      if (from != null) {
+        this.vars = from.vars;
+        this.coverage = from.coverage;
+        this.dateRange = from.dateRange;
+        this.lastProtoChange = from.lastProtoChange;
+
+        this.top = from.top;
+        this.lastInvChange = from.lastInvChange;
+      }
+    }
+
+    protected State copy() {  // allow override
+      return new State(this);
+    }
+  }
+
+  /////////////////////////////////////////////////////////////////////////////
+  // not changed after first call
+  protected InvService orgService, virtualService;
+  protected InvService cdmrService;  // LOOK why do we need to specify this seperately ??
+  protected org.slf4j.Logger logger;
+  protected String latestFileName = "Latest File";
+
+  // from the config catalog
+  protected final String path;
+  protected final FeatureCollectionType fcType;
+  protected final FeatureCollectionConfig config;
+  protected final String topDirectory;
+  protected Collection datasetCollection; // defines the collection of datasets in this feature collection, actually final
+
+  @GuardedBy("lock")
+  protected State state;
+  @GuardedBy("lock")
+  protected boolean first = true;
+  protected final Object lock = new Object();
+
+  protected InvDatasetFeatureCollection(InvDatasetImpl parent, String name, String path, FeatureCollectionType fcType, FeatureCollectionConfig config) {
+    super(parent, name, buildCatalogServiceHref(path));
+    this.path = path;
+    this.fcType = fcType;
+
+    this.getLocalMetadataInheritable().setDataType(fcType.getFeatureType());
+
+    this.config = config;
+    if (config.gribConfig.latestNamer != null) {
+      this.latestFileName = config.gribConfig.latestNamer;
+    }
+
+    String collectionName = CollectionAbstract.cleanName(config.name != null ? config.name : name);
+    config.name = collectionName;
+    this.logger = loggerFactory.getLogger("fc." + collectionName); // seperate log file for each feature collection (!!)
+
+    Formatter errlog = new Formatter();
+    if (config.spec.startsWith(MFileCollectionManager.CATALOG)) {
+      datasetCollection = new CollectionManagerCatalog(collectionName, config.spec, null, errlog);
+    } else {
+      datasetCollection = new MFileCollectionManager(config, errlog, this.logger);
+    }
+    topDirectory = datasetCollection.getRoot();
+
+    this.logger.info("FeatureCollection added = {}", getConfig());
+    String errs = errlog.toString();
+    if (errs.length() > 0) logger.warn("MFileCollectionManager parse error = {} ", errs);
+  }
+
+  // stuff that shouldnt be done in a constructor - eg dont let 'this' escape
+  // LOOK maybe not best design to start tasks from here
+  // LOOK we want to get notified of events, but no longer initiate changes.
+  protected void finishConstruction() {
+    CollectionUpdater.INSTANCE.scheduleTasks(config, datasetCollection, logger); // see if any background tasks are needed
+
+/*     if ((datasetCollection instanceof CollectionManager)) {
+      CollectionManager cm = (CollectionManager) datasetCollection;
+      cm.addEventListener(this); // now wired for events
+    }  */
+  }
+
+  public String getCollectionName() {
+    return datasetCollection.getCollectionName();
+  }
+
+  @Override
+  // DatasetCollectionManager was changed asynchronously
+  public void sendEvent(TriggerType event) {
+
+    if (event == CollectionUpdateListener.TriggerType.updateNocheck)
+      update(CollectionManager.Force.nocheck);
+
+    else if (event == CollectionUpdateListener.TriggerType.update)
+      update(CollectionManager.Force.always);
+
+    else if (event == CollectionUpdateListener.TriggerType.resetProto)
+      updateProto();
+  }
+
+  /**
+   * update the proto dataset being used.
+   * called by CollectionUpdater via handleCollectionEvent, so in a quartz scheduler thread
+   */
+  abstract protected void updateProto();
+
+  abstract protected void updateCollection(State localState, CollectionManager.Force force);
+
+  abstract protected void makeDatasetTop(State localState);
+
+  ////////////////////////////////////////////////////////////////////////////////////////////
+
+  protected String getCatalogHref(String what) {
+    return buildCatalogServiceHref(path + "/" + what);
+  }
+
+  // call this first time a request comes in
+  protected void firstInit() {
+    this.orgService = getServiceDefault();
+    if (this.orgService == null) throw new IllegalStateException("No default service for InvDatasetFeatureCollection " + name);
+    this.virtualService = makeVirtualService(this.orgService);
+    this.cdmrService = makeCdmrFeatureService(); // WTF ??
+  }
+
+  /**
+   * A request has come in, check that the state is up-to-date and initialized.
+   *
+   * @return the State, updated if needed
+   * @throws java.io.IOException on read error
+   */
+  //abstract protected State checkState() throws IOException;
+
+  // suppose all we do here is check if we have inititialized ?
+  protected State checkState() { // this is called from the request thread
+
+    synchronized (lock) {
+      if (first) {
+        firstInit();
+        updateCollection(state, CollectionManager.Force.nocheck);
+        makeDatasetTop(state);
+        first = false;
+      }
+    }
+
+    return state;
+  }
+
+  /**
+   * Collection was changed, update internal objects.
+   * called by CollectionUpdater, trigger via handleCollectionEvent, so in a quartz scheduler thread
+   *
+   * @param force test : update index if anything changed or nocheck - use index if it exists
+   */
+  //abstract public void update(CollectionManager.Force force);
+  protected void update(CollectionManager.Force force) {  // this may be called from a background thread
+    synchronized (lock) {
+      if (first) {
+        firstInit();
+        first = false;
+      }
+    }
+
+    // do the update in a local object
+    State localState = state.copy();
+    updateCollection(localState, force);
+    makeDatasetTop(localState);
+    localState.lastInvChange = System.currentTimeMillis();
+
+    // switch to live
+    synchronized (lock) {
+      state = localState;
+    }
+
+  }
+
+  /////////////////////////////////////////////////////////////////////////////////////////////////////////////////
+
+  public String getPath() {
+    return path;
+  }
+
+  public String getLatestFileName() {
+    return latestFileName;
+  }
+
+  public String getTopDirectoryLocation() {
+    return topDirectory;
+  }
+
+  public FeatureCollectionConfig getConfig() {
+    return config;
+  }
+
+  public CollectionManager getDatasetCollectionManager() {
+    return (datasetCollection instanceof CollectionManager) ? (CollectionManager) datasetCollection : null;
+  }
+
+  public Logger getLogger() {
+    return logger;
+  }
+
+  @Override
+  public java.util.List<InvDataset> getDatasets() { // probably not used
+    try {
+      checkState();
+    } catch (Exception e) {
+      logger.error("Error in checkState", e);
+    }
+    List<InvDataset> tops = new ArrayList<InvDataset>(1);
+    tops.add(state.top);
+    return tops;
+  }
+
+  ///////////////////////////////////////////////////////////////////////////////////////////////////
+  protected InvService makeVirtualService(InvService org) {
+    if (org.getServiceType() != ServiceType.COMPOUND) return org;
+
+    InvService result = new InvService(Virtual_Services, ServiceType.COMPOUND.toString(), null, null, null);
+    for (InvService service : org.getServices()) {
+      if (service.getServiceType() != ServiceType.HTTPServer) {
+        result.addService(service);
+      }
+    }
+    return result;
+  }
+
+  /**
+   * Get one of the catalogs contained in this collection,
+   * called by DataRootHandler.makeDynamicCatalog()
+   *
+   * @param match   match.remaining
+   * @param orgPath the path for the request.
+   * @param catURI  the base URI for the catalog to be made, used to resolve relative URLs.
+   * @return containing catalog
+   */
+  abstract public InvCatalogImpl makeCatalog(String match, String orgPath, URI catURI);
+
+  /**
+   * Make the containing catalog of this feature collection
+   * "http://server:port/thredds/catalog/path/catalog.xml"
+   *
+   * @param catURI     base URI of the request
+   * @param localState current state to use
+   * @return the top FMRC catalog
+   * @throws java.io.IOException         on I/O error
+   * @throws java.net.URISyntaxException if path is misformed
+   */
+  protected InvCatalogImpl makeCatalogTop(URI catURI, State localState) throws IOException, URISyntaxException {
+    InvCatalogImpl parentCatalog = (InvCatalogImpl) getParentCatalog();
+    InvCatalogImpl mainCatalog = new InvCatalogImpl(getName(), parentCatalog.getVersion(), catURI);
+
+    mainCatalog.addDataset(localState.top);
+    mainCatalog.addService(InvService.latest);  // in case its needed
+    mainCatalog.addService(virtualService);
+    // top.getLocalMetadataInheritable().setServiceName(virtualService.getName());  //??
+    mainCatalog.finish();
+    return mainCatalog;
+  }
+
+  // this catalog lists the individual files comprising the collection.
+  protected InvCatalogImpl makeCatalogFiles(URI catURI, State localState, List<String> filenames, boolean addLatest) throws IOException {
+
+    //String collectionName = gc.getName();
+    InvCatalogImpl parent = (InvCatalogImpl) getParentCatalog();
+    //URI myURI = baseURI.resolve(getCatalogHref(collectionName));
+    //URI myURI = baseURI.resolve(getCatalogHref(FILES));
+    InvCatalogImpl result = new InvCatalogImpl(getFullName(), parent.getVersion(), catURI);
+    InvDatasetImpl top = new InvDatasetImpl(this);
+    top.setParent(null);
+    top.transferMetadata((InvDatasetImpl) this.getParent(), true); // make all inherited metadata local
+    top.setName(FILES);
+
+    // add Variables, GeospatialCoverage, TimeCoverage
+    ThreddsMetadata tmi = top.getLocalMetadataInheritable();
+    if (localState.coverage != null) tmi.setGeospatialCoverage(localState.coverage);
+    tmi.setTimeCoverage((DateRange) null); // LOOK
+
+    result.addDataset(top);
+
+    // services need to be local
+    result.addService(orgService);
+    top.getLocalMetadataInheritable().setServiceName(orgService.getName());
+
+    //String id = getID();
+    //if (id == null) id = getPath();
+
+    if (addLatest) {
+      InvDatasetImpl ds = new InvDatasetImpl(this, getLatestFileName());
+      ds.setUrlPath(LATEST_DATASET_CATALOG);
+      // ds.setID(getPath() + "/" + FILES + "/" + LATEST_DATASET_CATALOG);
+      ds.setServiceName(LATEST_SERVICE);
+      ds.finish();
+      top.addDataset(ds);
+      result.addService(InvService.latest);
+    }
+
+    //COPY FILENAMES TO MODIFIABLE LIST, SORT, AND PASS
+    List<String> sortedFilenames = new ArrayList<String>(filenames);
+
+    // if not increasing (i.e. we WANT newest file listed first), reverse sort
+    Collections.sort(sortedFilenames, String.CASE_INSENSITIVE_ORDER);
+    if (this.config.gribConfig != null && !this.config.gribConfig.filesSortIncreasing) {
+      Collections.reverse(sortedFilenames);
+    }
+
+    for (String f : sortedFilenames) {
+      if (!f.startsWith(topDirectory))
+        logger.warn("File {} doesnt start with topDir {}", f, topDirectory);
+
+      String fname = f.substring(topDirectory.length() + 1);
+      InvDatasetImpl ds = new InvDatasetImpl(this, fname);
+      String lpath = getPath() + "/" + FILES + "/" + fname;
+      ds.setUrlPath(lpath);
+      ds.setID(lpath);
+      ds.tmi.addVariableMapLink(makeMetadataLink(lpath, VARIABLES));
+      File file = new File(f);
+      ds.tm.setDataSize(file.length());
+      ds.finish();
+      top.addDataset(ds);
+    }
+
+    result.finish();
+    return result;
+  }
+
+  protected String makeMetadataLink(String datasetName, String metadata) {
+    return context + "/metadata/" + datasetName + metadata;
+  }
+
+  // called by DataRootHandler.makeDynamicCatalog()
+  public InvCatalogImpl makeLatest(String matchPath, String reqPath, URI catURI) throws IOException {
+    checkState();
+
+    InvCatalogImpl parent = (InvCatalogImpl) getParentCatalog();
+    InvCatalogImpl result = new InvCatalogImpl(getFullName(), parent.getVersion(), catURI);
+    InvDatasetImpl top = new InvDatasetImpl(this);
+    top.setParent(null);
+    top.transferMetadata((InvDatasetImpl) this.getParent(), true); // make all inherited metadata local
+    top.setName(getLatestFileName());
+
+    // add Variables, GeospatialCoverage, TimeCoverage
+    // ThreddsMetadata tmi = top.getLocalMetadataInheritable();
+    //if (localState.gc != null) tmi.setGeospatialCoverage(localState.gc);
+    //if (localState.dateRange != null) tmi.setTimeCoverage(localState.dateRange);
+
+    result.addDataset(top);
+
+    // services need to be local
+    // result.addService(InvService.latest);
+    if (orgService != null) {
+      result.addService(orgService);
+      top.getLocalMetadataInheritable().setServiceName(orgService.getName());
+    }
+
+    MFile mfile = datasetCollection.getLatestFile();  // LOOK - assumes dcm is up to date
+    String mpath = mfile.getPath();
+    if (!mpath.startsWith(topDirectory))
+      logger.warn("File {} doesnt start with topDir {}", mpath, topDirectory);
+    String fname = mpath.substring(topDirectory.length() + 1);
+
+    String path = FILES + "/" + fname;
+    top.setUrlPath(this.path + "/" + path);
+    top.setID(this.path + "/" + path);
+    top.tmi.addVariableMapLink(makeMetadataLink(this.path + "/" + path, VARIABLES));
+    top.tm.setDataSize(mfile.getLength());
+
+    result.finish();
+    return result;
+  }
+
+  /////////////////////////////////////////////////////////////////////////
+
+  /**
+   * Get the associated Grid Dataset, if any. called by DatasetHandler.openGridDataset()
+   *
+   * @param matchPath match.remaining
+   * @return Grid Dataset, or null if n/a
+   * @throws IOException on error
+   */
+  public ucar.nc2.dt.grid.GridDataset getGridDataset(String matchPath) throws IOException {
+    int pos = matchPath.indexOf('/');
+    String type = (pos > -1) ? matchPath.substring(0, pos) : matchPath;
+    String name = (pos > -1) ? matchPath.substring(pos + 1) : "";
+
+    // this assumes that these are files. also might be remote datasets from a catalog
+    if (type.equals(FILES)) {
+      if (topDirectory == null) return null;
+
+      String filename = topDirectory + (topDirectory.endsWith("/") ? "" : "/") + name;
+      NetcdfDataset ncd = NetcdfDataset.acquireDataset(null, filename, null, -1, null, null); // no enhancement
+      return new ucar.nc2.dt.grid.GridDataset(ncd);
+    }
+
+    return null;
+  }
+
+  abstract public FeatureDataset getFeatureDataset();
+
+  ///////////////////////////////////////////////////////////////////////////////
+  // handle individual files
+
+  /**
+   * Get the dataset named by the path.
+   * called by DatasetHandler.getNetcdfFile()
+   *
+   * @param matchPath remaining path from match
+   * @return requested dataset
+   * @throws IOException if read error
+   */
+  public NetcdfDataset getNetcdfDataset(String matchPath) throws IOException {
+    int pos = matchPath.indexOf('/');
+    String type = (pos > -1) ? matchPath.substring(0, pos) : matchPath;
+    String name = (pos > -1) ? matchPath.substring(pos + 1) : "";
+
+    // this assumes that these are files. also might be remote datasets from a catalog
+    if (type.equals(FILES)) {
+      if (topDirectory == null) return null;
+
+      String filename = new StringBuilder(topDirectory)
+              .append(topDirectory.endsWith("/") ? "" : "/")
+              .append(name).toString();
+      return NetcdfDataset.acquireDataset(null, filename, null, -1, null, null); // no enhancement
+    }
+
+    GridDataset gds = getGridDataset(matchPath); // LOOK cant be right
+    return (gds == null) ? null : (NetcdfDataset) gds.getNetcdfFile();
+  }
+
+  // called by DataRootHandler.getCrawlableDatasetAsFile()
+  // have to remove the extra "files" from the path
+  // this says that a File URL has to be topDirectory + [FILES/ +] + match.remaining
+  public File getFile(String remaining) {
+    if (null == topDirectory) return null;
+    int pos = remaining.indexOf(FILES);
+    StringBuilder fname = new StringBuilder(topDirectory);
+    if (!topDirectory.endsWith("/"))
+      fname.append("/");
+    fname.append((pos > -1) ? remaining.substring(pos + FILES.length() + 1) : remaining);
+    return new File(fname.toString());
+  }
+
+  // specialized filter handles olderThan and/or filename pattern matching
+  // for InvDatasetScan
+  static class ScanFilter implements CrawlableDatasetFilter {
+    private final Pattern p;
+    private final long olderThan;
+
+    public ScanFilter(Pattern p, long olderThan) {
+      this.p = p;
+      this.olderThan = olderThan;
+    }
+
+    @Override
+    public boolean accept(CrawlableDataset dataset) {
+      if (dataset.isCollection()) return true;
+
+      if (p != null) {
+        java.util.regex.Matcher matcher = p.matcher(dataset.getName());
+        if (!matcher.matches()) return false;
+      }
+
+      if (olderThan > 0) {
+        Date lastModDate = dataset.lastModified();
+        if (lastModDate != null) {
+          long now = System.currentTimeMillis();
+          if (now - lastModDate.getTime() <= olderThan)
+            return false;
+        }
+      }
+
+      return true;
+    }
+
+    @Override
+    public Object getConfigObject() {
+      return null;
+    }
+  }
+
+}