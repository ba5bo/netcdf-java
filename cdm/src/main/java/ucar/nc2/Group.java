/*
<<<<<<< HEAD
 * Copyright 1998-2017 John Caron and University Corporation for Atmospheric Research/Unidata
=======
 * Copyright 1998-2017 University Corporation for Atmospheric Research/Unidata
>>>>>>> ba0766be
 *
 *  Portions of this software were developed by the Unidata Program at the
 *  University Corporation for Atmospheric Research.
 *
 *  Access and use of this software shall impose the following obligations
 *  and understandings on the user. The user is granted the right, without
 *  any fee or cost, to use, copy, modify, alter, enhance and distribute
 *  this software, and any derivative works thereof, and its supporting
 *  documentation for any purpose whatsoever, provided that this entire
 *  notice appears in all copies of the software, derivative works and
 *  supporting documentation.  Further, UCAR requests that the user credit
 *  UCAR/Unidata in any publications that result from the use of this
 *  software or in any product that includes this software. The names UCAR
 *  and/or Unidata, however, may not be used in any advertising or publicity
 *  to endorse or promote any products or commercial entity unless specific
 *  written permission is obtained from UCAR/Unidata. The user also
 *  understands that UCAR/Unidata is not obligated to provide the user with
 *  any support, consulting, training or assistance of any kind with regard
 *  to the use, operation and performance of this software nor to provide
 *  the user with any updates, revisions, new versions or "bug fixes."
 *
 *  THIS SOFTWARE IS PROVIDED BY UCAR/UNIDATA "AS IS" AND ANY EXPRESS OR
 *  IMPLIED WARRANTIES, INCLUDING, BUT NOT LIMITED TO, THE IMPLIED
 *  WARRANTIES OF MERCHANTABILITY AND FITNESS FOR A PARTICULAR PURPOSE ARE
 *  DISCLAIMED. IN NO EVENT SHALL UCAR/UNIDATA BE LIABLE FOR ANY SPECIAL,
 *  INDIRECT OR CONSEQUENTIAL DAMAGES OR ANY DAMAGES WHATSOEVER RESULTING
 *  FROM LOSS OF USE, DATA OR PROFITS, WHETHER IN AN ACTION OF CONTRACT,
 *  NEGLIGENCE OR OTHER TORTIOUS ACTION, ARISING OUT OF OR IN CONNECTION
 *  WITH THE ACCESS, USE OR PERFORMANCE OF THIS SOFTWARE.
 */
package ucar.nc2;

import ucar.ma2.DataType;
import ucar.nc2.util.Indent;

import java.util.ArrayList;
import java.util.Formatter;
import java.util.List;
import java.util.Collections;

/**
 * A Group is a logical collection of Variables.
 * The Groups in a Dataset form a hierarchical tree, like directories on a disk.
 * A Group has a name and optionally a set of Attributes.
 * There is always at least one Group in a dataset, the root Group, whose name is the empty string.
 * <p> Immutable if setImmutable() was called.
 *
 * @author caron
 */
public class Group extends CDMNode implements AttributeContainer {

  static List<Group> collectPath(Group g) {
    List<Group> list = new ArrayList<>();
    while (g != null) {
      list.add(0, g);
      g = g.getParentGroup();
    }
    return list;
  }

  protected NetcdfFile ncfile;
  protected List<Variable> variables = new ArrayList<>();
  protected List<Dimension> dimensions = new ArrayList<>();
  protected List<Group> groups = new ArrayList<>();
  protected AttributeContainerHelper attributes;
  protected List<EnumTypedef> enumTypedefs = new ArrayList<>();
  private int hashCode = 0;

  /**
   * Get the full name, starting from the root Group.
   *
   * @return group full name
   */
/* see CDMNode.getFullName()
  public String getFullName() {
    String name = getShortName();
    Group parent = getParentGroup();
    if(parent == null) // we are the root group
	return name;
    else if(parent == ncfile.getRootGroup()) // we are just below root group
	return name; // this does not seem right; should it not return /name?
    else
	return parent.getFullName() + "/" + name;
  }
*/

  /**
   * Alias for getFullName
   * Deprecated because it is unclear
   * to the caller if it is short or fullname.
   *
   * @return group full name
   */
/*
   @Deprecated
   public String getName() {
    return getFullName();
   }
*/
 
  /**
   * Is this the root group?
   *
   * @return true if root group
   */
  public boolean isRoot() {
    return getParentGroup() == null;
  }

  /**
   * Get the "short" name, unique within its parent Group.
   *
   * @return group short name
   */
  public String getShortName() {
    return shortName;
  }

  /**
   * Get the Variables contained directly in this group.
   *
   * @return List of type Variable; may be empty, not null.
   */
  public java.util.List<Variable> getVariables() {
    return variables;
  }

  /**
   * Find the Variable with the specified (short) name in this group.
   *
   * @param varShortName short name of Variable within this group.
   * @return the Variable, or null if not found
   */
  public Variable findVariable(String varShortName) {
    if (varShortName == null) return null;

    for (Variable v : variables) {
      if (varShortName.equals(v.getShortName()))
        return v;
    }
    return null;
  }

  /*
   * Find the Variable with the specified escaped (short) name in this group.
   * @param varShortNameEscaped escaped short name of Variable within this group.
   * @return the Variable, or null if not found
   * @see NetcdfFile#escapeName
   * @see NetcdfFile#unescapeName
   *
  public Variable findVariableEscaped(String varShortNameEscaped) {
    if (varShortNameEscaped == null) return null;
    return findVariable( NetcdfFile.makeNameUnescaped(varShortNameEscaped));
  } */

  /**
   * Find the Variable with the specified (short) name in this group or a parent group.
   *
   * @param varShortName short name of Variable.
   * @return the Variable, or null if not found
   */
  public Variable findVariableOrInParent(String varShortName) {
    if (varShortName == null) return null;

    Variable v = findVariable(varShortName);
    Group parent = getParentGroup();
    if ((v == null) && (parent != null))
      v = parent.findVariableOrInParent(varShortName);
    return v;
  }

  /**
   * Get the Groups contained directly in this Group.
   *
   * @return List of type Group; may be empty, not null.
   */
  public java.util.List<Group> getGroups() {
    return groups;
  }

  /**
   * Get the owning NetcdfFile
   *
   * @return owning NetcdfFile.
   */
  public NetcdfFile getNetcdfFile() {
    return ncfile;
  }

  /**
   * Retrieve the Group with the specified (short) name.
   *
   * @param groupShortName short name of the nested group you are looking for.
   * @return the Group, or null if not found
   */
  public Group findGroup(String groupShortName) {
    if (groupShortName == null) return null;
    // groupShortName = NetcdfFile.makeNameUnescaped(groupShortName);

    for (Group group : groups) {
      if (groupShortName.equals(group.getShortName()))
        return group;
    }

    return null;
  }

  /**
   * Get the shared Dimensions contained directly in this group.
   *
   * @return List of type Dimension; may be empty, not null.
   */
  public java.util.List<Dimension> getDimensions() {
    return dimensions;
  }

  /**
   * Get the enumerations contained directly in this group.
   *
   * @return List of type EnumTypedef; may be empty, not null.
   */
  public java.util.List<EnumTypedef> getEnumTypedefs() {
    return enumTypedefs;
  }

  /**
   * Retrieve a Dimension using its (short) name. If it doesnt exist in this group,
   * recursively look in parent groups.
   *
   * @param name Dimension name.
   * @return the Dimension, or null if not found
   */
  public Dimension findDimension(String name) {
    if (name == null) return null;
    // name = NetcdfFile.makeNameUnescaped(name);
    Dimension d = findDimensionLocal(name);
    if (d != null) return d;
    Group parent = getParentGroup();
    if (parent != null)
      return parent.findDimension(name);

    return null;
  }

  /**
   * Retrieve a Dimension using its (short) name, in this group only
   *
   * @param name Dimension name.
   * @return the Dimension, or null if not found
   */
  public Dimension findDimensionLocal(String name) {
    if (name == null) return null;
    // name =  NetcdfFile.makeNameUnescaped(name);
    for (Dimension d : dimensions) {
      if (name.equals(d.getShortName()))
        return d;
    }

    return null;
  }

   //////////////////////////////////////////////////////////////////////////////////////////////////
  // AttributeHelper

  public java.util.List<Attribute> getAttributes() {
    return attributes.getAttributes();
  }

  public Attribute findAttribute(String name) {
    return attributes.findAttribute(name);
  }

  public Attribute findAttributeIgnoreCase(String name) {
    return attributes.findAttributeIgnoreCase(name);
  }

  public String findAttValueIgnoreCase(String attName, String defaultValue) {
    return attributes.findAttValueIgnoreCase(attName, defaultValue);
  }

  public Attribute addAttribute(Attribute att) {
    return attributes.addAttribute(att);
  }

  public void addAll(Iterable<Attribute> atts) {
    attributes.addAll(atts);
  }

  public boolean remove(Attribute a) {
    return attributes.remove(a);
  }

  public boolean removeAttribute(String attName) {
    return attributes.removeAttribute(attName);
  }

  public boolean removeAttributeIgnoreCase(String attName) {
    return attributes.removeAttributeIgnoreCase(attName);
  }

  ////////////////////////////////////////////////////////////////////////

  /**
   * Find an Enumeration Typedef using its (short) name. If it doesnt exist in this group,
   * recursively look in parent groups.
   *
   * @param name Enumeration name.
   * @return the Enumeration, or null if not found
   */
  public EnumTypedef findEnumeration(String name) {
    if (name == null) return null;
    // name =  NetcdfFile.makeNameUnescaped(name);
    for (EnumTypedef d : enumTypedefs) {
      if (name.equals(d.getShortName()))
        return d;
    }
    Group parent = getParentGroup();
    if (parent != null)
      return parent.findEnumeration(name);

    return null;
  }

  /**
   * Get the common parent of this and the other group.
   * Cant fail, since the root group is always a parent of any 2 groups.
   *
   * @param other the other group
   * @return common parent of this and the other group
   */
  public Group commonParent(Group other) {
    if (isParent(other)) return this;
    if (other.isParent(this)) return other;
    while (!other.isParent(this))
      other = other.getParentGroup();
    return other;
  }

  /**
   * Is this a parent of the other Group?
   *
   * @param other another Group
   * @return true is it is equal or a parent
   */
  public boolean isParent(Group other) {
    while ((other != this) && (other.getParentGroup() != null))
      other = other.getParentGroup();
    return (other == this);
  }

  //////////////////////////////////////////////////////////////////////////////////////

  /**
   * Get String with name and attributes. Used in short descriptions like tooltips.
   *
   * @return name and attributes String.
   */
  public String getNameAndAttributes() {
    StringBuilder sbuff = new StringBuilder();
    sbuff.append("Group ");
    sbuff.append(getShortName());
    sbuff.append("\n");
    for (Attribute att : attributes.getAttributes()) {
      sbuff.append("  ").append(getShortName()).append(":");
      sbuff.append(att.toString());
      sbuff.append(";");
      sbuff.append("\n");
    }
    return sbuff.toString();
  }

  /**
   * CDL representation.
   *
   * @param strict if true, write in strict adherence to CDL definition.
   * @return CDL representation.
   */
  public String writeCDL(boolean strict) {
    Formatter buf = new Formatter();
    writeCDL(buf, new Indent(2), strict);
    return buf.toString();
  }

  protected void writeCDL(Formatter out, Indent indent, boolean strict) {
    boolean hasE = (enumTypedefs.size() > 0);
    boolean hasD = (dimensions.size() > 0);
    boolean hasV = (variables.size() > 0);
    // boolean hasG = (groups.size() > 0);
    boolean hasA = (attributes.getAttributes().size() > 0);

    if (hasE) {
      out.format("%stypes:%n", indent);
      indent.incr();
      for (EnumTypedef e : enumTypedefs) {
        e.writeCDL(out, indent, strict);
        out.format("%n");
      }
      indent.decr();
      out.format("%n");
    }

    if (hasD) {
      out.format("%sdimensions:%n", indent);
      indent.incr();
      for (Dimension myd : dimensions) {
        myd.writeCDL(out, indent, strict);
        out.format("%n");
      }
      indent.decr();
    }

    if (hasV) {
      out.format("%svariables:%n", indent);
      indent.incr();
      for (Variable v : variables) {
        v.writeCDL(out, indent, false, strict);
        out.format("%n");
      }
      indent.decr();
    }

    for (Group g : groups) {
      String gname = strict ? NetcdfFile.makeValidCDLName(g.getShortName()) : g.getShortName();
      out.format("%sgroup: %s {%n", indent, gname);
      indent.incr();
      g.writeCDL(out, indent, strict);
      indent.decr();
      out.format("%s}%n%n", indent);
    }

    //if (hasA && (hasE || hasD || hasV || hasG))
    //  out.format("%n");

    if (hasA) {
      if (isRoot())
        out.format("%s// global attributes:%n", indent);
      else
        out.format("%s// group attributes:%n", indent);

      for (Attribute att : attributes.getAttributes()) {
        //String name = strict ? NetcdfFile.escapeNameCDL(getShortName()) : getShortName();
        if(!Attribute.suppress(att,strict)) {
          out.format("%s", indent);
          att.writeCDL(out, strict, null);
          out.format(";");
          if(!strict && (att.getDataType() != DataType.STRING)) out.format(" // %s", att.getDataType());
          out.format("%n");
        }
      }
    }
  }


  //////////////////////////////////////////////////////////////////////////////////////

  /**
   * Constructor
   *
   * @param ncfile    NetcdfFile owns this Group
   * @param parent    parent of Group. If null, this is the root Group.
   * @param shortName short name of Group.
   */
  public Group(NetcdfFile ncfile, Group parent, String shortName) {
    super(shortName);    
    this.ncfile = ncfile;
    this.attributes = new AttributeContainerHelper(shortName);
    setParentGroup(parent == null ? ncfile.getRootGroup() : parent);
  }

  /**
   * Set the Group's parent Group
   *
   * @param parent parent group.
   */
  public void setParentGroup(Group parent) {
    if (immutable) throw new IllegalStateException("Cant modify");
    super.setParentGroup(parent == null ? ncfile.getRootGroup() : parent);
  }


  /**
   * Set the short name, converting to valid CDM object name if needed.
   *
   * @param shortName set to this value
   * @return valid CDM object name
   */
  public String setName(String shortName) {
    if (immutable) throw new IllegalStateException("Cant modify");
    setShortName(shortName);
    return getShortName();
  }

  /**
   * Adds the specified shared dimension to this group.
   *
   * @param dim  the dimension to add.
   * @throws IllegalStateException  if this dimension is {@link #setImmutable() immutable}.
   * @throws IllegalArgumentException  if {@code dim} isn't shared or a dimension with {@code dim}'s name already
   *                                   exists within the group.
   */
  public void addDimension(Dimension dim) {
    if (immutable) throw new IllegalStateException("Cant modify");

    if (!dim.isShared()) {
      throw new IllegalArgumentException("Dimensions added to a group must be shared.");
    }

    if (findDimensionLocal(dim.getShortName()) != null)
      throw new IllegalArgumentException("Dimension name (" + dim.getShortName() + ") must be unique within Group " + getShortName());

    dimensions.add(dim);
    dim.setGroup(this);
  }

  /**
   * Adds the specified shared dimension to this group, but only if another dimension with the same name doesn't
   * already exist.
   *
   * @param dim  the dimension to add.
   * @return {@code true} if {@code dim} was successfully added to the group. Otherwise, {@code false} will be returned,
   *         meaning that a dimension with {@code dim}'s name already exists within the group.
   * @throws IllegalStateException  if this dimension is {@link #setImmutable() immutable}.
   * @throws IllegalArgumentException  if {@code dim} isn't shared.
   */
  public boolean addDimensionIfNotExists(Dimension dim) {
    if (immutable) throw new IllegalStateException("Cant modify");

    if (!dim.isShared()) {
      throw new IllegalArgumentException("Dimensions added to a group must be shared.");
    }

    if (findDimensionLocal(dim.getShortName()) != null)
      return false;

    dimensions.add(dim);
    dim.setGroup(this);
    return true;
  }

  /**
   * Add a nested Group
   *
   * @param g add this Group.
   */
  public void addGroup(Group g) {
    if (immutable) throw new IllegalStateException("Cant modify");

    if (findGroup(g.getShortName()) != null)
      throw new IllegalArgumentException("Group name (" + g.getShortName() + ") must be unique within Group " + getShortName());

    groups.add(g);
    g.setParentGroup(this); // groups are a tree - only one parent
  }

  /**
   * Add an Enumeration
   *
   * @param e add this Enumeration.
   */
  public void addEnumeration(EnumTypedef e) {
    if (immutable) throw new IllegalStateException("Cant modify");
    if (e == null) return;
    e.setParentGroup(this);
    enumTypedefs.add(e);
  }

  /**
   * Add a Variable
   *
   * @param v add this Variable.
   */
  public void addVariable(Variable v) {
    if (immutable) throw new IllegalStateException("Cant modify");
    if (v == null) return;

    if (findVariable(v.getShortName()) != null) {
      //Variable other = findVariable(v.getShortName()); // debug
      throw new IllegalArgumentException("Variable name (" + v.getShortName() + ") must be unique within Group " + getShortName());
    }

    variables.add(v);
    v.setParentGroup(this); // variable can only be in one group
  }

  /**
   * Remove an Dimension : uses the dimension hashCode to find it.
   *
   * @param d remove this Dimension.
   * @return true if was found and removed
   */
  public boolean remove(Dimension d) {
    if (immutable) throw new IllegalStateException("Cant modify");
    return d != null && dimensions.remove(d);
  }

  /**
   * Remove an Attribute : uses the Group hashCode to find it.
   *
   * @param g remove this Group.
   * @return true if was found and removed
   */
  public boolean remove(Group g) {
    if (immutable) throw new IllegalStateException("Cant modify");
    return g != null && groups.remove(g);
  }

  /**
   * Remove a Variable : uses the variable hashCode to find it.
   *
   * @param v remove this Variable.
   * @return true if was found and removed
   */
  public boolean remove(Variable v) {
    if (immutable) throw new IllegalStateException("Cant modify");
    return v != null && variables.remove(v);
  }

  /**
   * remove a Dimension using its name, in this group only
   *
   * @param dimName Dimension name.
   * @return true if dimension found and removed
   */
  public boolean removeDimension(String dimName) {
    if (immutable) throw new IllegalStateException("Cant modify");
    for (int i = 0; i < dimensions.size(); i++) {
      Dimension d = dimensions.get(i);
      if (dimName.equals(d.getShortName())) {
        dimensions.remove(d);
        return true;
      }
    }
    return false;
  }

  /**
   * remove a Variable using its (short) name, in this group only
   *
   * @param shortName Variable name.
   * @return true if Variable found and removed
   */
  public boolean removeVariable(String shortName) {
    if (immutable) throw new IllegalStateException("Cant modify");
    for (int i = 0; i < variables.size(); i++) {
      Variable v = variables.get(i);
      if (shortName.equals(v.getShortName())) {
        variables.remove(v);
        return true;
      }
    }
    return false;
  }

  /**
   * Make this immutable.
   *
   * @return this
   */
  public Group setImmutable() {
    super.setImmutable();
    variables = Collections.unmodifiableList(variables);
    dimensions = Collections.unmodifiableList(dimensions);
    groups = Collections.unmodifiableList(groups);
    attributes.setImmutable();
    return this;
  }

  @Override
  public String toString() {
    return writeCDL(false);
  }

  /**
   * Instances which have same name and parent are equal.
   */
  @Override
  public boolean equals(Object oo) {
    if (this == oo) return true;
    if (!(oo instanceof Group)) return false;
    Group og = (Group) oo;
    if (!getShortName().equals(og.getShortName()))
      return false;
    return !((getParentGroup() != null) && !getParentGroup().equals(og.getParentGroup()));
  }

  /**
   * Override Object.hashCode() to implement equals.
   */
  @Override
  public int hashCode() {
    if (hashCode == 0) {
      int result = 17;
      result = 37 * result + getShortName().hashCode();
      if (getParentGroup() != null)
        result = 37 * result + getParentGroup().hashCode();
      hashCode = result;
    }
    return hashCode;
  }

  public void hashCodeShow(Indent indent) {
    System.out.printf("%sGroup hash = %d%n", indent, hashCode());
    System.out.printf("%s shortName %s = %d%n", indent, getShortName(), getShortName().hashCode());
    System.out.printf("%s parentGroup %s = %d%n", indent, getParentGroup(), getParentGroup().hashCode());
  }

  /**
   * Create groups to ensure path is defined
   *
   * @param ncf        the containing netcdf file object
   * @param path       the path to the desired group
   * @param ignorelast true => ignore last element in the path
   * @return the Group, or null if not found
   */
  public Group makeRelativeGroup(NetcdfFile ncf, String path, boolean ignorelast) {
    path = path.trim();
    path = path.replace("//", "/");
    boolean isabsolute = (path.charAt(0) == '/');
    if (isabsolute)
      path = path.substring(1);

    // iteratively create path
    String pieces[] = path.split("/");
    if (ignorelast) pieces[pieces.length - 1] = null;

    Group current = (isabsolute ? ncfile.getRootGroup() : this);
    for (String name : pieces) {
      if (name == null) continue;
      String clearname = NetcdfFile.makeNameUnescaped(name);  //??
      Group next = current.findGroup(clearname);
      if (next == null) {
        next = new Group(ncf, current, clearname);
        current.addGroup(next);
      }
      current = next;
    }
    return current;
  }
}<|MERGE_RESOLUTION|>--- conflicted
+++ resolved
@@ -1,9 +1,5 @@
 /*
-<<<<<<< HEAD
- * Copyright 1998-2017 John Caron and University Corporation for Atmospheric Research/Unidata
-=======
  * Copyright 1998-2017 University Corporation for Atmospheric Research/Unidata
->>>>>>> ba0766be
  *
  *  Portions of this software were developed by the Unidata Program at the
  *  University Corporation for Atmospheric Research.
