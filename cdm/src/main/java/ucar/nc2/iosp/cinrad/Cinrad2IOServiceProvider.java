--- conflicted
+++ resolved
@@ -1,634 +1,630 @@
-/*
- * Copyright 1998-2009 University Corporation for Atmospheric Research/Unidata
- *
- * Portions of this software were developed by the Unidata Program at the
- * University Corporation for Atmospheric Research.
- *
- * Access and use of this software shall impose the following obligations
- * and understandings on the user. The user is granted the right, without
- * any fee or cost, to use, copy, modify, alter, enhance and distribute
- * this software, and any derivative works thereof, and its supporting
- * documentation for any purpose whatsoever, provided that this entire
- * notice appears in all copies of the software, derivative works and
- * supporting documentation.  Further, UCAR requests that the user credit
- * UCAR/Unidata in any publications that result from the use of this
- * software or in any product that includes this software. The names UCAR
- * and/or Unidata, however, may not be used in any advertising or publicity
- * to endorse or promote any products or commercial entity unless specific
- * written permission is obtained from UCAR/Unidata. The user also
- * understands that UCAR/Unidata is not obligated to provide the user with
- * any support, consulting, training or assistance of any kind with regard
- * to the use, operation and performance of this software nor to provide
- * the user with any updates, revisions, new versions or "bug fixes."
- *
- * THIS SOFTWARE IS PROVIDED BY UCAR/UNIDATA "AS IS" AND ANY EXPRESS OR
- * IMPLIED WARRANTIES, INCLUDING, BUT NOT LIMITED TO, THE IMPLIED
- * WARRANTIES OF MERCHANTABILITY AND FITNESS FOR A PARTICULAR PURPOSE ARE
- * DISCLAIMED. IN NO EVENT SHALL UCAR/UNIDATA BE LIABLE FOR ANY SPECIAL,
- * INDIRECT OR CONSEQUENTIAL DAMAGES OR ANY DAMAGES WHATSOEVER RESULTING
- * FROM LOSS OF USE, DATA OR PROFITS, WHETHER IN AN ACTION OF CONTRACT,
- * NEGLIGENCE OR OTHER TORTIOUS ACTION, ARISING OUT OF OR IN CONNECTION
- * WITH THE ACCESS, USE OR PERFORMANCE OF THIS SOFTWARE.
- */
-package ucar.nc2.iosp.cinrad;
-
-import ucar.ma2.*;
-import ucar.nc2.*;
-import ucar.nc2.constants.*;
-import ucar.nc2.iosp.nexrad2.NexradStationDB;
-import ucar.nc2.iosp.AbstractIOServiceProvider;
-import ucar.nc2.units.DateFormatter;
-import ucar.nc2.util.CancelTask;
-import ucar.unidata.io.RandomAccessFile;
-
-import java.io.IOException;
-import java.util.*;
-
-/**
- * An IOServiceProvider for CINRAD level II files.
- *
- *
- * @author caron
- */
-public class Cinrad2IOServiceProvider extends AbstractIOServiceProvider {
-  static private org.slf4j.Logger logger = org.slf4j.LoggerFactory.getLogger(Cinrad2IOServiceProvider.class);
-  static private final int MISSING_INT = -9999;
-  static private final float MISSING_FLOAT = Float.NaN;
-  static public boolean isSC = false;
-  static public boolean isCC = false;
-
-  public boolean isValidFileOld( RandomAccessFile raf) {
-    try {
-      String loc = raf.getLocation();
-      int posFirst = loc.lastIndexOf('/') + 1;
-      if (posFirst < 0) posFirst = 0;
-      String stationId = loc.substring(posFirst,posFirst+4);
-      NexradStationDB.init();
-      NexradStationDB.Station station = NexradStationDB.get("K"+ stationId);
-      if(station != null )
-          return true;
-      else 
-        return false;
-    } catch (IOException ioe) {
-        return false;
-    }
-  }
-
-  public boolean isValidFile( RandomAccessFile raf) {
-      int data_msecs = 0;
-      short data_julian_date = 0;
-
-      try{
-          if(isCINRAD(raf)) {
-            Cinrad2Record.MISSING_DATA = (byte) 0;
-            return true;
-          } else {
-            Cinrad2Record.MISSING_DATA = (byte) 1;
-          }
-          raf.order(RandomAccessFile.LITTLE_ENDIAN);
-          raf.seek(0);
-          raf.skipBytes(14);
-          short message_type  = raf.readShort();
-          if (message_type != 1) return false;
-
-          raf.skipBytes(12);
-          // data header
-          byte [] b4 = raf.readBytes(4);
-          data_msecs    = bytesToInt(b4, true);
-          byte [] b2 =  raf.readBytes(2);
-          data_julian_date  = (short)bytesToShort(b2, true);
-          if (data_msecs > 86400000) return false;
-          java.util.Date dd =Cinrad2Record.getDate(data_julian_date,data_msecs);
-
-          Calendar cal = new GregorianCalendar(new SimpleTimeZone(0, "GMT"));
-          cal.clear();
-          cal.setTime(dd);
-          int year = cal.get(Calendar.YEAR);
-          cal.setTime(new Date());
-          int cyear = cal.get(Calendar.YEAR);
-          if(year < 1990 || year > cyear )  return false;
-          return true;
-      } catch (IOException ioe) {
-          return false;
-      }
-
-  }
-
-  public boolean isCINRAD( RandomAccessFile raf) {
-    int data_msecs = 0;
-
-    try{
-      raf.order(RandomAccessFile.LITTLE_ENDIAN);
-      raf.seek(0);
-
-      byte [] b128 = raf.readBytes(128);
-      String radarT = new String(b128);
-
-      if(radarT.contains("CINRAD/SC") || radarT.contains("CINRAD/CD")) {
-        isSC = true;
-        return true;
-      } else if(radarT.contains("CINRADC")) {
-        isCC = true;
-        return true;
-      }
-      else {
-        isSC = false;
-        return false;
-      }
-    } catch (IOException ioe) {
-      return false;
-    }
-
-  }
-
-
-    public static int bytesToInt(byte [] bytes, boolean swapBytes) {
-        byte a = bytes[0];
-        byte b = bytes[1];
-        byte c = bytes[2];
-        byte d = bytes[3];
-        if (swapBytes) {
-            return ((a & 0xff) ) +
-                ((b & 0xff) << 8 ) +
-                ((c & 0xff) << 16 ) +
-                ((d & 0xff) << 24);
-        } else {
-            return ((a & 0xff) << 24 ) +
-                ((b & 0xff) << 16 ) +
-                ((c & 0xff) << 8 ) +
-                ((d & 0xff) );
-        }
-    }
-    public static int bytesToShort(byte [] bytes, boolean swapBytes) {
-        byte a = bytes[0];
-        byte b = bytes[1];
-
-        if (swapBytes) {
-            return ((a & 0xff) ) +
-                ((b & 0xff) << 8 );
-
-        } else {
-            return ((a & 0xff) << 24 ) +
-                ((b & 0xff) << 16 );
-
-        }
-    }
-
-
-  public String getFileTypeId() {
-    return "CINRAD";
-  }
-
-  public String getFileTypeDescription() {
-    return "Chinese Level-II Base Data";
-  }
-
-  private Cinrad2VolumeScan volScan;
-  private Dimension radialDim;
-  private double radarRadius;
-  private DateFormatter formatter = new DateFormatter();
-
-  public void open(RandomAccessFile raf, NetcdfFile ncfile, CancelTask cancelTask) throws IOException {
-    super.open(raf, ncfile, cancelTask);
-    NexradStationDB.init();
-
-    volScan = new Cinrad2VolumeScan( raf, cancelTask); // raf may change if uncompressed
-    this.raf = volScan.raf;
-    this.location = volScan.raf.getLocation();
-
-    if (volScan.hasDifferentDopplarResolutions())
-      throw new IllegalStateException("volScan.hasDifferentDopplarResolutions");
-
-    radialDim = new Dimension("radial", volScan.getMaxRadials());
-    ncfile.addDimension( null, radialDim);
-
-    makeVariable( ncfile, Cinrad2Record.REFLECTIVITY, "Reflectivity", "Reflectivity", "R", volScan.getReflectivityGroups());
-    int velocity_type =  (volScan.getDopplarResolution() == Cinrad2Record.DOPPLER_RESOLUTION_HIGH_CODE) ? Cinrad2Record.VELOCITY_HI : Cinrad2Record.VELOCITY_LOW;
-    Variable v = makeVariable( ncfile, velocity_type, "RadialVelocity", "Radial Velocity", "V", volScan.getVelocityGroups());
-    makeVariableNoCoords( ncfile, Cinrad2Record.SPECTRUM_WIDTH, "SpectrumWidth", "Spectrum Width", v);
-
-    if (volScan.getStationId() != null) {
-      ncfile.addAttribute(null, new Attribute("Station", volScan.getStationId()));
-      ncfile.addAttribute(null, new Attribute("StationName", volScan.getStationName()));
-      ncfile.addAttribute(null, new Attribute("StationLatitude", new Double(volScan.getStationLatitude())));
-      ncfile.addAttribute(null, new Attribute("StationLongitude", new Double(volScan.getStationLongitude())));
-      ncfile.addAttribute(null, new Attribute("StationElevationInMeters", new Double(volScan.getStationElevation())));
-
-      double latRadiusDegrees = Math.toDegrees( radarRadius / ucar.unidata.geoloc.Earth.getRadius());
-      ncfile.addAttribute(null, new Attribute("geospatial_lat_min", new Double(volScan.getStationLatitude() - latRadiusDegrees)));
-      ncfile.addAttribute(null, new Attribute("geospatial_lat_max", new Double(volScan.getStationLatitude() + latRadiusDegrees)));
-      double cosLat = Math.cos( Math.toRadians(volScan.getStationLatitude()));
-      double lonRadiusDegrees = Math.toDegrees( radarRadius / cosLat / ucar.unidata.geoloc.Earth.getRadius());
-      ncfile.addAttribute(null, new Attribute("geospatial_lon_min", new Double(volScan.getStationLongitude() - lonRadiusDegrees)));
-      ncfile.addAttribute(null, new Attribute("geospatial_lon_max", new Double(volScan.getStationLongitude() + lonRadiusDegrees)));
-
-
-          // add a radial coordinate transform (experimental)
-      Variable ct = new Variable(ncfile, null, null, "radialCoordinateTransform");
-      ct.setDataType(DataType.CHAR);
-      ct.setDimensions(""); // scalar
-      ct.addAttribute( new Attribute("transform_name", "Radial"));
-      ct.addAttribute( new Attribute("center_latitude", new Double(volScan.getStationLatitude())));
-      ct.addAttribute( new Attribute("center_longitude", new Double(volScan.getStationLongitude())));
-      ct.addAttribute( new Attribute("center_elevation", new Double(volScan.getStationElevation())));
-      ct.addAttribute( new Attribute(_Coordinate.TransformType, "Radial"));
-      ct.addAttribute( new Attribute(_Coordinate.AxisTypes, "RadialElevation RadialAzimuth RadialDistance"));
-
-      Array data = Array.factory(DataType.CHAR, new int[0], new char[] {' '});
-      ct.setCachedData(data, true);
-      ncfile.addVariable(null, ct);
-    }
-
-    DateFormatter formatter = new DateFormatter();
-
-    ncfile.addAttribute(null, new Attribute(CDM.CONVENTIONS, _Coordinate.Convention));
-    ncfile.addAttribute(null, new Attribute("format", volScan.getDataFormat()));
-    ncfile.addAttribute(null, new Attribute(CF.FEATURE_TYPE, FeatureType.RADIAL.toString()));
-    //Date d = Cinrad2Record.getDate(volScan.getTitleJulianDays(), volScan.getTitleMsecs());
-    //ncfile.addAttribute(null, new Attribute("base_date", formatter.toDateOnlyString(d)));
-
-    ncfile.addAttribute(null, new Attribute("time_coverage_start", formatter.toDateTimeStringISO(volScan.getStartDate())));; //.toDateTimeStringISO(d)));
-    ncfile.addAttribute(null, new Attribute("time_coverage_end", formatter.toDateTimeStringISO(volScan.getEndDate())));
-
-    ncfile.addAttribute(null, new Attribute(CDM.HISTORY, "Direct read of Nexrad Level 2 file into NetCDF-Java 2.2 API"));
-    ncfile.addAttribute(null, new Attribute("DataType", "Radial"));
-
-    ncfile.addAttribute(null, new Attribute("Title", "Nexrad Level 2 Station "+volScan.getStationId()+" from "+
-        formatter.toDateTimeStringISO(volScan.getStartDate()) + " to " +
-        formatter.toDateTimeStringISO(volScan.getEndDate())));
-
-    ncfile.addAttribute(null, new Attribute("Summary", "Weather Surveillance Radar-1988 Doppler (WSR-88D) "+
-        "Level II data are the three meteorological base data quantities: reflectivity, mean radial velocity, and "+
-        "spectrum width."));
-
-    ncfile.addAttribute(null, new Attribute("keywords", "WSR-88D; NEXRAD; Radar Level II; reflectivity; mean radial velocity; spectrum width"));
-
-    ncfile.addAttribute(null, new Attribute("VolumeCoveragePatternName",
-      Cinrad2Record.getVolumeCoveragePatternName(volScan.getVCP())));
-    ncfile.addAttribute(null, new Attribute("VolumeCoveragePattern", new Integer(volScan.getVCP())));
-    ncfile.addAttribute(null, new Attribute("HorizonatalBeamWidthInDegrees", new Double(Cinrad2Record.HORIZONTAL_BEAM_WIDTH)));
-
-    ncfile.finish();
-  }
-
-  public Variable makeVariable(NetcdfFile ncfile, int datatype, String shortName, String longName, String abbrev, List groups) throws IOException {
-    int nscans = groups.size();
-
-    if (nscans == 0) {
-      throw new IllegalStateException("No data for "+shortName);
-    }
-
-    // get representative record
-    List firstGroup =  (List) groups.get(0);
-    Cinrad2Record firstRecord = (Cinrad2Record) firstGroup.get(0);
-    int ngates = firstRecord.getGateCount(datatype);
-
-    String scanDimName = "scan"+abbrev;
-    String gateDimName = "gate"+abbrev;
-    Dimension scanDim = new Dimension(scanDimName, nscans);
-    Dimension gateDim = new Dimension(gateDimName, ngates);
-    ncfile.addDimension( null, scanDim);
-    ncfile.addDimension( null, gateDim);
-
-    ArrayList dims = new ArrayList();
-    dims.add( scanDim);
-    dims.add( radialDim);
-    dims.add( gateDim);
-
-    Variable v = new Variable(ncfile, null, null, shortName);
-    v.setDataType(DataType.UBYTE);
-    v.setDimensions(dims);
-    ncfile.addVariable(null, v);
-
-    v.addAttribute( new Attribute(CDM.UNITS, Cinrad2Record.getDatatypeUnits(datatype)));
-    v.addAttribute( new Attribute(CDM.LONG_NAME, longName));
-
-
-    byte[] b = new byte[2];
-    b[0] = Cinrad2Record.MISSING_DATA;
-    b[1] = Cinrad2Record.BELOW_THRESHOLD;
-    Array missingArray = Array.factory(DataType.BYTE, new int[] {2}, b);
-
-    v.addAttribute( new Attribute(CDM.MISSING_VALUE, missingArray));
-    v.addAttribute( new Attribute("signal_below_threshold", new Byte( Cinrad2Record.BELOW_THRESHOLD)));
-    v.addAttribute( new Attribute(CDM.SCALE_FACTOR, new Float( Cinrad2Record.getDatatypeScaleFactor(datatype))));
-    v.addAttribute( new Attribute(CDM.ADD_OFFSET, new Float( Cinrad2Record.getDatatypeAddOffset(datatype))));
-    //v.addAttribute( new Attribute(CDM.UNSIGNED, "true"));
-
-    ArrayList dim2 = new ArrayList();
-    dim2.add( scanDim);
-    dim2.add( radialDim);
-
-    // add time coordinate variable
-    String timeCoordName = "time"+abbrev;
-    Variable timeVar = new Variable(ncfile, null, null, timeCoordName);
-    timeVar.setDataType(DataType.INT);
-    timeVar.setDimensions(dim2);
-    ncfile.addVariable(null, timeVar);
-
-
-    // int julianDays = volScan.getTitleJulianDays();
-    // Date d = Cinrad2Record.getDate( julianDays, 0);
-   // Date d = Cinrad2Record.getDate(volScan.getTitleJulianDays(), volScan.getTitleMsecs());
-    Date d= volScan.getStartDate();
-    String units = "msecs since "+formatter.toDateTimeStringISO(d);
-
-    timeVar.addAttribute( new Attribute(CDM.LONG_NAME, "time since base date"));
-    timeVar.addAttribute( new Attribute(CDM.UNITS, units));
-    timeVar.addAttribute( new Attribute(CDM.MISSING_VALUE, new Integer(MISSING_INT)));
-    timeVar.addAttribute( new Attribute(_Coordinate.AxisType, AxisType.Time.toString()));
-
-    // add elevation coordinate variable
-    String elevCoordName = "elevation"+abbrev;
-    Variable elevVar = new Variable(ncfile, null, null, elevCoordName);
-    elevVar.setDataType(DataType.FLOAT);
-    elevVar.setDimensions(dim2);
-    ncfile.addVariable(null, elevVar);
-
-    elevVar.addAttribute( new Attribute(CDM.UNITS, "degrees"));
-    elevVar.addAttribute( new Attribute(CDM.LONG_NAME, "elevation angle in degres: 0 = parallel to pedestal base, 90 = perpendicular"));
-    elevVar.addAttribute( new Attribute(CDM.MISSING_VALUE, new Float(MISSING_FLOAT)));
-    elevVar.addAttribute( new Attribute(_Coordinate.AxisType, AxisType.RadialElevation.toString()));
-
-    // add azimuth coordinate variable
-    String aziCoordName = "azimuth"+abbrev;
-    Variable aziVar = new Variable(ncfile, null, null, aziCoordName);
-    aziVar.setDataType(DataType.FLOAT);
-    aziVar.setDimensions(dim2);
-    ncfile.addVariable(null, aziVar);
-
-    aziVar.addAttribute( new Attribute(CDM.UNITS, "degrees"));
-    aziVar.addAttribute( new Attribute(CDM.LONG_NAME, "azimuth angle in degrees: 0 = true north, 90 = east"));
-    aziVar.addAttribute( new Attribute(CDM.MISSING_VALUE, new Float(MISSING_FLOAT)));
-    aziVar.addAttribute( new Attribute(_Coordinate.AxisType, AxisType.RadialAzimuth.toString()));
-
-    // add gate coordinate variable
-    String gateCoordName = "distance"+abbrev;
-    Variable gateVar = new Variable(ncfile, null, null, gateCoordName);
-    gateVar.setDataType(DataType.FLOAT);
-    gateVar.setDimensions(gateDimName);
-    Array data = Array.makeArray( DataType.FLOAT, ngates,
-        (double) firstRecord.getGateStart(datatype), (double) firstRecord.getGateSize(datatype));
-    gateVar.setCachedData( data, false);
-    ncfile.addVariable(null, gateVar);
-    radarRadius = firstRecord.getGateStart(datatype) + ngates * firstRecord.getGateSize(datatype);
-
-    gateVar.addAttribute( new Attribute(CDM.UNITS, "m"));
-    gateVar.addAttribute( new Attribute(CDM.LONG_NAME, "radial distance to start of gate"));
-    gateVar.addAttribute( new Attribute(_Coordinate.AxisType, AxisType.RadialDistance.toString()));
-
-    // add number of radials variable
-    String nradialsName = "numRadials"+abbrev;
-    Variable nradialsVar = new Variable(ncfile, null, null, nradialsName);
-    nradialsVar.setDataType(DataType.INT);
-    nradialsVar.setDimensions(scanDim.getShortName());
-    nradialsVar.addAttribute( new Attribute(CDM.LONG_NAME, "number of valid radials in this scan"));
-    ncfile.addVariable(null, nradialsVar);
-
-    // add number of gates variable
-    String ngateName = "numGates"+abbrev;
-    Variable ngateVar = new Variable(ncfile, null, null, ngateName);
-    ngateVar.setDataType(DataType.INT);
-    ngateVar.setDimensions(scanDim.getShortName());
-    ngateVar.addAttribute( new Attribute(CDM.LONG_NAME, "number of valid gates in this scan"));
-    ncfile.addVariable(null, ngateVar);
-
-    makeCoordinateDataWithMissing( datatype, timeVar, elevVar, aziVar, nradialsVar, ngateVar, groups);
-
-    // back to the data variable
-    String coordinates = timeCoordName+" "+elevCoordName +" "+ aziCoordName+" "+gateCoordName;
-    v.addAttribute( new Attribute(_Coordinate.Axes, coordinates));
-
-    // make the record map
-    int nradials = radialDim.getLength();
-    Cinrad2Record[][] map = new Cinrad2Record[nscans][nradials];
-    for (int i = 0; i < groups.size(); i++) {
-      Cinrad2Record[] mapScan = map[i];
-      List group = (List) groups.get(i);
-      for (int j = 0; j < group.size(); j++) {
-        Cinrad2Record r =  (Cinrad2Record) group.get(j);
-        int radial = r.radial_num-1;
-        mapScan[radial] = r;
-      }
-    }
-
-    Vgroup vg = new Vgroup(datatype, map);
-    v.setSPobject( vg);
-
-    return v;
-   }
-
-  private void makeVariableNoCoords(NetcdfFile ncfile, int datatype, String shortName, String longName, Variable from) {
-
-    Variable v = new Variable(ncfile, null, null, shortName);
-    v.setDataType(DataType.UBYTE);
-    v.setDimensions( from.getDimensions());
-    ncfile.addVariable(null, v);
-
-    v.addAttribute( new Attribute(CDM.UNITS, Cinrad2Record.getDatatypeUnits(datatype)));
-    v.addAttribute( new Attribute(CDM.LONG_NAME, longName));
-
-    byte[] b = new byte[2];
-    b[0] = Cinrad2Record.MISSING_DATA;
-    b[1] = Cinrad2Record.BELOW_THRESHOLD;
-    Array missingArray = Array.factory(DataType.BYTE, new int[]{2}, b);
-
-    v.addAttribute( new Attribute(CDM.MISSING_VALUE, missingArray));
-    v.addAttribute( new Attribute("signal_below_threshold", new Byte( Cinrad2Record.BELOW_THRESHOLD)));
-    v.addAttribute( new Attribute(CDM.SCALE_FACTOR, new Float( Cinrad2Record.getDatatypeScaleFactor(datatype))));
-    v.addAttribute(new Attribute(CDM.ADD_OFFSET, new Float(Cinrad2Record.getDatatypeAddOffset(datatype))));
-    //v.addAttribute( new Attribute(CDM.UNSIGNED, "true"));
-
-    Attribute fromAtt = from.findAttribute(_Coordinate.Axes);
-    v.addAttribute(new Attribute(_Coordinate.Axes, fromAtt));
-
-    Vgroup vgFrom = (Vgroup) from.getSPobject();
-    Vgroup vg = new Vgroup(datatype, vgFrom.map);
-    v.setSPobject(vg);
-  }
-
-  private void makeCoordinateData(int datatype, Variable time, Variable elev, Variable azi, Variable nradialsVar,
-                                  Variable ngatesVar, List groups) {
-
-    Array timeData = Array.factory( time.getDataType(), time.getShape());
-    IndexIterator timeDataIter = timeData.getIndexIterator();
-
-    Array elevData = Array.factory( elev.getDataType(), elev.getShape());
-    IndexIterator elevDataIter = elevData.getIndexIterator();
-
-    Array aziData = Array.factory( azi.getDataType(), azi.getShape());
-    IndexIterator aziDataIter = aziData.getIndexIterator();
-
-    Array nradialsData = Array.factory( nradialsVar.getDataType(), nradialsVar.getShape());
-    IndexIterator nradialsIter = nradialsData.getIndexIterator();
-
-    Array ngatesData = Array.factory( ngatesVar.getDataType(), ngatesVar.getShape());
-    IndexIterator ngatesIter = ngatesData.getIndexIterator();
-
-
-    int last_msecs = Integer.MIN_VALUE;
-    int nscans = groups.size();
-    int maxRadials = volScan.getMaxRadials();
-    for (int i = 0; i < nscans; i++) {
-      List scanGroup = (List) groups.get(i);
-      int nradials = scanGroup.size();
-
-      boolean needFirst = true;
-      for (int j = 0; j < nradials; j++) {
-        Cinrad2Record r =  (Cinrad2Record) scanGroup.get(j);
-        if (needFirst) {
-            ngatesIter.setIntNext(r.getGateCount(datatype));
-            needFirst = false;
-        }
-
-        timeDataIter.setIntNext( r.data_msecs);
-        elevDataIter.setFloatNext( r.getElevation());
-        aziDataIter.setFloatNext( r.getAzimuth());
-
-        if (r.data_msecs < last_msecs) logger.warn("makeCoordinateData time out of order "+r.data_msecs);
-        last_msecs = r.data_msecs;
-      }
-
-      for (int j = nradials; j < maxRadials; j++) {
-        timeDataIter.setIntNext( MISSING_INT);
-        elevDataIter.setFloatNext( MISSING_FLOAT);
-        aziDataIter.setFloatNext( MISSING_FLOAT);
-      }
-
-      nradialsIter.setIntNext( nradials);
-    }
-
-    time.setCachedData( timeData, false);
-    elev.setCachedData( elevData, false);
-    azi.setCachedData( aziData, false);
-    nradialsVar.setCachedData( nradialsData, false);
-    ngatesVar.setCachedData( ngatesData, false);
-  }
-
-  private void makeCoordinateDataWithMissing(int datatype, Variable time, Variable elev, Variable azi, Variable nradialsVar,
-                                  Variable ngatesVar, List groups) {
-
-    Array timeData = Array.factory( time.getDataType(), time.getShape());
-    Index timeIndex = timeData.getIndex();
-
-    Array elevData = Array.factory( elev.getDataType(), elev.getShape());
-    Index elevIndex = elevData.getIndex();
-
-    Array aziData = Array.factory( azi.getDataType(), azi.getShape());
-    Index aziIndex = aziData.getIndex();
-
-    Array nradialsData = Array.factory( nradialsVar.getDataType(), nradialsVar.getShape());
-    IndexIterator nradialsIter = nradialsData.getIndexIterator();
-
-    Array ngatesData = Array.factory( ngatesVar.getDataType(), ngatesVar.getShape());
-    IndexIterator ngatesIter = ngatesData.getIndexIterator();
-
-    // first fill with missing data
-    IndexIterator ii = timeData.getIndexIterator();
-    while (ii.hasNext())
-      ii.setIntNext(MISSING_INT);
-
-    ii = elevData.getIndexIterator();
-    while (ii.hasNext())
-      ii.setFloatNext(MISSING_FLOAT);
-
-    ii = aziData.getIndexIterator();
-    while (ii.hasNext())
-      ii.setFloatNext(MISSING_FLOAT);
-
-    // now set the  coordinate variables from the Cinrad2Record radial
-    int last_msecs = Integer.MIN_VALUE;
-    int nscans = groups.size();
-    try {
-    for (int scan = 0; scan < nscans; scan++) {
-      List scanGroup = (List) groups.get(scan);
-      int nradials = scanGroup.size();
-
-      boolean needFirst = true;
-      for (int j = 0; j < nradials; j++) {
-        Cinrad2Record r =  (Cinrad2Record) scanGroup.get(j);
-        if (needFirst)
-        {
-            ngatesIter.setIntNext(r.getGateCount(datatype));
-            needFirst = false;
-        }
-
-        int radial = r.radial_num-1;
-        timeData.setInt( timeIndex.set(scan, radial), r.data_msecs);
-        elevData.setFloat( elevIndex.set(scan, radial), r.getElevation());
-        aziData.setFloat( aziIndex.set(scan, radial), r.getAzimuth());
-
-        if (r.data_msecs < last_msecs) logger.warn("makeCoordinateData time out of order "+r.data_msecs);
-        last_msecs = r.data_msecs;
-      }
-
-      nradialsIter.setIntNext( nradials);
-    } }catch(java.lang.ArrayIndexOutOfBoundsException  ae) {
-          logger.debug("Cinrad2IOSP.uncompress ", ae);
-    }
-    time.setCachedData( timeData, false);
-    elev.setCachedData( elevData, false);
-    azi.setCachedData( aziData, false);
-    nradialsVar.setCachedData( nradialsData, false);
-    ngatesVar.setCachedData( ngatesData, false);
-  }
-
-  public Array readData(Variable v2, Section section) throws IOException, InvalidRangeException {
-    Vgroup vgroup = (Vgroup) v2.getSPobject();
-
-    Range scanRange = section.getRange(0);
-    Range radialRange = section.getRange(1);
-    Range gateRange = section.getRange(2);
-
-    Array data = Array.factory(v2.getDataType(), section.getShape());
-    IndexIterator ii = data.getIndexIterator();
-
-    for (int scanIdx : scanRange) {
-      Cinrad2Record[] mapScan = vgroup.map[scanIdx];
-      readOneScan(mapScan, radialRange, gateRange, vgroup.datatype, ii);
-    }
-
-    return data;
-  }
-
-  private void readOneScan(Cinrad2Record[] mapScan, Range radialRange, Range gateRange, int datatype, IndexIterator ii) throws IOException {
-    for (int radialIdx : radialRange) {
-      Cinrad2Record r = mapScan[radialIdx];
-      readOneRadial(r, datatype, gateRange, ii);
-    }
-  }
-
-  private void readOneRadial(Cinrad2Record r, int datatype, Range gateRange, IndexIterator ii) throws IOException {
-    if (r == null) {
-<<<<<<< HEAD
-      for (int i=0; i< gateRange.length(); i++)
-        ii.setByteNext( Cinrad2Record.MISSING_DATA);
-=======
-      for (int i=gateRange.first(); i<=gateRange.last(); i+= gateRange.stride()) {
-        if (isCC)
-          ii.setShortNext((short)-32768);
-        else
-          ii.setByteNext(Cinrad2Record.MISSING_DATA);
-      }
->>>>>>> 1292d5ce
-      return;
-    }
-    if(isSC)
-      r.readData0(this.raf, datatype, gateRange, ii);
-    else if(isCC)
-      r.readData1(this.raf, datatype, gateRange, ii);
-    else
-      r.readData(this.raf, datatype, gateRange, ii);
-  }
-
-  private static class Vgroup {
-    Cinrad2Record[][] map;
-    int datatype;
-
-    Vgroup( int datatype, Cinrad2Record[][] map) {
-      this.datatype = datatype;
-      this.map = map;
-    }
-  }
-
-}+/*
+ * Copyright 1998-2009 University Corporation for Atmospheric Research/Unidata
+ *
+ * Portions of this software were developed by the Unidata Program at the
+ * University Corporation for Atmospheric Research.
+ *
+ * Access and use of this software shall impose the following obligations
+ * and understandings on the user. The user is granted the right, without
+ * any fee or cost, to use, copy, modify, alter, enhance and distribute
+ * this software, and any derivative works thereof, and its supporting
+ * documentation for any purpose whatsoever, provided that this entire
+ * notice appears in all copies of the software, derivative works and
+ * supporting documentation.  Further, UCAR requests that the user credit
+ * UCAR/Unidata in any publications that result from the use of this
+ * software or in any product that includes this software. The names UCAR
+ * and/or Unidata, however, may not be used in any advertising or publicity
+ * to endorse or promote any products or commercial entity unless specific
+ * written permission is obtained from UCAR/Unidata. The user also
+ * understands that UCAR/Unidata is not obligated to provide the user with
+ * any support, consulting, training or assistance of any kind with regard
+ * to the use, operation and performance of this software nor to provide
+ * the user with any updates, revisions, new versions or "bug fixes."
+ *
+ * THIS SOFTWARE IS PROVIDED BY UCAR/UNIDATA "AS IS" AND ANY EXPRESS OR
+ * IMPLIED WARRANTIES, INCLUDING, BUT NOT LIMITED TO, THE IMPLIED
+ * WARRANTIES OF MERCHANTABILITY AND FITNESS FOR A PARTICULAR PURPOSE ARE
+ * DISCLAIMED. IN NO EVENT SHALL UCAR/UNIDATA BE LIABLE FOR ANY SPECIAL,
+ * INDIRECT OR CONSEQUENTIAL DAMAGES OR ANY DAMAGES WHATSOEVER RESULTING
+ * FROM LOSS OF USE, DATA OR PROFITS, WHETHER IN AN ACTION OF CONTRACT,
+ * NEGLIGENCE OR OTHER TORTIOUS ACTION, ARISING OUT OF OR IN CONNECTION
+ * WITH THE ACCESS, USE OR PERFORMANCE OF THIS SOFTWARE.
+ */
+package ucar.nc2.iosp.cinrad;
+
+import ucar.ma2.*;
+import ucar.nc2.*;
+import ucar.nc2.constants.*;
+import ucar.nc2.iosp.nexrad2.NexradStationDB;
+import ucar.nc2.iosp.AbstractIOServiceProvider;
+import ucar.nc2.units.DateFormatter;
+import ucar.nc2.util.CancelTask;
+import ucar.unidata.io.RandomAccessFile;
+
+import java.io.IOException;
+import java.util.*;
+
+/**
+ * An IOServiceProvider for CINRAD level II files.
+ *
+ *
+ * @author caron
+ */
+public class Cinrad2IOServiceProvider extends AbstractIOServiceProvider {
+  static private org.slf4j.Logger logger = org.slf4j.LoggerFactory.getLogger(Cinrad2IOServiceProvider.class);
+  static private final int MISSING_INT = -9999;
+  static private final float MISSING_FLOAT = Float.NaN;
+  static public boolean isSC = false;
+  static public boolean isCC = false;
+
+  public boolean isValidFileOld( RandomAccessFile raf) {
+    try {
+      String loc = raf.getLocation();
+      int posFirst = loc.lastIndexOf('/') + 1;
+      if (posFirst < 0) posFirst = 0;
+      String stationId = loc.substring(posFirst,posFirst+4);
+      NexradStationDB.init();
+      NexradStationDB.Station station = NexradStationDB.get("K"+ stationId);
+      if(station != null )
+          return true;
+      else 
+        return false;
+    } catch (IOException ioe) {
+        return false;
+    }
+  }
+
+  public boolean isValidFile( RandomAccessFile raf) {
+      int data_msecs = 0;
+      short data_julian_date = 0;
+
+      try{
+          if(isCINRAD(raf)) {
+            Cinrad2Record.MISSING_DATA = (byte) 0;
+            return true;
+          } else {
+            Cinrad2Record.MISSING_DATA = (byte) 1;
+          }
+          raf.order(RandomAccessFile.LITTLE_ENDIAN);
+          raf.seek(0);
+          raf.skipBytes(14);
+          short message_type  = raf.readShort();
+          if (message_type != 1) return false;
+
+          raf.skipBytes(12);
+          // data header
+          byte [] b4 = raf.readBytes(4);
+          data_msecs    = bytesToInt(b4, true);
+          byte [] b2 =  raf.readBytes(2);
+          data_julian_date  = (short)bytesToShort(b2, true);
+          if (data_msecs > 86400000) return false;
+          java.util.Date dd =Cinrad2Record.getDate(data_julian_date,data_msecs);
+
+          Calendar cal = new GregorianCalendar(new SimpleTimeZone(0, "GMT"));
+          cal.clear();
+          cal.setTime(dd);
+          int year = cal.get(Calendar.YEAR);
+          cal.setTime(new Date());
+          int cyear = cal.get(Calendar.YEAR);
+          if(year < 1990 || year > cyear )  return false;
+          return true;
+      } catch (IOException ioe) {
+          return false;
+      }
+
+  }
+
+  public boolean isCINRAD( RandomAccessFile raf) {
+    int data_msecs = 0;
+
+    try{
+      raf.order(RandomAccessFile.LITTLE_ENDIAN);
+      raf.seek(0);
+
+      byte [] b128 = raf.readBytes(128);
+      String radarT = new String(b128);
+
+      if(radarT.contains("CINRAD/SC") || radarT.contains("CINRAD/CD")) {
+        isSC = true;
+        return true;
+      } else if(radarT.contains("CINRADC")) {
+        isCC = true;
+        return true;
+      }
+      else {
+        isSC = false;
+        return false;
+      }
+    } catch (IOException ioe) {
+      return false;
+    }
+
+  }
+
+
+    public static int bytesToInt(byte [] bytes, boolean swapBytes) {
+        byte a = bytes[0];
+        byte b = bytes[1];
+        byte c = bytes[2];
+        byte d = bytes[3];
+        if (swapBytes) {
+            return ((a & 0xff) ) +
+                ((b & 0xff) << 8 ) +
+                ((c & 0xff) << 16 ) +
+                ((d & 0xff) << 24);
+        } else {
+            return ((a & 0xff) << 24 ) +
+                ((b & 0xff) << 16 ) +
+                ((c & 0xff) << 8 ) +
+                ((d & 0xff) );
+        }
+    }
+    public static int bytesToShort(byte [] bytes, boolean swapBytes) {
+        byte a = bytes[0];
+        byte b = bytes[1];
+
+        if (swapBytes) {
+            return ((a & 0xff) ) +
+                ((b & 0xff) << 8 );
+
+        } else {
+            return ((a & 0xff) << 24 ) +
+                ((b & 0xff) << 16 );
+
+        }
+    }
+
+
+  public String getFileTypeId() {
+    return "CINRAD";
+  }
+
+  public String getFileTypeDescription() {
+    return "Chinese Level-II Base Data";
+  }
+
+  private Cinrad2VolumeScan volScan;
+  private Dimension radialDim;
+  private double radarRadius;
+  private DateFormatter formatter = new DateFormatter();
+
+  public void open(RandomAccessFile raf, NetcdfFile ncfile, CancelTask cancelTask) throws IOException {
+    super.open(raf, ncfile, cancelTask);
+    NexradStationDB.init();
+
+    volScan = new Cinrad2VolumeScan( raf, cancelTask); // raf may change if uncompressed
+    this.raf = volScan.raf;
+    this.location = volScan.raf.getLocation();
+
+    if (volScan.hasDifferentDopplarResolutions())
+      throw new IllegalStateException("volScan.hasDifferentDopplarResolutions");
+
+    radialDim = new Dimension("radial", volScan.getMaxRadials());
+    ncfile.addDimension( null, radialDim);
+
+    makeVariable( ncfile, Cinrad2Record.REFLECTIVITY, "Reflectivity", "Reflectivity", "R", volScan.getReflectivityGroups());
+    int velocity_type =  (volScan.getDopplarResolution() == Cinrad2Record.DOPPLER_RESOLUTION_HIGH_CODE) ? Cinrad2Record.VELOCITY_HI : Cinrad2Record.VELOCITY_LOW;
+    Variable v = makeVariable( ncfile, velocity_type, "RadialVelocity", "Radial Velocity", "V", volScan.getVelocityGroups());
+    makeVariableNoCoords( ncfile, Cinrad2Record.SPECTRUM_WIDTH, "SpectrumWidth", "Spectrum Width", v);
+
+    if (volScan.getStationId() != null) {
+      ncfile.addAttribute(null, new Attribute("Station", volScan.getStationId()));
+      ncfile.addAttribute(null, new Attribute("StationName", volScan.getStationName()));
+      ncfile.addAttribute(null, new Attribute("StationLatitude", new Double(volScan.getStationLatitude())));
+      ncfile.addAttribute(null, new Attribute("StationLongitude", new Double(volScan.getStationLongitude())));
+      ncfile.addAttribute(null, new Attribute("StationElevationInMeters", new Double(volScan.getStationElevation())));
+
+      double latRadiusDegrees = Math.toDegrees( radarRadius / ucar.unidata.geoloc.Earth.getRadius());
+      ncfile.addAttribute(null, new Attribute("geospatial_lat_min", new Double(volScan.getStationLatitude() - latRadiusDegrees)));
+      ncfile.addAttribute(null, new Attribute("geospatial_lat_max", new Double(volScan.getStationLatitude() + latRadiusDegrees)));
+      double cosLat = Math.cos( Math.toRadians(volScan.getStationLatitude()));
+      double lonRadiusDegrees = Math.toDegrees( radarRadius / cosLat / ucar.unidata.geoloc.Earth.getRadius());
+      ncfile.addAttribute(null, new Attribute("geospatial_lon_min", new Double(volScan.getStationLongitude() - lonRadiusDegrees)));
+      ncfile.addAttribute(null, new Attribute("geospatial_lon_max", new Double(volScan.getStationLongitude() + lonRadiusDegrees)));
+
+
+          // add a radial coordinate transform (experimental)
+      Variable ct = new Variable(ncfile, null, null, "radialCoordinateTransform");
+      ct.setDataType(DataType.CHAR);
+      ct.setDimensions(""); // scalar
+      ct.addAttribute( new Attribute("transform_name", "Radial"));
+      ct.addAttribute( new Attribute("center_latitude", new Double(volScan.getStationLatitude())));
+      ct.addAttribute( new Attribute("center_longitude", new Double(volScan.getStationLongitude())));
+      ct.addAttribute( new Attribute("center_elevation", new Double(volScan.getStationElevation())));
+      ct.addAttribute( new Attribute(_Coordinate.TransformType, "Radial"));
+      ct.addAttribute( new Attribute(_Coordinate.AxisTypes, "RadialElevation RadialAzimuth RadialDistance"));
+
+      Array data = Array.factory(DataType.CHAR, new int[0], new char[] {' '});
+      ct.setCachedData(data, true);
+      ncfile.addVariable(null, ct);
+    }
+
+    DateFormatter formatter = new DateFormatter();
+
+    ncfile.addAttribute(null, new Attribute(CDM.CONVENTIONS, _Coordinate.Convention));
+    ncfile.addAttribute(null, new Attribute("format", volScan.getDataFormat()));
+    ncfile.addAttribute(null, new Attribute(CF.FEATURE_TYPE, FeatureType.RADIAL.toString()));
+    //Date d = Cinrad2Record.getDate(volScan.getTitleJulianDays(), volScan.getTitleMsecs());
+    //ncfile.addAttribute(null, new Attribute("base_date", formatter.toDateOnlyString(d)));
+
+    ncfile.addAttribute(null, new Attribute("time_coverage_start", formatter.toDateTimeStringISO(volScan.getStartDate())));; //.toDateTimeStringISO(d)));
+    ncfile.addAttribute(null, new Attribute("time_coverage_end", formatter.toDateTimeStringISO(volScan.getEndDate())));
+
+    ncfile.addAttribute(null, new Attribute(CDM.HISTORY, "Direct read of Nexrad Level 2 file into NetCDF-Java 2.2 API"));
+    ncfile.addAttribute(null, new Attribute("DataType", "Radial"));
+
+    ncfile.addAttribute(null, new Attribute("Title", "Nexrad Level 2 Station "+volScan.getStationId()+" from "+
+        formatter.toDateTimeStringISO(volScan.getStartDate()) + " to " +
+        formatter.toDateTimeStringISO(volScan.getEndDate())));
+
+    ncfile.addAttribute(null, new Attribute("Summary", "Weather Surveillance Radar-1988 Doppler (WSR-88D) "+
+        "Level II data are the three meteorological base data quantities: reflectivity, mean radial velocity, and "+
+        "spectrum width."));
+
+    ncfile.addAttribute(null, new Attribute("keywords", "WSR-88D; NEXRAD; Radar Level II; reflectivity; mean radial velocity; spectrum width"));
+
+    ncfile.addAttribute(null, new Attribute("VolumeCoveragePatternName",
+      Cinrad2Record.getVolumeCoveragePatternName(volScan.getVCP())));
+    ncfile.addAttribute(null, new Attribute("VolumeCoveragePattern", new Integer(volScan.getVCP())));
+    ncfile.addAttribute(null, new Attribute("HorizonatalBeamWidthInDegrees", new Double(Cinrad2Record.HORIZONTAL_BEAM_WIDTH)));
+
+    ncfile.finish();
+  }
+
+  public Variable makeVariable(NetcdfFile ncfile, int datatype, String shortName, String longName, String abbrev, List groups) throws IOException {
+    int nscans = groups.size();
+
+    if (nscans == 0) {
+      throw new IllegalStateException("No data for "+shortName);
+    }
+
+    // get representative record
+    List firstGroup =  (List) groups.get(0);
+    Cinrad2Record firstRecord = (Cinrad2Record) firstGroup.get(0);
+    int ngates = firstRecord.getGateCount(datatype);
+
+    String scanDimName = "scan"+abbrev;
+    String gateDimName = "gate"+abbrev;
+    Dimension scanDim = new Dimension(scanDimName, nscans);
+    Dimension gateDim = new Dimension(gateDimName, ngates);
+    ncfile.addDimension( null, scanDim);
+    ncfile.addDimension( null, gateDim);
+
+    ArrayList dims = new ArrayList();
+    dims.add( scanDim);
+    dims.add( radialDim);
+    dims.add( gateDim);
+
+    Variable v = new Variable(ncfile, null, null, shortName);
+    v.setDataType(DataType.UBYTE);
+    v.setDimensions(dims);
+    ncfile.addVariable(null, v);
+
+    v.addAttribute( new Attribute(CDM.UNITS, Cinrad2Record.getDatatypeUnits(datatype)));
+    v.addAttribute( new Attribute(CDM.LONG_NAME, longName));
+
+
+    byte[] b = new byte[2];
+    b[0] = Cinrad2Record.MISSING_DATA;
+    b[1] = Cinrad2Record.BELOW_THRESHOLD;
+    Array missingArray = Array.factory(DataType.BYTE, new int[] {2}, b);
+
+    v.addAttribute( new Attribute(CDM.MISSING_VALUE, missingArray));
+    v.addAttribute( new Attribute("signal_below_threshold", new Byte( Cinrad2Record.BELOW_THRESHOLD)));
+    v.addAttribute( new Attribute(CDM.SCALE_FACTOR, new Float( Cinrad2Record.getDatatypeScaleFactor(datatype))));
+    v.addAttribute( new Attribute(CDM.ADD_OFFSET, new Float( Cinrad2Record.getDatatypeAddOffset(datatype))));
+    //v.addAttribute( new Attribute(CDM.UNSIGNED, "true"));
+
+    ArrayList dim2 = new ArrayList();
+    dim2.add( scanDim);
+    dim2.add( radialDim);
+
+    // add time coordinate variable
+    String timeCoordName = "time"+abbrev;
+    Variable timeVar = new Variable(ncfile, null, null, timeCoordName);
+    timeVar.setDataType(DataType.INT);
+    timeVar.setDimensions(dim2);
+    ncfile.addVariable(null, timeVar);
+
+
+    // int julianDays = volScan.getTitleJulianDays();
+    // Date d = Cinrad2Record.getDate( julianDays, 0);
+   // Date d = Cinrad2Record.getDate(volScan.getTitleJulianDays(), volScan.getTitleMsecs());
+    Date d= volScan.getStartDate();
+    String units = "msecs since "+formatter.toDateTimeStringISO(d);
+
+    timeVar.addAttribute( new Attribute(CDM.LONG_NAME, "time since base date"));
+    timeVar.addAttribute( new Attribute(CDM.UNITS, units));
+    timeVar.addAttribute( new Attribute(CDM.MISSING_VALUE, new Integer(MISSING_INT)));
+    timeVar.addAttribute( new Attribute(_Coordinate.AxisType, AxisType.Time.toString()));
+
+    // add elevation coordinate variable
+    String elevCoordName = "elevation"+abbrev;
+    Variable elevVar = new Variable(ncfile, null, null, elevCoordName);
+    elevVar.setDataType(DataType.FLOAT);
+    elevVar.setDimensions(dim2);
+    ncfile.addVariable(null, elevVar);
+
+    elevVar.addAttribute( new Attribute(CDM.UNITS, "degrees"));
+    elevVar.addAttribute( new Attribute(CDM.LONG_NAME, "elevation angle in degres: 0 = parallel to pedestal base, 90 = perpendicular"));
+    elevVar.addAttribute( new Attribute(CDM.MISSING_VALUE, new Float(MISSING_FLOAT)));
+    elevVar.addAttribute( new Attribute(_Coordinate.AxisType, AxisType.RadialElevation.toString()));
+
+    // add azimuth coordinate variable
+    String aziCoordName = "azimuth"+abbrev;
+    Variable aziVar = new Variable(ncfile, null, null, aziCoordName);
+    aziVar.setDataType(DataType.FLOAT);
+    aziVar.setDimensions(dim2);
+    ncfile.addVariable(null, aziVar);
+
+    aziVar.addAttribute( new Attribute(CDM.UNITS, "degrees"));
+    aziVar.addAttribute( new Attribute(CDM.LONG_NAME, "azimuth angle in degrees: 0 = true north, 90 = east"));
+    aziVar.addAttribute( new Attribute(CDM.MISSING_VALUE, new Float(MISSING_FLOAT)));
+    aziVar.addAttribute( new Attribute(_Coordinate.AxisType, AxisType.RadialAzimuth.toString()));
+
+    // add gate coordinate variable
+    String gateCoordName = "distance"+abbrev;
+    Variable gateVar = new Variable(ncfile, null, null, gateCoordName);
+    gateVar.setDataType(DataType.FLOAT);
+    gateVar.setDimensions(gateDimName);
+    Array data = Array.makeArray( DataType.FLOAT, ngates,
+        (double) firstRecord.getGateStart(datatype), (double) firstRecord.getGateSize(datatype));
+    gateVar.setCachedData( data, false);
+    ncfile.addVariable(null, gateVar);
+    radarRadius = firstRecord.getGateStart(datatype) + ngates * firstRecord.getGateSize(datatype);
+
+    gateVar.addAttribute( new Attribute(CDM.UNITS, "m"));
+    gateVar.addAttribute( new Attribute(CDM.LONG_NAME, "radial distance to start of gate"));
+    gateVar.addAttribute( new Attribute(_Coordinate.AxisType, AxisType.RadialDistance.toString()));
+
+    // add number of radials variable
+    String nradialsName = "numRadials"+abbrev;
+    Variable nradialsVar = new Variable(ncfile, null, null, nradialsName);
+    nradialsVar.setDataType(DataType.INT);
+    nradialsVar.setDimensions(scanDim.getShortName());
+    nradialsVar.addAttribute( new Attribute(CDM.LONG_NAME, "number of valid radials in this scan"));
+    ncfile.addVariable(null, nradialsVar);
+
+    // add number of gates variable
+    String ngateName = "numGates"+abbrev;
+    Variable ngateVar = new Variable(ncfile, null, null, ngateName);
+    ngateVar.setDataType(DataType.INT);
+    ngateVar.setDimensions(scanDim.getShortName());
+    ngateVar.addAttribute( new Attribute(CDM.LONG_NAME, "number of valid gates in this scan"));
+    ncfile.addVariable(null, ngateVar);
+
+    makeCoordinateDataWithMissing( datatype, timeVar, elevVar, aziVar, nradialsVar, ngateVar, groups);
+
+    // back to the data variable
+    String coordinates = timeCoordName+" "+elevCoordName +" "+ aziCoordName+" "+gateCoordName;
+    v.addAttribute( new Attribute(_Coordinate.Axes, coordinates));
+
+    // make the record map
+    int nradials = radialDim.getLength();
+    Cinrad2Record[][] map = new Cinrad2Record[nscans][nradials];
+    for (int i = 0; i < groups.size(); i++) {
+      Cinrad2Record[] mapScan = map[i];
+      List group = (List) groups.get(i);
+      for (int j = 0; j < group.size(); j++) {
+        Cinrad2Record r =  (Cinrad2Record) group.get(j);
+        int radial = r.radial_num-1;
+        mapScan[radial] = r;
+      }
+    }
+
+    Vgroup vg = new Vgroup(datatype, map);
+    v.setSPobject( vg);
+
+    return v;
+   }
+
+  private void makeVariableNoCoords(NetcdfFile ncfile, int datatype, String shortName, String longName, Variable from) {
+
+    Variable v = new Variable(ncfile, null, null, shortName);
+    v.setDataType(DataType.UBYTE);
+    v.setDimensions( from.getDimensions());
+    ncfile.addVariable(null, v);
+
+    v.addAttribute( new Attribute(CDM.UNITS, Cinrad2Record.getDatatypeUnits(datatype)));
+    v.addAttribute( new Attribute(CDM.LONG_NAME, longName));
+
+    byte[] b = new byte[2];
+    b[0] = Cinrad2Record.MISSING_DATA;
+    b[1] = Cinrad2Record.BELOW_THRESHOLD;
+    Array missingArray = Array.factory(DataType.BYTE, new int[]{2}, b);
+
+    v.addAttribute( new Attribute(CDM.MISSING_VALUE, missingArray));
+    v.addAttribute( new Attribute("signal_below_threshold", new Byte( Cinrad2Record.BELOW_THRESHOLD)));
+    v.addAttribute( new Attribute(CDM.SCALE_FACTOR, new Float( Cinrad2Record.getDatatypeScaleFactor(datatype))));
+    v.addAttribute(new Attribute(CDM.ADD_OFFSET, new Float(Cinrad2Record.getDatatypeAddOffset(datatype))));
+    //v.addAttribute( new Attribute(CDM.UNSIGNED, "true"));
+
+    Attribute fromAtt = from.findAttribute(_Coordinate.Axes);
+    v.addAttribute(new Attribute(_Coordinate.Axes, fromAtt));
+
+    Vgroup vgFrom = (Vgroup) from.getSPobject();
+    Vgroup vg = new Vgroup(datatype, vgFrom.map);
+    v.setSPobject(vg);
+  }
+
+  private void makeCoordinateData(int datatype, Variable time, Variable elev, Variable azi, Variable nradialsVar,
+                                  Variable ngatesVar, List groups) {
+
+    Array timeData = Array.factory( time.getDataType(), time.getShape());
+    IndexIterator timeDataIter = timeData.getIndexIterator();
+
+    Array elevData = Array.factory( elev.getDataType(), elev.getShape());
+    IndexIterator elevDataIter = elevData.getIndexIterator();
+
+    Array aziData = Array.factory( azi.getDataType(), azi.getShape());
+    IndexIterator aziDataIter = aziData.getIndexIterator();
+
+    Array nradialsData = Array.factory( nradialsVar.getDataType(), nradialsVar.getShape());
+    IndexIterator nradialsIter = nradialsData.getIndexIterator();
+
+    Array ngatesData = Array.factory( ngatesVar.getDataType(), ngatesVar.getShape());
+    IndexIterator ngatesIter = ngatesData.getIndexIterator();
+
+
+    int last_msecs = Integer.MIN_VALUE;
+    int nscans = groups.size();
+    int maxRadials = volScan.getMaxRadials();
+    for (int i = 0; i < nscans; i++) {
+      List scanGroup = (List) groups.get(i);
+      int nradials = scanGroup.size();
+
+      boolean needFirst = true;
+      for (int j = 0; j < nradials; j++) {
+        Cinrad2Record r =  (Cinrad2Record) scanGroup.get(j);
+        if (needFirst) {
+            ngatesIter.setIntNext(r.getGateCount(datatype));
+            needFirst = false;
+        }
+
+        timeDataIter.setIntNext( r.data_msecs);
+        elevDataIter.setFloatNext( r.getElevation());
+        aziDataIter.setFloatNext( r.getAzimuth());
+
+        if (r.data_msecs < last_msecs) logger.warn("makeCoordinateData time out of order "+r.data_msecs);
+        last_msecs = r.data_msecs;
+      }
+
+      for (int j = nradials; j < maxRadials; j++) {
+        timeDataIter.setIntNext( MISSING_INT);
+        elevDataIter.setFloatNext( MISSING_FLOAT);
+        aziDataIter.setFloatNext( MISSING_FLOAT);
+      }
+
+      nradialsIter.setIntNext( nradials);
+    }
+
+    time.setCachedData( timeData, false);
+    elev.setCachedData( elevData, false);
+    azi.setCachedData( aziData, false);
+    nradialsVar.setCachedData( nradialsData, false);
+    ngatesVar.setCachedData( ngatesData, false);
+  }
+
+  private void makeCoordinateDataWithMissing(int datatype, Variable time, Variable elev, Variable azi, Variable nradialsVar,
+                                  Variable ngatesVar, List groups) {
+
+    Array timeData = Array.factory( time.getDataType(), time.getShape());
+    Index timeIndex = timeData.getIndex();
+
+    Array elevData = Array.factory( elev.getDataType(), elev.getShape());
+    Index elevIndex = elevData.getIndex();
+
+    Array aziData = Array.factory( azi.getDataType(), azi.getShape());
+    Index aziIndex = aziData.getIndex();
+
+    Array nradialsData = Array.factory( nradialsVar.getDataType(), nradialsVar.getShape());
+    IndexIterator nradialsIter = nradialsData.getIndexIterator();
+
+    Array ngatesData = Array.factory( ngatesVar.getDataType(), ngatesVar.getShape());
+    IndexIterator ngatesIter = ngatesData.getIndexIterator();
+
+    // first fill with missing data
+    IndexIterator ii = timeData.getIndexIterator();
+    while (ii.hasNext())
+      ii.setIntNext(MISSING_INT);
+
+    ii = elevData.getIndexIterator();
+    while (ii.hasNext())
+      ii.setFloatNext(MISSING_FLOAT);
+
+    ii = aziData.getIndexIterator();
+    while (ii.hasNext())
+      ii.setFloatNext(MISSING_FLOAT);
+
+    // now set the  coordinate variables from the Cinrad2Record radial
+    int last_msecs = Integer.MIN_VALUE;
+    int nscans = groups.size();
+    try {
+    for (int scan = 0; scan < nscans; scan++) {
+      List scanGroup = (List) groups.get(scan);
+      int nradials = scanGroup.size();
+
+      boolean needFirst = true;
+      for (int j = 0; j < nradials; j++) {
+        Cinrad2Record r =  (Cinrad2Record) scanGroup.get(j);
+        if (needFirst)
+        {
+            ngatesIter.setIntNext(r.getGateCount(datatype));
+            needFirst = false;
+        }
+
+        int radial = r.radial_num-1;
+        timeData.setInt( timeIndex.set(scan, radial), r.data_msecs);
+        elevData.setFloat( elevIndex.set(scan, radial), r.getElevation());
+        aziData.setFloat( aziIndex.set(scan, radial), r.getAzimuth());
+
+        if (r.data_msecs < last_msecs) logger.warn("makeCoordinateData time out of order "+r.data_msecs);
+        last_msecs = r.data_msecs;
+      }
+
+      nradialsIter.setIntNext( nradials);
+    } }catch(java.lang.ArrayIndexOutOfBoundsException  ae) {
+          logger.debug("Cinrad2IOSP.uncompress ", ae);
+    }
+    time.setCachedData( timeData, false);
+    elev.setCachedData( elevData, false);
+    azi.setCachedData( aziData, false);
+    nradialsVar.setCachedData( nradialsData, false);
+    ngatesVar.setCachedData( ngatesData, false);
+  }
+
+  public Array readData(Variable v2, Section section) throws IOException, InvalidRangeException {
+    Vgroup vgroup = (Vgroup) v2.getSPobject();
+
+    Range scanRange = section.getRange(0);
+    Range radialRange = section.getRange(1);
+    Range gateRange = section.getRange(2);
+
+    Array data = Array.factory(v2.getDataType(), section.getShape());
+    IndexIterator ii = data.getIndexIterator();
+
+    for (int scanIdx : scanRange) {
+      Cinrad2Record[] mapScan = vgroup.map[scanIdx];
+      readOneScan(mapScan, radialRange, gateRange, vgroup.datatype, ii);
+    }
+
+    return data;
+  }
+
+  private void readOneScan(Cinrad2Record[] mapScan, Range radialRange, Range gateRange, int datatype, IndexIterator ii) throws IOException {
+    for (int radialIdx : radialRange) {
+      Cinrad2Record r = mapScan[radialIdx];
+      readOneRadial(r, datatype, gateRange, ii);
+    }
+  }
+
+  private void readOneRadial(Cinrad2Record r, int datatype, Range gateRange, IndexIterator ii) throws IOException {
+    if (r == null) {
+      for (int i=0; i< gateRange.length(); i++) {
+        if (isCC)
+          ii.setShortNext((short) -32768);
+        else
+          ii.setByteNext(Cinrad2Record.MISSING_DATA);
+      }
+      return;
+    }
+    
+    if(isSC)
+      r.readData0(this.raf, datatype, gateRange, ii);
+    else if(isCC)
+      r.readData1(this.raf, datatype, gateRange, ii);
+    else
+      r.readData(this.raf, datatype, gateRange, ii);
+  }
+
+  private static class Vgroup {
+    Cinrad2Record[][] map;
+    int datatype;
+
+    Vgroup( int datatype, Cinrad2Record[][] map) {
+      this.datatype = datatype;
+      this.map = map;
+    }
+  }
+
+}