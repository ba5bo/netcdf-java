--- conflicted
+++ resolved
@@ -1336,26 +1336,6 @@
 
     Attribute fillAttribute = null;
     if(HDF5FILL) {
-<<<<<<< HEAD
-      for(HeaderMessage mess : facade.dobj.messages) {
-        if(mess.mtype == MessageType.FillValue) {
-          MessageFillValue fvm = (MessageFillValue) mess.messData;
-          if(fvm.hasFillValue)
-            vinfo.fillValue = fvm.value;
-
-        } else if(mess.mtype == MessageType.FillValueOld) {
-          MessageFillValueOld fvm = (MessageFillValueOld) mess.messData;
-          if(fvm.size > 0)
-            vinfo.fillValue = fvm.value;
-        }
-
-        Object fillValue = vinfo.getFillValueNonDefault();
-        if(fillValue != null) {
-          Object defFillValue = vinfo.getFillValueDefault(vinfo.typeInfo.dataType);
-          if(!fillValue.equals(defFillValue))
-            fillAttribute = new Attribute(CDM.FILL_VALUE, (Number) fillValue, vinfo.typeInfo.unsigned);
-        }
-=======
       for (HeaderMessage mess : facade.dobj.messages) {
           if (mess.mtype == MessageType.FillValue) {
               MessageFillValue fvm = (MessageFillValue) mess.messData;
@@ -1373,7 +1353,6 @@
               if (!fillValue.equals(defFillValue))
                   fillAttribute = new Attribute(CDM.FILL_VALUE, (Number) fillValue, vinfo.typeInfo.unsigned);
           }
->>>>>>> 3955e3cb
       }
     }
 
@@ -1426,19 +1405,11 @@
     }
     processSystemAttributes(facade.dobj.messages, v);
     if(HDF5FILL) {
-<<<<<<< HEAD
-      if(fillAttribute != null && v.findAttribute(CDM.FILL_VALUE) == null)
-        v.addAttribute(fillAttribute);
-    }
-    //if (vinfo.typeInfo.unsigned)
-    //  v.addAttribute(new Attribute(CDM.UNSIGNED, "true"));
-=======
         if (fillAttribute != null && v.findAttribute(CDM.FILL_VALUE) == null)
             v.addAttribute(fillAttribute);
     }
     if (vinfo.typeInfo.unsigned)
       v.addAttribute(new Attribute(CDM.UNSIGNED, "true"));
->>>>>>> 3955e3cb
     if (facade.dobj.mdt.type == 5) {
       String desc = facade.dobj.mdt.opaque_desc;
       if ((desc != null) && (desc.length() > 0))
