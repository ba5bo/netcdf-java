--- conflicted
+++ resolved
@@ -1,111 +1,101 @@
-/*
- * Copyright 1998-2015 John Caron and University Corporation for Atmospheric Research/Unidata
- *
- *  Portions of this software were developed by the Unidata Program at the
- *  University Corporation for Atmospheric Research.
- *
- *  Access and use of this software shall impose the following obligations
- *  and understandings on the user. The user is granted the right, without
- *  any fee or cost, to use, copy, modify, alter, enhance and distribute
- *  this software, and any derivative works thereof, and its supporting
- *  documentation for any purpose whatsoever, provided that this entire
- *  notice appears in all copies of the software, derivative works and
- *  supporting documentation.  Further, UCAR requests that the user credit
- *  UCAR/Unidata in any publications that result from the use of this
- *  software or in any product that includes this software. The names UCAR
- *  and/or Unidata, however, may not be used in any advertising or publicity
- *  to endorse or promote any products or commercial entity unless specific
- *  written permission is obtained from UCAR/Unidata. The user also
- *  understands that UCAR/Unidata is not obligated to provide the user with
- *  any support, consulting, training or assistance of any kind with regard
- *  to the use, operation and performance of this software nor to provide
- *  the user with any updates, revisions, new versions or "bug fixes."
- *
- *  THIS SOFTWARE IS PROVIDED BY UCAR/UNIDATA "AS IS" AND ANY EXPRESS OR
- *  IMPLIED WARRANTIES, INCLUDING, BUT NOT LIMITED TO, THE IMPLIED
- *  WARRANTIES OF MERCHANTABILITY AND FITNESS FOR A PARTICULAR PURPOSE ARE
- *  DISCLAIMED. IN NO EVENT SHALL UCAR/UNIDATA BE LIABLE FOR ANY SPECIAL,
- *  INDIRECT OR CONSEQUENTIAL DAMAGES OR ANY DAMAGES WHATSOEVER RESULTING
- *  FROM LOSS OF USE, DATA OR PROFITS, WHETHER IN AN ACTION OF CONTRACT,
- *  NEGLIGENCE OR OTHER TORTIOUS ACTION, ARISING OUT OF OR IN CONNECTION
- *  WITH THE ACCESS, USE OR PERFORMANCE OF THIS SOFTWARE.
- */
-
-package ucar.nc2.util.cache;
-
-import java.io.IOException;
-
-/**
- * Interface for files that can be stored in FileCache.
- * Requirements:
- *   1. hashCode() must return Object.hashCode()
- *   2. close() must call cache.release(this) if cache is not null.
- *   3. must be able to detect changes in underlying object, and indicate whether it has changed.
- *
- * @author caron
- * @since Jun 2, 2008
- */
-public interface FileCacheable {
-  /**
-   * The location of the FileCacheable. This must be sufficient for FileFactory.factory() to create the FileCacheable object
-   * @return location
-   */
-  String getLocation();
-
-  /**
-   * Close the FileCacheable, release all resources.
-   * Must call cache.release(this) if cache is not null.
-   * @throws IOException on io error
-   */
-  void close() throws IOException;
-
-  /**
-   * Returns the time that the underlying file(s) were last modified. If they've changed since they were stored in the
-   * cache, they will be closed and reopened with {@link ucar.nc2.util.cache.FileFactory}.
-   *
-   * @return  a {@code long} value representing the time the file(s) were last modified or {@code 0L} if the
-   *          last-modified time couldn't be determined for any reason.
-   */
-  long getLastModified();
-
-  /**
-   * If the FileCache is not null, FileCacheable.close() must call FileCache.release()
-  <pre>
-  public synchronized void close() throws java.io.IOException {
-    if (cache != null) {
-      if (cache.release(this)) return;
-    }
-
-    reallyClose();
-  } </pre>
-   *
-   * @param fileCache must store this, use it on close as above.
-   */
-  void setFileCache( FileCacheIF fileCache);
-
-<<<<<<< HEAD
-  /**
-   * Release any system resources like file handles.
-   * Optional, implement only if you are able to reacquire.
-   * Used when object is made inactive in cache.
-   * @throws IOException
-   */
-  void release() throws IOException;
-
-  /**
-   * Reacquire any resources like file handles
-   * Used when reactivating in cache.
-   * @throws IOException
-   */
-  void reacquire() throws IOException;
-
-}
-=======
-  // release any resources like file handles
-  void release() throws IOException;
-
-  // reacquire any resources like file handles
-  void reacquire() throws IOException;
-}
-
->>>>>>> 2e44f2d9
+/*
+ * Copyright 1998-2015 John Caron and University Corporation for Atmospheric Research/Unidata
+ *
+ *  Portions of this software were developed by the Unidata Program at the
+ *  University Corporation for Atmospheric Research.
+ *
+ *  Access and use of this software shall impose the following obligations
+ *  and understandings on the user. The user is granted the right, without
+ *  any fee or cost, to use, copy, modify, alter, enhance and distribute
+ *  this software, and any derivative works thereof, and its supporting
+ *  documentation for any purpose whatsoever, provided that this entire
+ *  notice appears in all copies of the software, derivative works and
+ *  supporting documentation.  Further, UCAR requests that the user credit
+ *  UCAR/Unidata in any publications that result from the use of this
+ *  software or in any product that includes this software. The names UCAR
+ *  and/or Unidata, however, may not be used in any advertising or publicity
+ *  to endorse or promote any products or commercial entity unless specific
+ *  written permission is obtained from UCAR/Unidata. The user also
+ *  understands that UCAR/Unidata is not obligated to provide the user with
+ *  any support, consulting, training or assistance of any kind with regard
+ *  to the use, operation and performance of this software nor to provide
+ *  the user with any updates, revisions, new versions or "bug fixes."
+ *
+ *  THIS SOFTWARE IS PROVIDED BY UCAR/UNIDATA "AS IS" AND ANY EXPRESS OR
+ *  IMPLIED WARRANTIES, INCLUDING, BUT NOT LIMITED TO, THE IMPLIED
+ *  WARRANTIES OF MERCHANTABILITY AND FITNESS FOR A PARTICULAR PURPOSE ARE
+ *  DISCLAIMED. IN NO EVENT SHALL UCAR/UNIDATA BE LIABLE FOR ANY SPECIAL,
+ *  INDIRECT OR CONSEQUENTIAL DAMAGES OR ANY DAMAGES WHATSOEVER RESULTING
+ *  FROM LOSS OF USE, DATA OR PROFITS, WHETHER IN AN ACTION OF CONTRACT,
+ *  NEGLIGENCE OR OTHER TORTIOUS ACTION, ARISING OUT OF OR IN CONNECTION
+ *  WITH THE ACCESS, USE OR PERFORMANCE OF THIS SOFTWARE.
+ */
+
+package ucar.nc2.util.cache;
+
+import java.io.IOException;
+
+/**
+ * Interface for files that can be stored in FileCache.
+ * Requirements:
+ *   1. hashCode() must return Object.hashCode()
+ *   2. close() must call cache.release(this) if cache is not null.
+ *   3. must be able to detect changes in underlying object, and indicate whether it has changed.
+ *
+ * @author caron
+ * @since Jun 2, 2008
+ */
+public interface FileCacheable {
+  /**
+   * The location of the FileCacheable. This must be sufficient for FileFactory.factory() to create the FileCacheable object
+   * @return location
+   */
+  String getLocation();
+
+  /**
+   * Close the FileCacheable, release all resources.
+   * Must call cache.release(this) if cache is not null.
+   * @throws IOException on io error
+   */
+  void close() throws IOException;
+
+  /**
+   * Returns the time that the underlying file(s) were last modified. If they've changed since they were stored in the
+   * cache, they will be closed and reopened with {@link ucar.nc2.util.cache.FileFactory}.
+   *
+   * @return  a {@code long} value representing the time the file(s) were last modified or {@code 0L} if the
+   *          last-modified time couldn't be determined for any reason.
+   */
+  long getLastModified();
+
+  /**
+   * If the FileCache is not null, FileCacheable.close() must call FileCache.release()
+  <pre>
+  public synchronized void close() throws java.io.IOException {
+    if (cache != null) {
+      if (cache.release(this)) return;
+    }
+
+    reallyClose();
+  } </pre>
+   *
+   * @param fileCache must store this, use it on close as above.
+   */
+  void setFileCache( FileCacheIF fileCache);
+
+  /**
+   * Release any system resources like file handles.
+   * Optional, implement only if you are able to reacquire.
+   * Used when object is made inactive in cache.
+   * @throws IOException
+   */
+  void release() throws IOException;
+
+  /**
+   * Reacquire any resources like file handles
+   * Used when reactivating in cache.
+   * @throws IOException
+   */
+  void reacquire() throws IOException;
+
+}