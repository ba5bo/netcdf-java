--- conflicted
+++ resolved
@@ -1,4 +1,3 @@
-<<<<<<< HEAD
 /*
  * Copyright 1998-2009 University Corporation for Atmospheric Research/Unidata
  *
@@ -234,7 +233,7 @@
 public int execute() throws HTTPException
 {
     if (closed)
-        throw new HTTPException("Method instanced is closed");
+        throw new HTTPException("Method instance is closed");
     if (executed)
         throw new HTTPException("Method instance already executed");
     if (legalurl == null)
@@ -359,7 +358,7 @@
         return null;
     if(methodstream != null) {
         LOG.error("HTTPMethod.getResponseBodyAsStream: Getting method stream twice");
-        return methodstream;
+        return methodstream; // caller's problem
     }
     try {
         if (method == null) return null;
@@ -670,682 +669,4 @@
 
 }
 
-}
-=======
-/*
- * Copyright 1998-2009 University Corporation for Atmospheric Research/Unidata
- *
- * Portions of this software were developed by the Unidata Program at the
- * University Corporation for Atmospheric Research.
- *
- * Access and use of this software shall impose the following obligations
- * and understandings on the user. The user is granted the right, without
- * any fee or cost, to use, copy, modify, alter, enhance and distribute
- * this software, and any derivative works thereof, and its supporting
- * documentation for any purpose whatsoever, provided that this entire
- * notice appears in all copies of the software, derivative works and
- * supporting documentation.  Further, UCAR requests that the user credit
- * UCAR/Unidata in any publications that result from the use of this
- * software or in any product that includes this software. The names UCAR
- * and/or Unidata, however, may not be used in any advertising or publicity
- * to endorse or promote any products or commercial entity unless specific
- * written permission is obtained from UCAR/Unidata. The user also
- * understands that UCAR/Unidata is not obligated to provide the user with
- * any support, consulting, training or assistance of any kind with regard
- * to the use, operation and performance of this software nor to provide
- * the user with any updates, revisions, new versions or "bug fixes."
- *
- * THIS SOFTWARE IS PROVIDED BY UCAR/UNIDATA "AS IS" AND ANY EXPRESS OR
- * IMPLIED WARRANTIES, INCLUDING, BUT NOT LIMITED TO, THE IMPLIED
- * WARRANTIES OF MERCHANTABILITY AND FITNESS FOR A PARTICULAR PURPOSE ARE
- * DISCLAIMED. IN NO EVENT SHALL UCAR/UNIDATA BE LIABLE FOR ANY SPECIAL,
- * INDIRECT OR CONSEQUENTIAL DAMAGES OR ANY DAMAGES WHATSOEVER RESULTING
- * FROM LOSS OF USE, DATA OR PROFITS, WHETHER IN AN ACTION OF CONTRACT,
- * NEGLIGENCE OR OTHER TORTIOUS ACTION, ARISING OUT OF OR IN CONNECTION
- * WITH THE ACCESS, USE OR PERFORMANCE OF THIS SOFTWARE.
- */
-
-package ucar.nc2.util.net;
-
-import java.io.*;
-import java.net.MalformedURLException;
-import java.net.URISyntaxException;
-import java.net.URL;
-import java.util.*;
-
-import com.sun.org.apache.xerces.internal.util.*;
-import net.jcip.annotations.NotThreadSafe;
-import org.apache.commons.httpclient.*;
-import org.apache.commons.httpclient.URI;
-import org.apache.commons.httpclient.methods.*;
-import org.apache.commons.httpclient.methods.multipart.MultipartRequestEntity;
-import org.apache.commons.httpclient.methods.multipart.Part;
-import org.apache.commons.httpclient.params.HttpConnectionManagerParams;
-import org.apache.commons.httpclient.params.HttpMethodParams;
-import org.apache.commons.httpclient.auth.*;
-
-import org.apache.commons.httpclient.protocol.Protocol;
-import ucar.nc2.util.log.LogStream;
-
-///////////////////////////////////////////////////////////////////////////////////////////////
-
-@NotThreadSafe
-public class HTTPMethod
-{
-// Define static factory methods
-
-static public HTTPMethod Get(HTTPSession session) throws HTTPException
-    {return new HTTPMethod(HTTPSession.Methods.Get,session,null);}
-
-static public HTTPMethod Head(HTTPSession session) throws HTTPException
-    {return new HTTPMethod(HTTPSession.Methods.Head,session,null);}
-
-static public HTTPMethod Put(HTTPSession session) throws HTTPException
-    {return new HTTPMethod(HTTPSession.Methods.Put,session,null);}
-
-static public HTTPMethod Post(HTTPSession session) throws HTTPException
-    {return new HTTPMethod(HTTPSession.Methods.Post,session,null);}
-
-static public HTTPMethod Options(HTTPSession session) throws HTTPException
-    {return new HTTPMethod(HTTPSession.Methods.Options,session,null);}
-
-static public HTTPMethod Get(HTTPSession session, String legalurl) throws HTTPException
-    {return new HTTPMethod(HTTPSession.Methods.Get,session,legalurl);}
-static public HTTPMethod Head(HTTPSession session,String legalurl) throws HTTPException
-    {return new HTTPMethod(HTTPSession.Methods.Head,session,legalurl);}
-static public HTTPMethod Put(HTTPSession session, String legalurl) throws HTTPException
-    {return new HTTPMethod(HTTPSession.Methods.Put,session,legalurl);}
-static public HTTPMethod Post(HTTPSession session, String legalurl) throws HTTPException
-    {return new HTTPMethod(HTTPSession.Methods.Post,session,legalurl);}
-static public HTTPMethod Options(HTTPSession session, String legalurl) throws HTTPException
-    {return new HTTPMethod(HTTPSession.Methods.Options,session,legalurl);}
-
-static private org.slf4j.Logger LOG = null;
-
-//////////////////////////////////////////////////
-// Define a Retry Handler that supports more retries and is verbose.
-
-
-    static public class RetryHandler extends  org.apache.commons.httpclient.DefaultHttpMethodRetryHandler
-    {
-        static final int MAXRETRIES = 5;
-	    static final boolean verbose = false;
-
-        public RetryHandler() {super(MAXRETRIES,false);}
-        public boolean retryMethod(final org.apache.commons.httpclient.HttpMethod method,
-                                   final IOException exception,
-                                   int executionCount)
-        {
-	    if(verbose) {
-            if(LOG == null)  LOG = org.slf4j.LoggerFactory.getLogger(HTTPMethod.class);
-		    LOG.debug(String.format("Retry: count=%d exception=%s\n",executionCount, exception.toString()));
-        }
-        return super.retryMethod(method,exception,executionCount);
-        }
-    }
-
-
-
-//////////////////////////////////////////////////
-// Static fields
-
-static HashMap<String, Object> globalparams = new HashMap<String, Object>();
-
-// Static methods
-
-static public synchronized void setGlobalParameter(String name, Object value)
-{
-    globalparams.put(name, value);
-}
-
-//////////////////////////////////////////////////
-// Instance fields
-
-HTTPSession session = null;
-HttpMethodBase method = null; // Current method
-String legalurl = null;
-List<Header> headers = new ArrayList<Header>();
-HashMap<String, Object> params = new HashMap<String, Object>();
-HttpState context = null;
-boolean executed = false;
-protected boolean closed = false;
-RequestEntity content = null;
-HTTPSession.Methods methodclass = null;
-Part[] multiparts = null;
-HTTPMethodStream methodstream = null; // wrapper for strm
-
-/**
- * It is possible to specify a url when invoking, for example, HTTPMethod.Get.
- * This is because the url argument to the HTTPSession constructor actually serves two purposes.
- * First, if the method is created without specifying a url, then the session url is used to specify
- * the data to be retrieved by the method invocation.
- * Second, if the method is created and specifies a url, for example,
- *        HTTPMethod m = HTTPMethod.Get(session,url2);
- * this second url is used to specify the data to be retrieved by the method invocation.
- * This might (and does) occur if, for example, the url given to HTTPSession represented
- * some general url such as http://motherlode.ucar.edu/path/file.nc and the url given to
- * HTTPMethod.Get was for something more specific such as http://motherlode.ucar.edu/path/file.nc.dds.
- *
- * The important point is that this second, method, url must be "compatible" with the session url.
- * The term "compatible" basically means that the HTTPSession url, as a string, must be a prefix
- * of the url given to HTTPMethod.Get. This maintains the semantics of the Session but allows flexibility
- * in accessing data from the server.
- */
-
-public HTTPMethod(HTTPSession.Methods m, HTTPSession session, String url)
-        throws HTTPException
-{
-    if (session == null)
-        throw new HTTPException("HTTPMethod: no session object specified");
-    this.session = session;
-
-    if(url == null)
-        url = session.getURL();
-    if(url == null)
-        throw new HTTPException("HTTPMethod: no url specified");
-    url = HTTPSession.removeprincipal(url);
-    this.legalurl = url;
-    if(!sessionCompatible(url))
-        throw new HTTPException("HTTPMethod: session incompatible url");
-    this.session.addMethod(this);
-
-    // Unfortunately, the apache httpclient 3 code has a restrictive
-    // notion of a legal url, so we need to encode it before use
-    String urlencoded = EscapeStrings.escapeURL(this.legalurl);
-
-    this.methodclass = m;
-    switch (this.methodclass) {
-    case Put:
-        this.method = new PutMethod(urlencoded);
-        break;
-    case Post:
-        this.method = new PostMethod(urlencoded);
-        break;
-    case Get:
-        this.method = new GetMethod(urlencoded);
-        break;
-    case Head:
-        this.method = new HeadMethod(urlencoded);
-        break;
-    case Options:
-        this.method = new OptionsMethod(urlencoded);
-        break;
-    default:
-        this.method = null;
-    }
-    // Force some actions
-    if (method != null) {
-        method.setFollowRedirects(true);
-        method.setDoAuthentication(true);
-    }
-}
-
-void setcontent()
-{
-    switch (this.methodclass) {
-    case Put:
-        if (this.content != null)
-            ((PutMethod) method).setRequestEntity(this.content);
-        break;
-    case Post:
-        if (multiparts != null && multiparts.length > 0) {
-            MultipartRequestEntity mre = new MultipartRequestEntity(multiparts, method.getParams());
-            ((PostMethod) method).setRequestEntity(mre);
-        } else if (this.content != null)
-            ((PostMethod) method).setRequestEntity(this.content);
-        break;
-    case Head:
-    case Get:
-    case Options:
-    default:
-        break;
-    }
-    this.content = null; // do not reuse
-    this.multiparts = null;
-}
-
-public int execute() throws HTTPException
-{
-    if (executed)
-        throw new HTTPException("Method instance already executed");
-    if (legalurl == null)
-        throw new HTTPException("No url specified");
-
-    try {
-        if (headers.size() > 0) {
-            for (Header h : headers) {
-                method.addRequestHeader(h);
-            }
-        }
-        if (globalparams != null) {
-            HttpMethodParams hmp = method.getParams();
-            for (String key : globalparams.keySet()) {
-                hmp.setParameter(key, globalparams.get(key));
-            }
-        }
-        if (params != null) {
-            HttpMethodParams hmp = method.getParams();
-            for (String key : params.keySet()) {
-                hmp.setParameter(key, params.get(key));
-            }
-        }
-
-        // Change the retry handler
-	    method.getParams().setParameter(HttpMethodParams.RETRY_HANDLER,new RetryHandler());
-
-        setcontent();
-
-        setAuthentication(session,this);
-        // WARNING; DANGER WILL ROBINSION
-        // httpclient3 only allows one registered https protocol, so
-        // we built our own protocol registry to also take port into account
-        // (see HTTPSession.registerProtocol())
-
-        // get the protocol and port
-        URL hack = new URL(this.legalurl);
-        Protocol handler = session.getProtocol(hack.getProtocol(),
-                                               hack.getPort());
-
-        HostConfiguration hc = session.sessionClient.getHostConfiguration();
-        hc  = new HostConfiguration(hc);
-        hc.setHost(hack.getHost(),hack.getPort(),handler);
-        session.sessionClient.executeMethod(hc,method);
-        int code = getStatusCode();
-        return code;
-    } catch (Exception ie) {
-        ie.printStackTrace();
-        throw new HTTPException(ie);
-    } finally {
-        executed = true;
-    }
-}
-
-public void close()
-{
-    // try to release underlying resources
-    if (closed) {
-        LogStream.err.println("HTTPMethod: attempt to close already closed method.");
-        return;
-    }
-    if(methodstream != null) {
-        try {methodstream.close();} catch (IOException ioe) {/*failure is ok*/};
-        methodstream = null;
-    }
-    if(method != null) method.releaseConnection();
-    closed = true;
-    session.removeMethod(this);
-}
-
-public void consumeContent()
-{
-    //try {
-    //InputStream st = method.getResponseBodyAsStream();
-    //while((st.skip(10000) >= 0));
-    method.abort();
-    //} catch (IOException e) {}
-}
-
-public void setContext(HttpState cxt)
-{
-    session.setContext(cxt);
-}
-
-public HttpState getContext()
-{
-    return session.getContext();
-}
-
-public int getStatusCode()
-{
-    return method == null ? 0 : method.getStatusCode();
-}
-
-public String getStatusLine()
-{
-    return method == null ? null : method.getStatusLine().toString();
-}
-
-public String getRequestLine()
-{
-    //fix: return (method == null ? null : method.getRequestLine().toString());
-    return "getrequestline not implemented";
-}
-
-public String getPath()
-{
-    try {
-        return (method == null ? null : method.getURI().toString());
-    } catch (URIException e) {
-        return null;
-    }
-}
-
-public boolean canHoldContent()
-{
-    if (method == null)
-        return false;
-    return !(method instanceof HeadMethod);
-}
-
-
-public InputStream getResponseBodyAsStream()
-{
-    return getResponseAsStream();
-}
-
-public InputStream getResponseAsStream()
-{
-    if (closed)
-        return null;
-    assert methodstream == null : "attempt to get method stream twice";
-    try {
-        if (method == null) return null;
-        methodstream = new HTTPMethodStream(method.getResponseBodyAsStream(),this);
-        return methodstream;
-    } catch (Exception e) {
-        return null;
-    }
-}
-
-public byte[] getResponseAsBytes(int maxsize)
-{
-    if (closed)
-        return null;
-    byte[] content = getResponseAsBytes();
-    if (content.length > maxsize) {
-        byte[] limited = new byte[maxsize];
-        System.arraycopy(content, 0, limited, 0, maxsize);
-        content = limited;
-    }
-    return content;
-}
-
-public byte[] getResponseAsBytes()
-{
-    if (closed || method == null)
-        return null;
-    try {
-        return method.getResponseBody();
-    } catch (Exception e) {
-        return null;
-    }
-}
-
-public String getResponseAsString(String charset)
-{
-    if (closed || method == null)
-        return null;
-    try {
-        return method.getResponseBodyAsString();
-    } catch (Exception e) {
-        return null;
-    }
-}
-
-public String getResponseAsString()
-{
-    return getResponseAsString("UTF-8");
-}
-
-
-public void setMethodHeaders(List<Header> headers) throws HTTPException
-{
-    try {
-        for (Header h : headers) {
-            this.headers.add(h);
-        }
-    } catch (Exception e) {
-        throw new HTTPException(e);
-    }
-}
-
-public void setRequestHeader(String name, String value) throws HTTPException
-{
-    setRequestHeader(new Header(name, value));
-}
-
-public void setRequestHeader(Header h) throws HTTPException
-{
-    try {
-        headers.add(h);
-    } catch (Exception e) {
-        throw new HTTPException("cause", e);
-    }
-}
-
-public Header getRequestHeader(String name)
-{
-    if (method == null)
-        return null;
-    try {
-        return (method.getRequestHeader(name));
-    } catch (Exception e) {
-        return null;
-    }
-}
-
-public Header[] getRequestHeaders()
-{
-    if (method == null)
-        return null;
-    try {
-        Header[] hs = method.getRequestHeaders();
-        return hs;
-    } catch (Exception e) {
-        return null;
-    }
-}
-
-public Header getResponseHeader(String name)
-{
-    try {
-        return method.getResponseHeader(name);
-    } catch (Exception e) {
-        return null;
-    }
-}
-
-public Header getResponseHeaderdmh(String name)
-{
-    try {
-
-        Header[] headers = getResponseHeaders();
-        for (Header h : headers) {
-            if (h.getName().equals(name))
-                return h;
-        }
-        return null;
-    } catch (Exception e) {
-        return null;
-    }
-}
-
-public Header[] getResponseHeaders()
-{
-    try {
-        Header[] hs = method.getResponseHeaders();
-        return hs;
-    } catch (Exception e) {
-        return null;
-    }
-}
-
-public Header[] getResponseFooters()
-{
-    try {
-        Header[] hs = method.getResponseFooters();
-        return hs;
-    } catch (Exception e) {
-        return null;
-    }
-}
-
-public void setRequestParameter(String name, Object value)
-{
-    params.put(name, value);
-}
-
-public Object getMethodParameter(String key)
-{
-    if (method == null)
-        return null;
-    return method.getParams().getParameter(key);
-}
-
-public HttpMethodParams getMethodParameters()
-{
-    if (method == null)
-        return null;
-    return method.getParams();
-}
-
-public Object getResponseParameter(String name)
-{
-    if (method == null)
-        return null;
-    return method.getParams().getParameter(name);
-}
-
-
-public void setRequestContentAsString(String content) throws HTTPException
-{
-    try {
-        this.content = new StringRequestEntity(content, "application/text", "UTF-8");
-    } catch (UnsupportedEncodingException ue) {
-    }
-}
-
-public void setMultipartRequest(Part[] parts) throws HTTPException
-{
-    multiparts = new Part[parts.length];
-    for (int i = 0; i < parts.length; i++) {
-        multiparts[i] = parts[i];
-    }
-}
-
-public String getCharSet()
-{
-    return "UTF-8";
-}
-
-public String getName()
-{
-    return method == null ? null : method.getName();
-}
-
-public String getURL()
-{
-    return method == null ? null : method.getPath().toString();
-}
-
-public String getEffectiveVersion()
-{
-    String ver = null;
-    if (method != null) {
-        ver = method.getEffectiveVersion().toString();
-    }
-    return ver;
-}
-
-
-public String getProtocolVersion()
-{
-    return getEffectiveVersion();
-}
-
-public String getSoTimeout()
-{
-    return method == null ? null : "" + method.getParams().getSoTimeout();
-}
-
-public String getVirtualHost()
-{
-    return method == null ? null : method.getParams().getVirtualHost();
-}
-
-/*public HeaderIterator headerIterator() {
-    return new BasicHeaderIterator(getResponseHeaders(), null);
-}*/
-
-public String getStatusText()
-{
-    return getStatusLine();
-}
-
-public static Enumeration getAllowedMethods()
-{
-    Enumeration e = new OptionsMethod().getAllowedMethods();
-    return e;
-}
-
-// Convenience methods to minimize changes elsewhere
-
-public void setFollowRedirects(boolean tf)
-{
-    return; //ignore ; always done
-}
-
-public String getResponseCharSet()
-{
-    return "UTF-8";
-}
-
-
-public HTTPSession
-getSession()
-{
-    return this.session;
-}
-
-public HttpMethodBase
-getMethod()
-{
-    return this.method;
-}
-
-/**
- * Test that the given url is "compatible" with the
- * session specified dataset. Compatible means:
- * 1. remove any query
- * 2. HTTPAuthStore.compatibleURL must return true;
- *
- *  * @param url  to test for compatibility
- * @return
- */
-boolean sessionCompatible(String other)
-{
-    // Remove any trailing constraint
-    String sessionurl = HTTPSession.getCanonicalURL(this.session.getURL());
-    if(sessionurl == null) return true; // always compatible
-    other = HTTPSession.getCanonicalURL(other);
-    return HTTPAuthStore.compatibleURL(sessionurl,other);
-}
-
-/**
- * Handle authentication.
- * We do not know, necessarily,
- * which scheme(s) will be
- * encountered, so most testing
- * occurs in HTTPAuthCreds.
-*/
-
-static synchronized private void
-setAuthentication(HTTPSession session, HTTPMethod method)
-{
-    String url = session.getURL();
-    if(url == null) url = HTTPAuthStore.ANY_URL;
-
-    // Provide a credentials (provider) to enact the process
-    CredentialsProvider cp  = new HTTPAuthProvider(url,method);
-
-    // Since we not know where this will get called, do everywhere
-    session.sessionClient.getParams().setParameter(CredentialsProvider.PROVIDER,cp);
-
-    // Pass down info to the socket factory
-    HttpConnectionManagerParams hcp = session.sessionClient.getHttpConnectionManager().getParams();
-    hcp.setParameter(CredentialsProvider.PROVIDER,cp);
-
-}
-
-}
->>>>>>> e59341bf
+}