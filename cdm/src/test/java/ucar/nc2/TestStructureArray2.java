--- conflicted
+++ resolved
@@ -1,97 +1,92 @@
-/*
- * Copyright 1998-2009 University Corporation for Atmospheric Research/Unidata
- *
- * Portions of this software were developed by the Unidata Program at the
- * University Corporation for Atmospheric Research.
- *
- * Access and use of this software shall impose the following obligations
- * and understandings on the user. The user is granted the right, without
- * any fee or cost, to use, copy, modify, alter, enhance and distribute
- * this software, and any derivative works thereof, and its supporting
- * documentation for any purpose whatsoever, provided that this entire
- * notice appears in all copies of the software, derivative works and
- * supporting documentation.  Further, UCAR requests that the user credit
- * UCAR/Unidata in any publications that result from the use of this
- * software or in any product that includes this software. The names UCAR
- * and/or Unidata, however, may not be used in any advertising or publicity
- * to endorse or promote any products or commercial entity unless specific
- * written permission is obtained from UCAR/Unidata. The user also
- * understands that UCAR/Unidata is not obligated to provide the user with
- * any support, consulting, training or assistance of any kind with regard
- * to the use, operation and performance of this software nor to provide
- * the user with any updates, revisions, new versions or "bug fixes."
- *
- * THIS SOFTWARE IS PROVIDED BY UCAR/UNIDATA "AS IS" AND ANY EXPRESS OR
- * IMPLIED WARRANTIES, INCLUDING, BUT NOT LIMITED TO, THE IMPLIED
- * WARRANTIES OF MERCHANTABILITY AND FITNESS FOR A PARTICULAR PURPOSE ARE
- * DISCLAIMED. IN NO EVENT SHALL UCAR/UNIDATA BE LIABLE FOR ANY SPECIAL,
- * INDIRECT OR CONSEQUENTIAL DAMAGES OR ANY DAMAGES WHATSOEVER RESULTING
- * FROM LOSS OF USE, DATA OR PROFITS, WHETHER IN AN ACTION OF CONTRACT,
- * NEGLIGENCE OR OTHER TORTIOUS ACTION, ARISING OUT OF OR IN CONNECTION
- * WITH THE ACCESS, USE OR PERFORMANCE OF THIS SOFTWARE.
- */
-package ucar.nc2;
-
-import junit.framework.*;
-import ucar.ma2.*;
-<<<<<<< HEAD
-import ucar.nc2.dataset.NetcdfDataset;
-import ucar.unidata.test.util.UtilsTestStructureArray;
-import ucar.unidata.test.util.TestDir;
-=======
-import ucar.unidata.util.test.UtilsTestStructureArray;
-import ucar.unidata.util.test.TestDir;
->>>>>>> a08ffa02
-
-import java.io.*;
-
-/** Test reading record data */
-
-public class TestStructureArray2 extends TestCase {
-  UtilsTestStructureArray test;
-
-  public TestStructureArray2( String name) {
-    super(name);
-    test = new UtilsTestStructureArray();
-  }
-
-  public void testBB() throws IOException, InvalidRangeException {
-    NetcdfFile ncfile = TestDir.openFileLocal("testWriteRecord.nc");
-    ncfile.sendIospMessage(NetcdfFile.IOSP_MESSAGE_ADD_RECORD_STRUCTURE);
-
-    Structure v = (Structure) ncfile.findVariable("record");
-    assert v != null;
-
-    assert( v.getDataType() == DataType.STRUCTURE);
-
-    Array data = v.read();
-    assert( data instanceof ArrayStructure);
-    assert( data instanceof ArrayStructureBB);
-    assert(data.getElementType() == StructureData.class);
-
-    test.testArrayStructure( (ArrayStructure) data);
-
-    ncfile.close();
-  }
-
-  public void testMA() throws IOException, InvalidRangeException {
-    NetcdfFile ncfile = TestDir.openFileLocal("jan.nc");
-    NetcdfDataset ncd = new NetcdfDataset( ncfile);
-    Dimension dim = ncd.findDimension("time");
-    assert dim != null;
-
-    Structure p = new ucar.nc2.dataset.StructurePseudoDS( ncd, null, "Psuedo", null, dim);
-
-    assert( p.getDataType() == DataType.STRUCTURE);
-
-    Array data = p.read();
-    assert( data instanceof ArrayStructure);
-    assert( data instanceof ArrayStructureMA);
-    assert(data.getElementType() == StructureData.class);
-
-    test.testArrayStructure( (ArrayStructure) data);
-
-    ncfile.close();
-  }
-
-}
+/*
+ * Copyright 1998-2009 University Corporation for Atmospheric Research/Unidata
+ *
+ * Portions of this software were developed by the Unidata Program at the
+ * University Corporation for Atmospheric Research.
+ *
+ * Access and use of this software shall impose the following obligations
+ * and understandings on the user. The user is granted the right, without
+ * any fee or cost, to use, copy, modify, alter, enhance and distribute
+ * this software, and any derivative works thereof, and its supporting
+ * documentation for any purpose whatsoever, provided that this entire
+ * notice appears in all copies of the software, derivative works and
+ * supporting documentation.  Further, UCAR requests that the user credit
+ * UCAR/Unidata in any publications that result from the use of this
+ * software or in any product that includes this software. The names UCAR
+ * and/or Unidata, however, may not be used in any advertising or publicity
+ * to endorse or promote any products or commercial entity unless specific
+ * written permission is obtained from UCAR/Unidata. The user also
+ * understands that UCAR/Unidata is not obligated to provide the user with
+ * any support, consulting, training or assistance of any kind with regard
+ * to the use, operation and performance of this software nor to provide
+ * the user with any updates, revisions, new versions or "bug fixes."
+ *
+ * THIS SOFTWARE IS PROVIDED BY UCAR/UNIDATA "AS IS" AND ANY EXPRESS OR
+ * IMPLIED WARRANTIES, INCLUDING, BUT NOT LIMITED TO, THE IMPLIED
+ * WARRANTIES OF MERCHANTABILITY AND FITNESS FOR A PARTICULAR PURPOSE ARE
+ * DISCLAIMED. IN NO EVENT SHALL UCAR/UNIDATA BE LIABLE FOR ANY SPECIAL,
+ * INDIRECT OR CONSEQUENTIAL DAMAGES OR ANY DAMAGES WHATSOEVER RESULTING
+ * FROM LOSS OF USE, DATA OR PROFITS, WHETHER IN AN ACTION OF CONTRACT,
+ * NEGLIGENCE OR OTHER TORTIOUS ACTION, ARISING OUT OF OR IN CONNECTION
+ * WITH THE ACCESS, USE OR PERFORMANCE OF THIS SOFTWARE.
+ */
+package ucar.nc2;
+
+import junit.framework.TestCase;
+import ucar.ma2.*;
+import ucar.nc2.dataset.NetcdfDataset;
+import ucar.unidata.util.test.TestDir;
+import ucar.unidata.util.test.UtilsTestStructureArray;
+
+import java.io.IOException;
+
+/** Test reading record data */
+
+public class TestStructureArray2 extends TestCase {
+  UtilsTestStructureArray test;
+
+  public TestStructureArray2( String name) {
+    super(name);
+    test = new UtilsTestStructureArray();
+  }
+
+  public void testBB() throws IOException, InvalidRangeException {
+    NetcdfFile ncfile = TestDir.openFileLocal("testWriteRecord.nc");
+    ncfile.sendIospMessage(NetcdfFile.IOSP_MESSAGE_ADD_RECORD_STRUCTURE);
+
+    Structure v = (Structure) ncfile.findVariable("record");
+    assert v != null;
+
+    assert( v.getDataType() == DataType.STRUCTURE);
+
+    Array data = v.read();
+    assert( data instanceof ArrayStructure);
+    assert( data instanceof ArrayStructureBB);
+    assert(data.getElementType() == StructureData.class);
+
+    test.testArrayStructure( (ArrayStructure) data);
+
+    ncfile.close();
+  }
+
+  public void testMA() throws IOException, InvalidRangeException {
+    NetcdfFile ncfile = TestDir.openFileLocal("jan.nc");
+    NetcdfDataset ncd = new NetcdfDataset( ncfile);
+    Dimension dim = ncd.findDimension("time");
+    assert dim != null;
+
+    Structure p = new ucar.nc2.dataset.StructurePseudoDS( ncd, null, "Psuedo", null, dim);
+
+    assert( p.getDataType() == DataType.STRUCTURE);
+
+    Array data = p.read();
+    assert( data instanceof ArrayStructure);
+    assert( data instanceof ArrayStructureMA);
+    assert(data.getElementType() == StructureData.class);
+
+    test.testArrayStructure( (ArrayStructure) data);
+
+    ncfile.close();
+  }
+
+}