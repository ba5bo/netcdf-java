<?xml version="1.0" encoding="UTF-8"?>
<project xmlns="http://maven.apache.org/POM/4.0.0" xmlns:xsi="http://www.w3.org/2001/XMLSchema-instance" xsi:schemaLocation="http://maven.apache.org/POM/4.0.0 http://maven.apache.org/xsd/maven-4.0.0.xsd">
  <modelVersion>4.0.0</modelVersion>

  <!--
  This module exists to create a (mostly) stand-alone
  jar file for Java clients that want to access
  dap4 servers directly. The following jars
  will be needed to make this jar complete:
  * httpclient-4.2.X.jar
  * httpcore-4.2.X.jar
  * httpmime-4.2.X.jar
  * slf4 logging jar.
  -->

  <parent>
    <groupId>edu.ucar</groupId>
    <artifactId>thredds-parent</artifactId>
<<<<<<< HEAD
    <version>5.0.0</version>
=======
    <version>4.6.2-SNAPSHOT</version>
>>>>>>> 3955e3cb
    <relativePath>../../pom.xml</relativePath>
  </parent>

  <artifactId>d4client</artifactId>
  <packaging>jar</packaging>

  <!-- ===========================================================
  Dependencies: Mandatory dependencies are listed first. Then
                everything else is declared with the
                "provided" scope, meaning that the user have
                to declare those dependencies himself in his
                own pom.xml file if we want to read some
                formats.
  =========================================================== -->

  <dependencies>
    <dependency>
      <groupId>${project.groupId}</groupId>
      <artifactId>d4core</artifactId>
    </dependency>

    <dependency>
      <groupId>${project.groupId}</groupId>
      <artifactId>d4shared</artifactId>
    </dependency>

    <!-- External -->

    <dependency>
      <groupId>com.beust</groupId>
      <artifactId>jcommander</artifactId>
    </dependency>

    <!-- Logging -->

    <dependency>
      <groupId>org.slf4j</groupId>
      <artifactId>slf4j-api</artifactId>
    </dependency>

    <dependency>
      <groupId>org.slf4j</groupId>
      <artifactId>slf4j-jdk14</artifactId>
    </dependency>
  </dependencies>

  <build>
    <plugins>
      <plugin>
        <groupId>org.apache.maven.plugins</groupId>
        <artifactId>maven-shade-plugin</artifactId>
        <executions>
          <execution>
            <phase>package</phase>
            <goals>
              <goal>shade</goal>
            </goals>
            <configuration>
              <finalName>dap4-${project.version}</finalName>
              <artifactSet>
                <excludes>
                  <exclude>org.apache.httpclient:httpcore</exclude>
                  <exclude>org.apache.httpclient:httpclient</exclude>
                  <exclude>org.apache.httpclient:httpmime</exclude>
                  <exclude>classworlds:classworlds</exclude>
                  <exclude>junit:junit</exclude>
                  <exclude>jmock:*</exclude>
                  <exclude>*:xml-apis</exclude>
                  <exclude>org.apache.maven:lib:tests</exclude>
                  <exclude>log4j:log4j:jar:</exclude>
                </excludes>
              </artifactSet>

              <filters>
                <filter>
                  <artifact>*:*</artifact>
                  <excludes>
                    <!-- Filter out crap from various other packages. -->
                    <excludes>AUTHORS</excludes>
                    <excludes>DATE</excludes>
                    <excludes>LICENCE</excludes>
                    <excludes>LICENSE</excludes>
                    <excludes>NOTICE</excludes>
                    <excludes>*.txt</excludes>
                    <excludes>*.xml</excludes>
                    <excludes>META-INF/DEPENDENCIES</excludes>
                    <excludes>META-INF/LICENSE</excludes>
                    <excludes>META-INF/NOTICE</excludes>
                    <exclude>META-INF/*.SF</exclude>
                    <exclude>META-INF/*.DSA</exclude>
                    <exclude>META-INF/*.RSA</exclude>
                    <excludes>META-INF/*.txt</excludes>
                    <excludes>META-INF/*.xml</excludes>
                  </excludes>
                </filter>
              </filters>

              <transformers>
                <transformer implementation="org.apache.maven.plugins.shade.resource.AppendingTransformer">
                  <resource>META-INF/spring.handlers</resource>
                </transformer>
                <transformer implementation="org.apache.maven.plugins.shade.resource.AppendingTransformer">
                  <resource>META-INF/spring.schemas</resource>
                </transformer>
                <transformer implementation="org.apache.maven.plugins.shade.resource.ServicesResourceTransformer"/>
              </transformers>
            </configuration>
          </execution>
        </executions>
      </plugin>

    </plugins>

  </build>
</project><|MERGE_RESOLUTION|>--- conflicted
+++ resolved
@@ -16,11 +16,7 @@
   <parent>
     <groupId>edu.ucar</groupId>
     <artifactId>thredds-parent</artifactId>
-<<<<<<< HEAD
     <version>5.0.0</version>
-=======
-    <version>4.6.2-SNAPSHOT</version>
->>>>>>> 3955e3cb
     <relativePath>../../pom.xml</relativePath>
   </parent>
 
