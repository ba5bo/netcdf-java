--- conflicted
+++ resolved
@@ -1,77 +1,71 @@
-<html>
-<head>
-<title>GRIB Tables</title>
-<style type="text/css">
-pre {font-size: 9pt; padding: 10px; background-color: #E7E7E7; border: 1px solid #CFCFCF; width: 85%;}
-code {font-size: 11pt;}
-dl {margin: 10px 5px 5px 15px;)
-.style1 {font-style: italic}
-.style1 {font-weight: bold}
-</style>
-</head>
-
-<body>
-<h1> GRIB Tables</h1>
-<p>The following assumes that you want generic software like the netCDF-Java library to be able to correctly read the GRIB files that you write, or need to read.</p>
-<h2>Writing Grib-1</h2>
-<h3><strong>Encoding the center (octet 5) and subcenter id</strong> (octet 26)</h3>
-<p>You must encode a center and subcenter id, in order for software to correctly match the tables used. If there is no subcenter in use,  use id =0 (&quot;no subcenter:), although 255 (&quot;missing&quot;) is acceptable but ambiguous. </p>
-<h3><strong>Encoding the version number (octet 4)</strong></h3>
-<p>If you are only using WMO standard tables (all parameter ids &lt; 128) then you should use version number = 1, 2, or 3, corresponding to the WMO standard table version.  The <a href="ftp://www.wmo.int/Documents/MediaPublic/Publications/CodesManual_WMO_no_306/WMO306_Vol_I.2_2010_en.pdf">Current WMO GRIB-1 table version</a> is 3. Using only parameters from the standard tables is best practice for the <em>international exchange</em> of GRIB messages.</p>
-<p>If you are using non-standard (aka <em>local</em>) parameters, then you should use a version number in the range 128-254.</p>
-<h3><strong>Using local tables</strong></h3>
-<p>If you  use local parameters, you must do the following:</p>
-<ol>
-  <li>You must own the center id, or own a subcenter id within the center, so that you can version your tables.</li>
-  <li>You must correctly version your local table number. If your local table changes in a way that is not backwards compatible, you must change the version number. </li>
-  <li>You must publish your local tables at some authoritative place, in a machine readable format. You must mantain these indefinitely. </li>
-  <li>You must put the correct center, subcenter and version number into each GRIB message.</li>
-</ol>
-<p>Best practice for local table use includes the following:</p>
-<ol>
-  <li>Use a version number between 128-254.</li>
-  <li>Do not override any entries in the WMO standard tables, ie, with parameter numbers less than 128.</li>
-  <li>There are no standards for publishing your tables, but any fixed column ASCII, CSV, or XML format is ok. Follow the <a href="http://dss.ucar.edu/metadata/ParameterTables/WMO_GRIB1.xml">NCAR DSS format</a> if you like. Do not use HTML, PDF, MS Word etc, since these are not machine readable formats.</li>
-  <li>We need to be able to find your tables. Add enough metadata so that a google search on &quot;&lt;your center name&gt; GRIB tables&quot; finds you within the first 2 pages. Send a link to netcdf-java@unidata.ucar.edu and we will link to you.</li>
-</ol>
-<p>&nbsp;</p>
-<h2>Reading Grib-1 files with the CDM library version 4.3</h2>
-<h3>Standard table mapping</h3>
-<ol>
-  <li>See <em>resources/grib1/grib1Tables.txt </em>in<strong> grib-version.jar</strong> or <em>grib/src/main/resources/resources/grib1/grib1Tables.txt</em> from the source tree.</li>
-  <li>You can view the standard tables in ToolsUI, using the <strong>iosp/GRIBold/GRIB1-TABLES</strong> tab.</li>
-  <li>The table that matches the center-subcenter-version is used. </li>
-  <li>Use a &quot;-1&quot; for the subcenter or version in order to match any. The order of the entries in the <em>grib1Tables.txt</em> file is therefore important.</li>
-  <li>If a table is not matched, the file will fail to open. You can change that in the <a href="RuntimeLoading.html#XML">RunTime configuration file</a> by adding<a name="strict"></a> 
-    <blockquote>
-      <pre>&lt;grib1Table strict=&quot;false&quot;/&gt;</pre>
-    </blockquote>
-  In this case, the default WMO table will be used, but there's no way of knowing if the parameters are correctly named.</li>
-</ol>
-<h3>Adding to the standard table mapping</h3>
-<ol>
-  <li>You can add your own table within your application, or to applications that support the <a href="RuntimeLoading.html#XML">RunTime configuration file</a>.</li>
-  <li>Tables that are user-added take precedence over the standard tables.</li>
-  <li>Parameters that are not present in your table are taken from the default WMO table, if they exist.</li>
-  <li>Missing parameters are marked &quot;unknown&quot; in the variable name and units.</li>
-</ol>
-<h2>&nbsp;</h2>
-<h2>Table Registry</h2>
-<p>In principle, if everything is done right, the reader ends up using the table that the writer used. In practice, there are many ways for that to fail. In order to increase the reliability of table-based file formats, I have <a href="http://www.unidata.ucar.edu/blogs/developer/en/entry/on_the_suitability_of_grib">proposed</a> a web registry of tables, which would create a unique id for each registered table. The writer would then embed the id into the GRIB or BUFR message (possibly in the &quot;local use&quot; section of GRIB-2, or  GRIB-1 octets &gt; 41 in PDS), and the reader could use the id to unambiguously retrieve the table from the web registry. Stay tuned for further details and a trial implementation.</p>
-<<<<<<< HEAD
-=======
-<p>&nbsp;</p>
-<h2>GRIB homogeneity</h2>
-<ul>
-  <li>table version changes</li>
-  <li>reference dates change</li>
-</ul>
->>>>>>> 08b091ad
-<hr WIDTH="100%">
-<address>
-<img src="../nc.gif" alt="" width="64" height="64"> This document is maintained by <a href="mailto:caron@unidata.ucar.edu">John Caron</a> and was last updated August 2011
-</address>
-</body>
-</html>
-
-
+<html>
+<head>
+<title>GRIB Tables</title>
+<style type="text/css">
+pre {font-size: 9pt; padding: 10px; background-color: #E7E7E7; border: 1px solid #CFCFCF; width: 85%;}
+code {font-size: 11pt;}
+dl {margin: 10px 5px 5px 15px;)
+.style1 {font-style: italic}
+.style1 {font-weight: bold}
+</style>
+</head>
+
+<body>
+<h1> GRIB Tables</h1>
+<p>The following assumes that you want generic software like the netCDF-Java library to be able to correctly read the GRIB files that you write, or need to read.</p>
+<h2>Writing Grib-1</h2>
+<h3><strong>Encoding the center (octet 5) and subcenter id</strong> (octet 26)</h3>
+<p>You must encode a center and subcenter id, in order for software to correctly match the tables used. If there is no subcenter in use,  use id =0 (&quot;no subcenter:), although 255 (&quot;missing&quot;) is acceptable but ambiguous. </p>
+<h3><strong>Encoding the version number (octet 4)</strong></h3>
+<p>If you are only using WMO standard tables (all parameter ids &lt; 128) then you should use version number = 1, 2, or 3, corresponding to the WMO standard table version.  The <a href="ftp://www.wmo.int/Documents/MediaPublic/Publications/CodesManual_WMO_no_306/WMO306_Vol_I.2_2010_en.pdf">Current WMO GRIB-1 table version</a> is 3. Using only parameters from the standard tables is best practice for the <em>international exchange</em> of GRIB messages.</p>
+<p>If you are using non-standard (aka <em>local</em>) parameters, then you should use a version number in the range 128-254.</p>
+<h3><strong>Using local tables</strong></h3>
+<p>If you  use local parameters, you must do the following:</p>
+<ol>
+  <li>You must own the center id, or own a subcenter id within the center, so that you can version your tables.</li>
+  <li>You must correctly version your local table number. If your local table changes in a way that is not backwards compatible, you must change the version number. </li>
+  <li>You must publish your local tables at some authoritative place, in a machine readable format. You must mantain these indefinitely. </li>
+  <li>You must put the correct center, subcenter and version number into each GRIB message.</li>
+</ol>
+<p>Best practice for local table use includes the following:</p>
+<ol>
+  <li>Use a version number between 128-254.</li>
+  <li>Do not override any entries in the WMO standard tables, ie, with parameter numbers less than 128.</li>
+  <li>There are no standards for publishing your tables, but any fixed column ASCII, CSV, or XML format is ok. Follow the <a href="http://dss.ucar.edu/metadata/ParameterTables/WMO_GRIB1.xml">NCAR DSS format</a> if you like. Do not use HTML, PDF, MS Word etc, since these are not machine readable formats.</li>
+  <li>We need to be able to find your tables. Add enough metadata so that a google search on &quot;&lt;your center name&gt; GRIB tables&quot; finds you within the first 2 pages. Send a link to netcdf-java@unidata.ucar.edu and we will link to you.</li>
+</ol>
+<p>&nbsp;</p>
+<h2>Reading Grib-1 files with the CDM library version 4.3</h2>
+<h3>Standard table mapping</h3>
+<ol>
+  <li>See <em>resources/grib1/grib1Tables.txt </em>in<strong> grib-version.jar</strong> or <em>grib/src/main/resources/resources/grib1/grib1Tables.txt</em> from the source tree.</li>
+  <li>You can view the standard tables in ToolsUI, using the <strong>iosp/GRIBold/GRIB1-TABLES</strong> tab.</li>
+  <li>The table that matches the center-subcenter-version is used. </li>
+  <li>Use a &quot;-1&quot; for the subcenter or version in order to match any. The order of the entries in the <em>grib1Tables.txt</em> file is therefore important.</li>
+  <li>If a table is not matched, the file will fail to open. You can change that in the <a href="RuntimeLoading.html#XML">RunTime configuration file</a> by adding<a name="strict"></a> 
+    <blockquote>
+      <pre>&lt;grib1Table strict=&quot;false&quot;/&gt;</pre>
+    </blockquote>
+  In this case, the default WMO table will be used, but there's no way of knowing if the parameters are correctly named.</li>
+</ol>
+<h3>Adding to the standard table mapping</h3>
+<ol>
+  <li>You can add your own table within your application, or to applications that support the <a href="RuntimeLoading.html#XML">RunTime configuration file</a>.</li>
+  <li>Tables that are user-added take precedence over the standard tables.</li>
+  <li>Parameters that are not present in your table are taken from the default WMO table, if they exist.</li>
+  <li>Missing parameters are marked &quot;unknown&quot; in the variable name and units.</li>
+</ol>
+<h2>Table Registry</h2>
+<p>In principle, if everything is done right, the reader ends up using the table that the writer used. In practice, there are many ways for that to fail. In order to increase the reliability of table-based file formats, I have <a href="http://www.unidata.ucar.edu/blogs/developer/en/entry/on_the_suitability_of_grib">proposed</a> a web registry of tables, which would create a unique id for each registered table. The writer would then embed the id into the GRIB or BUFR message (possibly in the &quot;local use&quot; section of GRIB-2, or  GRIB-1 octets &gt; 41 in PDS), and the reader could use the id to unambiguously retrieve the table from the web registry. Stay tuned for further details and a trial implementation.</p>
+<p>&nbsp;</p>
+<h2>GRIB homogeneity</h2>
+<ul>
+  <li>table version changes</li>
+  <li>reference dates change</li>
+</ul>
+<hr WIDTH="100%">
+<address>
+<img src="../nc.gif" alt="" width="64" height="64"> This document is maintained by <a href="mailto:caron@unidata.ucar.edu">John Caron</a> and was last updated August 2011
+</address>
+</body>
+</html>