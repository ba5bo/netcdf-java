<?xml version="1.0" encoding="UTF-8"?>
<project version="4">
  <component name="AntConfiguration">
    <defaultAnt bundledAnt="true" />
    <buildFile url="file://$PROJECT_DIR$/../../cdm/build.xml">
      <additionalClassPath />
      <antReference projectDefault="true" />
      <customJdkName value="" />
      <maximumHeapSize value="256" />
      <maximumStackSize value="128" />
      <properties />
      <executeOn event="compositeTask" target="[clean,dist,release]" presentableName="[clean,dist,release]" />
    </buildFile>
    <buildFile url="file://$PROJECT_DIR$/../../tds/build.xml">
      <additionalClassPath />
      <antReference projectDefault="true" />
      <customJdkName value="" />
      <maximumHeapSize value="128" />
      <maximumStackSize value="2" />
      <properties />
    </buildFile>
    <buildFile url="file://$PROJECT_DIR$/../../grib/build.xml">
      <additionalClassPath />
      <antReference projectDefault="true" />
      <customJdkName value="" />
      <maximumHeapSize value="128" />
      <maximumStackSize value="2" />
      <properties />
    </buildFile>
    <buildFile url="file://$PROJECT_DIR$/../../opendap/build.xml">
      <additionalClassPath />
      <antReference projectDefault="true" />
      <customJdkName value="" />
      <maximumHeapSize value="128" />
      <maximumStackSize value="2" />
      <properties />
    </buildFile>
  </component>
  <component name="ArtifactManager">
    <artifact type="exploded-war" name="tds:war exploded">
      <output-path>$PROJECT_DIR$/../../tds/target/war</output-path>
      <root id="root">
        <element id="directory" name="WEB-INF">
          <element id="directory" name="classes">
            <element id="module-output" name="tds" />
            <element id="module-output" name="cdm" />
            <element id="module-output" name="common" />
            <element id="module-output" name="opendap" />
            <element id="module-output" name="grib" />
            <element id="module-output" name="bufr" />
            <element id="dir-copy" path="$PROJECT_DIR$/../../cdm/src/main/resources" />
            <element id="dir-copy" path="$PROJECT_DIR$/../../grib/src/main/resources" />
            <element id="dir-copy" path="$PROJECT_DIR$/../../bufr/src/main/resources" />
            <element id="dir-copy" path="$PROJECT_DIR$/../../tds/src/main/webapp/WEB-INF/classes" />
            <element id="module-output" name="time" />
          </element>
          <element id="directory" name="lib">
            <element id="file-copy" path="$PROJECT_DIR$/../../lib/external/slf4j-api-1.5.6.jar" />
            <element id="file-copy" path="$PROJECT_DIR$/../../lib/external/jdom.jar" />
            <element id="file-copy" path="$PROJECT_DIR$/../../lib/external/junit-4.5.jar" />
            <element id="file-copy" path="$PROJECT_DIR$/../../lib/external/commons-logging-1.1.jar" />
            <element id="file-copy" path="$PROJECT_DIR$/../../lib/external/commons-httpclient-3.1.jar" />
            <element id="file-copy" path="$PROJECT_DIR$/../../lib/external/slf4j-jdk14-1.5.6.jar" />
            <element id="file-copy" path="$PROJECT_DIR$/../../lib/external/junit.jar" />
            <element id="file-copy" path="$PROJECT_DIR$/../../lib/release/visadNoDods.jar" />
            <element id="file-copy" path="$PROJECT_DIR$/../../lib/external/commons-codec-1.3.jar" />
            <element id="library" level="module" name="stax" module-name="cdm" />
            <element id="file-copy" path="$PROJECT_DIR$/../../lib/external/jna.jar" />
            <element id="library" level="project" name="ehcache" />
            <element id="file-copy" path="$PROJECT_DIR$/../../lib/external/easymock-2.5.2.jar" />
            <element id="file-copy" path="$PROJECT_DIR$/../../lib/external/je-4.0.71.jar" />
            <element id="file-copy" path="$PROJECT_DIR$/../../lib/external/quartz-1.7.3.jar" />
            <element id="file-copy" path="$PROJECT_DIR$/../../lib/external/protobuf-java-2.3.0.jar" />
            <element id="file-copy" path="$PROJECT_DIR$/../../lib/release/bufrTables-2.0.jar" />
            <element id="file-copy" path="$PROJECT_DIR$/../../lib/external/casclient-2.1.1.jar" />
            <element id="file-copy" path="$PROJECT_DIR$/../../lib/external/commons-fileupload-1.2.1.jar" />
            <element id="file-copy" path="$PROJECT_DIR$/../../lib/external/commons-io-1.4.jar" />
            <element id="file-copy" path="$PROJECT_DIR$/../../lib/external/httpunit.jar" />
            <element id="library" level="module" name="Logging" module-name="tds" />
            <element id="file-copy" path="$PROJECT_DIR$/../../lib/external/spring-test-2.5.jar" />
            <element id="library" level="module" name="Spring" module-name="tds" />
            <element id="library" level="module" name="JSTL" module-name="tds" />
            <element id="file-copy" path="$PROJECT_DIR$/../../lib/external/joda-time-1.6.jar" />
            <element id="file-copy" path="$PROJECT_DIR$/../../lib/external/jfreechart-1.0.12.jar" />
            <element id="file-copy" path="$PROJECT_DIR$/../../lib/external/jcommon-1.0.15.jar" />
            <element id="file-copy" path="$PROJECT_DIR$/../../lib/external/epsg-wkt.jar" />
            <element id="file-copy" path="$PROJECT_DIR$/../../lib/external/geotk-bundle-referencing-3.04.jar" />
            <element id="file-copy" path="$PROJECT_DIR$/../../lib/external/json-taglib-0.4.1.jar" />
            <element id="file-copy" path="$PROJECT_DIR$/../../lib/external/jakarta-oro-2.0.8.jar" />
            <element id="file-copy" path="$PROJECT_DIR$/../../lib/external/jaxen-1.1.2.jar" />
            <element id="file-copy" path="$PROJECT_DIR$/../../lib/release/ncwms.jar" />
            <element id="file-copy" path="$PROJECT_DIR$/../../lib/external/protobuf-java-2.4.0a.jar" />
            <element id="library" level="project" name="joda-time" />
            <element id="library" level="project" name="Spring-Web" />
            <element id="library" level="project" name="Logging" />
            <element id="library" level="project" name="ncISO" />
          </element>
        </element>
        <element id="javaee-facet-resources" facet="tds/web/tds" />
      </root>
    </artifact>
    <artifact type="exploded-war" build-on-make="true" name="wmoTables:war exploded">
      <output-path>$PROJECT_DIR$/../../wmoTables/target/war</output-path>
      <root id="root">
        <element id="javaee-facet-resources" facet="wmoTables/web/wmoTables" />
        <element id="directory" name="WEB-INF">
          <element id="directory" name="classes">
            <element id="javaee-facet-classes" facet="wmoTables/web/wmoTables" />
            <element id="dir-copy" path="$PROJECT_DIR$/../../wmoTables/src/main/resources" />
            <element id="module-output" name="bufr" />
            <element id="module-output" name="cdm" />
            <element id="module-output" name="common" />
            <element id="module-output" name="grib" />
            <element id="dir-copy" path="$PROJECT_DIR$/../../grib/src/main/resources" />
            <element id="dir-copy" path="$PROJECT_DIR$/../../cdm/src/main/resources" />
            <element id="module-output" name="opendap" />
            <element id="module-output" name="wmoTables" />
          </element>
          <element id="directory" name="lib">
            <element id="library" level="project" name="Spring" />
            <element id="library" level="project" name="Logging" />
            <element id="file-copy" path="$PROJECT_DIR$/../../lib/external/commons-fileupload-1.2.1.jar" />
            <element id="file-copy" path="$PROJECT_DIR$/../../lib/external/commons-io-1.4.jar" />
            <element id="file-copy" path="$PROJECT_DIR$/../../lib/external/slf4j-api-1.5.6.jar" />
            <element id="file-copy" path="$PROJECT_DIR$/../../lib/external/slf4j-jdk14-1.5.6.jar" />
            <element id="file-copy" path="$PROJECT_DIR$/../../lib/external/jdom.jar" />
            <element id="file-copy" path="$PROJECT_DIR$/../../lib/external/commons-logging-1.1.jar" />
            <element id="file-copy" path="$PROJECT_DIR$/../../lib/external/commons-codec-1.3.jar" />
            <element id="library" level="project" name="ehcache" />
            <element id="file-copy" path="$PROJECT_DIR$/../../lib/external/je-4.0.71.jar" />
            <element id="file-copy" path="$PROJECT_DIR$/../../lib/external/commons-httpclient-3.1.jar" />
            <element id="file-copy" path="$PROJECT_DIR$/../../lib/external/quartz-1.7.3.jar" />
            <element id="file-copy" path="$PROJECT_DIR$/../../lib/external/protobuf-java-2.3.0.jar" />
          </element>
        </element>
      </root>
    </artifact>
  </component>
  <component name="BuildJarProjectSettings">
    <option name="BUILD_JARS_ON_MAKE" value="false" />
  </component>
  <component name="CodeStyleProjectProfileManger">
    <option name="PROJECT_PROFILE" />
    <option name="USE_PROJECT_LEVEL_SETTINGS" value="false" />
  </component>
  <component name="CodeStyleSettingsManager">
    <option name="PER_PROJECT_SETTINGS">
      <value>
        <ADDITIONAL_INDENT_OPTIONS fileType="java">
          <option name="INDENT_SIZE" value="4" />
          <option name="CONTINUATION_INDENT_SIZE" value="8" />
          <option name="TAB_SIZE" value="4" />
          <option name="USE_TAB_CHARACTER" value="false" />
          <option name="SMART_TABS" value="false" />
          <option name="LABEL_INDENT_SIZE" value="0" />
          <option name="LABEL_INDENT_ABSOLUTE" value="false" />
          <option name="USE_RELATIVE_INDENTS" value="false" />
        </ADDITIONAL_INDENT_OPTIONS>
        <ADDITIONAL_INDENT_OPTIONS fileType="jsp">
          <option name="INDENT_SIZE" value="4" />
          <option name="CONTINUATION_INDENT_SIZE" value="8" />
          <option name="TAB_SIZE" value="4" />
          <option name="USE_TAB_CHARACTER" value="false" />
          <option name="SMART_TABS" value="false" />
          <option name="LABEL_INDENT_SIZE" value="0" />
          <option name="LABEL_INDENT_ABSOLUTE" value="false" />
          <option name="USE_RELATIVE_INDENTS" value="false" />
        </ADDITIONAL_INDENT_OPTIONS>
        <ADDITIONAL_INDENT_OPTIONS fileType="txt">
          <option name="INDENT_SIZE" value="4" />
          <option name="CONTINUATION_INDENT_SIZE" value="8" />
          <option name="TAB_SIZE" value="4" />
          <option name="USE_TAB_CHARACTER" value="false" />
          <option name="SMART_TABS" value="false" />
          <option name="LABEL_INDENT_SIZE" value="0" />
          <option name="LABEL_INDENT_ABSOLUTE" value="false" />
          <option name="USE_RELATIVE_INDENTS" value="false" />
        </ADDITIONAL_INDENT_OPTIONS>
        <ADDITIONAL_INDENT_OPTIONS fileType="xml">
          <option name="INDENT_SIZE" value="4" />
          <option name="CONTINUATION_INDENT_SIZE" value="8" />
          <option name="TAB_SIZE" value="4" />
          <option name="USE_TAB_CHARACTER" value="false" />
          <option name="SMART_TABS" value="false" />
          <option name="LABEL_INDENT_SIZE" value="0" />
          <option name="LABEL_INDENT_ABSOLUTE" value="false" />
          <option name="USE_RELATIVE_INDENTS" value="false" />
        </ADDITIONAL_INDENT_OPTIONS>
      </value>
    </option>
  </component>
  <component name="CompilerConfiguration">
    <option name="DEFAULT_COMPILER" value="Javac" />
    <excludeFromCompile>
      <file url="file://$PROJECT_DIR$/../../tds/src/main/java/thredds/servlet/tomcat/UsageValve.java" />
      <file url="file://$PROJECT_DIR$/../../ldm/src/main/thredds/db/TestBabu.java" />
      <file url="file://$PROJECT_DIR$/../../cdm/src/test/java/ucar/nc2/jni/netcdf/TestJni.java" />
      <file url="file://$PROJECT_DIR$/../../tds/src/main/java/thredds/servlet/MyWebDavServlet.java" />
      <file url="file://$PROJECT_DIR$/../../ui/src/main/java/thredds/ui/catalog/search/Indexer.java" />
      <file url="file://$PROJECT_DIR$/../../ui/src/main/java/thredds/ui/catalog/search/CatalogSearcher.java" />
      <file url="file://$PROJECT_DIR$/../../ui/src/main/java/thredds/ui/catalog/search/CatalogIndexer.java" />
      <file url="file://$PROJECT_DIR$/../../ldm/src/main/thredds/ldm/BerkeleyDBIndexer.java" />
    </excludeFromCompile>
    <resourceExtensions>
      <entry name=".+\.(properties|xml|html|dtd|tld)" />
      <entry name=".+\.(gif|png|jpeg|jpg)" />
    </resourceExtensions>
    <wildcardResourcePatterns>
      <entry name="?*.properties" />
      <entry name="?*.xml" />
      <entry name="?*.gif" />
      <entry name="?*.png" />
      <entry name="?*.jpeg" />
      <entry name="?*.jpg" />
      <entry name="?*.html" />
      <entry name="?*.dtd" />
      <entry name="?*.tld" />
    </wildcardResourcePatterns>
    <annotationProcessing enabled="false" useClasspath="true" />
  </component>
  <component name="CopyrightManager" default="default">
    <copyright>
      <option name="notice" value="Copyright (c) 1998 - &amp;#36;today.year. University Corporation for Atmospheric Research/Unidata&#10;Portions of this software were developed by the Unidata Program at the&#10;University Corporation for Atmospheric Research.&#10;&#10;Access and use of this software shall impose the following obligations&#10;and understandings on the user. The user is granted the right, without&#10;any fee or cost, to use, copy, modify, alter, enhance and distribute&#10;this software, and any derivative works thereof, and its supporting&#10;documentation for any purpose whatsoever, provided that this entire&#10;notice appears in all copies of the software, derivative works and&#10;supporting documentation.  Further, UCAR requests that the user credit&#10;UCAR/Unidata in any publications that result from the use of this&#10;software or in any product that includes this software. The names UCAR&#10;and/or Unidata, however, may not be used in any advertising or publicity&#10;to endorse or promote any products or commercial entity unless specific&#10;written permission is obtained from UCAR/Unidata. The user also&#10;understands that UCAR/Unidata is not obligated to provide the user with&#10;any support, consulting, training or assistance of any kind with regard&#10;to the use, operation and performance of this software nor to provide&#10;the user with any updates, revisions, new versions or &quot;bug fixes.&quot;&#10;&#10;THIS SOFTWARE IS PROVIDED BY UCAR/UNIDATA &quot;AS IS&quot; AND ANY EXPRESS OR&#10;IMPLIED WARRANTIES, INCLUDING, BUT NOT LIMITED TO, THE IMPLIED&#10;WARRANTIES OF MERCHANTABILITY AND FITNESS FOR A PARTICULAR PURPOSE ARE&#10;DISCLAIMED. IN NO EVENT SHALL UCAR/UNIDATA BE LIABLE FOR ANY SPECIAL,&#10;INDIRECT OR CONSEQUENTIAL DAMAGES OR ANY DAMAGES WHATSOEVER RESULTING&#10;FROM LOSS OF USE, DATA OR PROFITS, WHETHER IN AN ACTION OF CONTRACT,&#10;NEGLIGENCE OR OTHER TORTIOUS ACTION, ARISING OUT OF OR IN CONNECTION&#10;WITH THE ACCESS, USE OR PERFORMANCE OF THIS SOFTWARE." />
      <option name="keyword" value="Copyright" />
      <option name="allowReplaceKeyword" value="" />
      <option name="myName" value="default" />
      <option name="myLocal" value="true" />
    </copyright>
    <module2copyright>
      <element module="All" copyright="default" />
    </module2copyright>
    <LanguageOptions name="XML">
      <option name="fileTypeOverride" value="1" />
    </LanguageOptions>
  </component>
  <component name="DependencyValidationManager">
    <option name="SKIP_IMPORT_STATEMENTS" value="false" />
  </component>
  <component name="EclipseCompilerSettings">
    <option name="GENERATE_NO_WARNINGS" value="true" />
    <option name="DEPRECATION" value="false" />
  </component>
  <component name="EclipseEmbeddedCompilerSettings">
    <option name="DEBUGGING_INFO" value="true" />
    <option name="GENERATE_NO_WARNINGS" value="true" />
    <option name="DEPRECATION" value="false" />
    <option name="ADDITIONAL_OPTIONS_STRING" value="" />
    <option name="MAXIMUM_HEAP_SIZE" value="128" />
  </component>
  <component name="Encoding" useUTFGuessing="true" native2AsciiForPropertiesFiles="false" />
  <component name="EntryPointsManager">
    <entry_points version="2.0" />
  </component>
  <component name="ExportToHTMLSettings">
    <option name="OUTPUT_DIRECTORY" value="C:\Users\dmh\IdeaProjects\tds4.2\thredds\intelliJ\threddsFull\exportToHTML" />
  </component>
  <component name="FacetAutodetectingManager">
    <autodetection-disabled>
      <facet-type id="Spring">
        <modules>
          <module name="bufrTables">
            <files>
              <file url="file://$PROJECT_DIR$/../../bufrTables/src/main/webapp/WEB-INF/applicationContext.xml" />
              <file url="file://$PROJECT_DIR$/../../bufrTables/src/main/webapp/WEB-INF/bufrTables-servlet.xml" />
            </files>
          </module>
          <module name="ldm">
            <files>
              <file url="file://$PROJECT_DIR$/../../ldm/src/main/thredds/ldm/application-config.xml" />
            </files>
          </module>
          <module name="rcdm">
            <files>
              <file url="file://$PROJECT_DIR$/../../rcdm/web/WEB-INF/embedded-jetty-context.xml" />
            </files>
          </module>
          <module name="tdm">
            <files>
              <file url="file://$PROJECT_DIR$/../../tdm/src/main/resources/resources/application-config.xml" />
            </files>
          </module>
          <module name="tds">
            <files>
              <file url="file://$PROJECT_DIR$/../../tds/src/main/webapp-cdmValidator/WEB-INF/applicationContext-cdmValidatorConfig.xml" />
              <file url="file://$PROJECT_DIR$/../../tds/src/main/webapp-cdmValidator/WEB-INF/cdmvalidator-servlet.xml" />
              <file url="file://$PROJECT_DIR$/../../tds/src/main/webapp-cdmr/cdmr-spring.xml" />
              <file url="file://$PROJECT_DIR$/../../tds/src/main/webapp-expThredds/WEB-INF/applicationContext-tdsConfig.xml" />
              <file url="file://$PROJECT_DIR$/../../tds/src/main/webapp-expThredds/WEB-INF/catalogService-servlet.xml" />
              <file url="file://$PROJECT_DIR$/../../tds/src/main/webapp-expThredds/WEB-INF/root-servlet.xml" />
              <file url="file://$PROJECT_DIR$/../../tds/src/main/webapp/WEB-INF/admin-servlet.xml" />
              <file url="file://$PROJECT_DIR$/../../tds/src/main/webapp/WEB-INF/applicationContext-tdsConfig.xml" />
              <file url="file://$PROJECT_DIR$/../../tds/src/main/webapp/WEB-INF/catalogGen-servlet.xml" />
              <file url="file://$PROJECT_DIR$/../../tds/src/main/webapp/WEB-INF/catalogService-servlet.xml" />
              <file url="file://$PROJECT_DIR$/../../tds/src/main/webapp/WEB-INF/cdmRemote-servlet.xml" />
              <file url="file://$PROJECT_DIR$/../../tds/src/main/webapp/WEB-INF/cdmrFeature-servlet.xml" />
              <file url="file://$PROJECT_DIR$/../../tds/src/main/webapp/WEB-INF/dqc-servlet.xml" />
              <file url="file://$PROJECT_DIR$/../../tds/src/main/webapp/WEB-INF/metadata-servlet.xml" />
              <file url="file://$PROJECT_DIR$/../../tds/src/main/webapp/WEB-INF/ncOpendap-servlet.xml" />
              <file url="file://$PROJECT_DIR$/../../tds/src/main/webapp/WEB-INF/radarServer-servlet.xml" />
              <file url="file://$PROJECT_DIR$/../../tds/src/main/webapp/WEB-INF/root-servlet.xml" />
              <file url="file://$PROJECT_DIR$/../../tds/src/main/webapp/WEB-INF/serverInfo-servlet.xml" />
              <file url="file://$PROJECT_DIR$/../../tds/src/main/webapp/WEB-INF/view.xml" />
              <file url="file://$PROJECT_DIR$/../../tds/src/main/webapp/WEB-INF/wms-servlet.xml" />
            </files>
          </module>
          <module name="ui">
            <files>
              <file url="file://$PROJECT_DIR$/../../ui/src/main/resources/resources/nj22/ui/spring/application-config.xml" />
            </files>
          </module>
        </modules>
      </facet-type>
      <facet-type id="web">
        <modules>
          <module name="bufrTables">
            <files>
              <file url="file://$PROJECT_DIR$/../../bufrTables/src/main/webapp/WEB-INF/web.xml" />
              <file url="file://$PROJECT_DIR$/../../bufrTables/target/WEB-INF/web.xml" />
            </files>
          </module>
          <module name="opendap">
            <files>
              <file url="file://$PROJECT_DIR$/../../../Java-OPeNDAP/resources/WEB-INF/web.xml" />
            </files>
          </module>
          <module name="rcdm">
            <files>
              <file url="file://$PROJECT_DIR$/../../rcdm/web/WEB-INF/web.xml" />
            </files>
          </module>
          <module name="tds">
            <files>
              <file url="file://$PROJECT_DIR$/../../tds/src/main/webapp-cdmValidator/WEB-INF/web.xml" />
              <file url="file://$PROJECT_DIR$/../../tds/src/main/webapp-dqcServletRedirect/WEB-INF/web.xml" />
              <file url="file://$PROJECT_DIR$/../../tds/src/main/webapp-expThredds/WEB-INF/web.xml" />
              <file url="file://$PROJECT_DIR$/../../tds/src/main/webapp/WEB-INF/web.xml" />
              <file url="file://$PROJECT_DIR$/../../tds/threddsFull/target/CdmValidator/WEB-INF/web.xml" />
            </files>
          </module>
        </modules>
      </facet-type>
    </autodetection-disabled>
  </component>
  <component name="IdProvider" IDEtalkID="70822C482020A3B7F3AE070007C742C1" />
  <component name="InspectionProjectProfileManager">
    <profiles>
      <profile version="1.0" is_locked="false">
        <option name="myName" value="Project Default" />
        <option name="myLocal" value="false" />
        <inspection_tool class="AndroidDomInspection" enabled="false" level="ERROR" enabled_by_default="false" />
        <inspection_tool class="ArchaicSystemPropertyAccess" enabled="true" level="WARNING" enabled_by_default="true" />
        <inspection_tool class="ArgNamesErrorsInspection" enabled="false" level="ERROR" enabled_by_default="false" />
        <inspection_tool class="ArgNamesWarningsInspection" enabled="false" level="WARNING" enabled_by_default="false" />
        <inspection_tool class="AroundAdviceStyleInspection" enabled="false" level="WARNING" enabled_by_default="false" />
        <inspection_tool class="ArrayEquality" enabled="true" level="WARNING" enabled_by_default="true" />
        <inspection_tool class="BadOddness" enabled="true" level="WARNING" enabled_by_default="true" />
        <inspection_tool class="BigDecimalEquals" enabled="true" level="WARNING" enabled_by_default="true" />
        <inspection_tool class="BooleanConstructor" enabled="false" level="WARNING" enabled_by_default="false" />
        <inspection_tool class="CachedNumberConstructorCall" enabled="true" level="WARNING" enabled_by_default="true" />
        <inspection_tool class="CastConflictsWithInstanceof" enabled="true" level="WARNING" enabled_by_default="true" />
        <inspection_tool class="CastThatLosesPrecision" enabled="true" level="WARNING" enabled_by_default="true">
          <option name="ignoreIntegerCharCasts" value="false" />
        </inspection_tool>
        <inspection_tool class="CastToIncompatibleInterface" enabled="true" level="WARNING" enabled_by_default="true" />
        <inspection_tool class="CharUsedInArithmeticContext" enabled="true" level="WARNING" enabled_by_default="true" />
        <inspection_tool class="ClassEscapesItsScope" enabled="true" level="WARNING" enabled_by_default="true" />
        <inspection_tool class="ClassNewInstance" enabled="true" level="WARNING" enabled_by_default="true" />
        <inspection_tool class="CloneCallsSuperClone" enabled="false" level="WARNING" enabled_by_default="false" />
        <inspection_tool class="CloneDeclaresCloneNotSupported" enabled="false" level="WARNING" enabled_by_default="false" />
        <inspection_tool class="CollectionAddedToSelf" enabled="true" level="WARNING" enabled_by_default="true" />
        <inspection_tool class="ComparableImplementedButEqualsNotOverridden" enabled="true" level="WARNING" enabled_by_default="true" />
        <inspection_tool class="CompareToUsesNonFinalVariable" enabled="true" level="WARNING" enabled_by_default="true" />
        <inspection_tool class="ComparisonOfShortAndChar" enabled="true" level="WARNING" enabled_by_default="true" />
        <inspection_tool class="ComparisonToNaN" enabled="true" level="WARNING" enabled_by_default="true" />
        <inspection_tool class="ConditionalExpressionWithIdenticalBranches" enabled="true" level="WARNING" enabled_by_default="true" />
        <inspection_tool class="ConfusingElse" enabled="true" level="WARNING" enabled_by_default="true">
          <option name="reportWhenNoStatementFollow" value="false" />
        </inspection_tool>
        <inspection_tool class="ConfusingFloatingPointLiteral" enabled="true" level="WARNING" enabled_by_default="true" />
        <inspection_tool class="ConstantAssertCondition" enabled="true" level="WARNING" enabled_by_default="true" />
        <inspection_tool class="ConstantMathCall" enabled="true" level="WARNING" enabled_by_default="true" />
        <inspection_tool class="ContinueOrBreakFromFinallyBlock" enabled="false" level="WARNING" enabled_by_default="false" />
        <inspection_tool class="CovariantCompareTo" enabled="true" level="WARNING" enabled_by_default="true" />
        <inspection_tool class="CovariantEquals" enabled="true" level="WARNING" enabled_by_default="true" />
        <inspection_tool class="DeclareParentsInspection" enabled="false" level="ERROR" enabled_by_default="false" />
        <inspection_tool class="DivideByZero" enabled="true" level="WARNING" enabled_by_default="true" />
        <inspection_tool class="DoubleLiteralMayBeFloatLiteral" enabled="true" level="WARNING" enabled_by_default="true" />
        <inspection_tool class="DoubleNegation" enabled="true" level="WARNING" enabled_by_default="true" />
        <inspection_tool class="DuplicateBooleanBranch" enabled="true" level="WARNING" enabled_by_default="true" />
        <inspection_tool class="DuplicateCondition" enabled="true" level="WARNING" enabled_by_default="true">
          <option name="ignoreMethodCalls" value="false" />
        </inspection_tool>
        <inspection_tool class="EmptyCatchBlock" enabled="false" level="WARNING" enabled_by_default="false">
          <option name="m_includeComments" value="true" />
          <option name="m_ignoreTestCases" value="true" />
          <option name="m_ignoreIgnoreParameter" value="true" />
        </inspection_tool>
        <inspection_tool class="EmptyFinallyBlock" enabled="false" level="WARNING" enabled_by_default="false" />
        <inspection_tool class="EmptyInitializer" enabled="true" level="WARNING" enabled_by_default="true" />
        <inspection_tool class="EmptyTryBlock" enabled="false" level="WARNING" enabled_by_default="false" />
        <inspection_tool class="EnumSwitchStatementWhichMissesCases" enabled="true" level="WARNING" enabled_by_default="true">
          <option name="ignoreSwitchStatementsWithDefault" value="false" />
        </inspection_tool>
        <inspection_tool class="EqualsUsesNonFinalVariable" enabled="true" level="WARNING" enabled_by_default="true" />
        <inspection_tool class="ExtendsObject" enabled="false" level="WARNING" enabled_by_default="false" />
        <inspection_tool class="FieldMayBeFinal" enabled="true" level="WARNING" enabled_by_default="true" />
        <inspection_tool class="FinalPrivateMethod" enabled="false" level="WARNING" enabled_by_default="false" />
        <inspection_tool class="FinalStaticMethod" enabled="false" level="WARNING" enabled_by_default="false" />
        <inspection_tool class="FinalizeCallsSuperFinalize" enabled="false" level="WARNING" enabled_by_default="false">
          <option name="ignoreObjectSubclasses" value="false" />
          <option name="ignoreTrivialFinalizers" value="true" />
        </inspection_tool>
        <inspection_tool class="FloatingPointEquality" enabled="true" level="WARNING" enabled_by_default="true" />
        <inspection_tool class="ForCanBeForeach" enabled="false" level="WARNING" enabled_by_default="false">
          <option name="REPORT_INDEXED_LOOP" value="true" />
        </inspection_tool>
        <inspection_tool class="ForLoopThatDoesntUseLoopVariable" enabled="true" level="WARNING" enabled_by_default="true" />
        <inspection_tool class="ForLoopWithMissingComponent" enabled="true" level="WARNING" enabled_by_default="true">
          <option name="ignoreCollectionLoops" value="false" />
        </inspection_tool>
        <inspection_tool class="Glassfish" enabled="false" level="ERROR" enabled_by_default="false" />
        <inspection_tool class="HashCodeUsesNonFinalVariable" enabled="true" level="WARNING" enabled_by_default="true" />
        <inspection_tool class="IfStatementWithIdenticalBranches" enabled="true" level="WARNING" enabled_by_default="true" />
        <inspection_tool class="ImplicitNumericConversion" enabled="true" level="WARNING" enabled_by_default="true">
          <option name="ignoreWideningConversions" value="true" />
          <option name="ignoreCharConversions" value="true" />
          <option name="ignoreConstantConversions" value="true" />
        </inspection_tool>
        <inspection_tool class="InfiniteLoopStatement" enabled="false" level="WARNING" enabled_by_default="false" />
        <inspection_tool class="InstanceofIncompatibleInterface" enabled="true" level="WARNING" enabled_by_default="true" />
        <inspection_tool class="InstantiationOfUtilityClass" enabled="true" level="WARNING" enabled_by_default="true" />
        <inspection_tool class="IntLiteralMayBeLongLiteral" enabled="true" level="WARNING" enabled_by_default="true" />
        <inspection_tool class="IntegerDivisionInFloatingPointContext" enabled="true" level="WARNING" enabled_by_default="true" />
        <inspection_tool class="IntegerMultiplicationImplicitCastToLong" enabled="true" level="WARNING" enabled_by_default="true">
          <option name="ignoreNonOverflowingCompileTimeConstants" value="true" />
        </inspection_tool>
        <inspection_tool class="IteratorHasNextCallsIteratorNext" enabled="true" level="WARNING" enabled_by_default="true" />
        <inspection_tool class="IteratorNextDoesNotThrowNoSuchElementException" enabled="true" level="WARNING" enabled_by_default="true" />
        <inspection_tool class="ListIndexOfReplaceableByContains" enabled="true" level="WARNING" enabled_by_default="true" />
        <inspection_tool class="LongLiteralsEndingWithLowercaseL" enabled="true" level="WARNING" enabled_by_default="true" />
        <inspection_tool class="LoopConditionNotUpdatedInsideLoop" enabled="true" level="WARNING" enabled_by_default="true">
          <option name="ignoreIterators" value="false" />
        </inspection_tool>
        <inspection_tool class="LoopStatementsThatDontLoop" enabled="false" level="WARNING" enabled_by_default="false" />
        <inspection_tool class="LoopWithImplicitTerminationCondition" enabled="true" level="WARNING" enabled_by_default="true" />
        <inspection_tool class="ManualArrayCopy" enabled="false" level="WARNING" enabled_by_default="false" />
        <inspection_tool class="MethodOverridesPackageLocalMethod" enabled="true" level="WARNING" enabled_by_default="true" />
        <inspection_tool class="MethodOverridesPrivateMethod" enabled="true" level="WARNING" enabled_by_default="true" />
        <inspection_tool class="MethodOverridesStaticMethod" enabled="true" level="WARNING" enabled_by_default="true" />
        <inspection_tool class="MissingAspectjAutoproxyInspection" enabled="false" level="WARNING" enabled_by_default="false" />
        <inspection_tool class="MisspelledCompareTo" enabled="true" level="WARNING" enabled_by_default="true" />
        <inspection_tool class="MisspelledEquals" enabled="true" level="WARNING" enabled_by_default="true" />
        <inspection_tool class="MisspelledHashcode" enabled="true" level="WARNING" enabled_by_default="true" />
        <inspection_tool class="MisspelledToString" enabled="true" level="WARNING" enabled_by_default="true" />
        <inspection_tool class="NoExplicitFinalizeCalls" enabled="false" level="WARNING" enabled_by_default="false" />
        <inspection_tool class="NonReproducibleMathCall" enabled="true" level="WARNING" enabled_by_default="true" />
        <inspection_tool class="NonShortCircuitBoolean" enabled="true" level="WARNING" enabled_by_default="true" />
        <inspection_tool class="ObjectEquality" enabled="true" level="WARNING" enabled_by_default="true">
          <option name="m_ignoreEnums" value="true" />
          <option name="m_ignoreClassObjects" value="false" />
          <option name="m_ignorePrivateConstructors" value="false" />
        </inspection_tool>
        <inspection_tool class="ObjectToString" enabled="true" level="WARNING" enabled_by_default="true" />
        <inspection_tool class="OctalAndDecimalIntegersMixed" enabled="true" level="WARNING" enabled_by_default="true" />
        <inspection_tool class="OverlyComplexArithmeticExpression" enabled="true" level="WARNING" enabled_by_default="true">
          <option name="m_limit" value="6" />
        </inspection_tool>
        <inspection_tool class="PointcutMethodStyleInspection" enabled="false" level="WARNING" enabled_by_default="false" />
        <inspection_tool class="PointlessIndexOfComparison" enabled="true" level="WARNING" enabled_by_default="true" />
        <inspection_tool class="RedundantCast" enabled="false" level="WARNING" enabled_by_default="false" />
        <inspection_tool class="ReplaceAllDot" enabled="true" level="WARNING" enabled_by_default="true" />
        <inspection_tool class="ResultOfObjectAllocationIgnored" enabled="true" level="WARNING" enabled_by_default="true" />
        <inspection_tool class="ResultSetIndexZero" enabled="true" level="WARNING" enabled_by_default="true" />
        <inspection_tool class="ReturnFromFinallyBlock" enabled="false" level="WARNING" enabled_by_default="false" />
        <inspection_tool class="ReturnNull" enabled="true" level="WARNING" enabled_by_default="true">
          <option name="m_reportObjectMethods" value="true" />
          <option name="m_reportArrayMethods" value="true" />
          <option name="m_reportCollectionMethods" value="true" />
          <option name="m_ignorePrivateMethods" value="false" />
        </inspection_tool>
        <inspection_tool class="SimplifiableConditionalExpression" enabled="false" level="WARNING" enabled_by_default="false" />
        <inspection_tool class="SpringAopErrorsInspection" enabled="false" level="ERROR" enabled_by_default="false" />
        <inspection_tool class="SpringAopWarningsInspection" enabled="false" level="WARNING" enabled_by_default="false" />
        <inspection_tool class="StaticCallOnSubclass" enabled="true" level="WARNING" enabled_by_default="true" />
        <inspection_tool class="StaticCollection" enabled="true" level="WARNING" enabled_by_default="true">
          <option name="m_ignoreWeakCollections" value="false" />
        </inspection_tool>
        <inspection_tool class="StaticFieldReferenceOnSubclass" enabled="true" level="WARNING" enabled_by_default="true" />
        <inspection_tool class="StringBufferField" enabled="true" level="WARNING" enabled_by_default="true" />
        <inspection_tool class="StringConcatenationInFormatCall" enabled="true" level="WARNING" enabled_by_default="true" />
        <inspection_tool class="StringConcatenationInMessageFormatCall" enabled="true" level="WARNING" enabled_by_default="true" />
        <inspection_tool class="StringConstructor" enabled="false" level="WARNING" enabled_by_default="false">
          <option name="ignoreSubstringArguments" value="false" />
        </inspection_tool>
        <inspection_tool class="StringToString" enabled="false" level="WARNING" enabled_by_default="false" />
        <inspection_tool class="SubtractionInCompareTo" enabled="true" level="WARNING" enabled_by_default="true" />
        <inspection_tool class="SuspiciousIndentAfterControlStatement" enabled="true" level="WARNING" enabled_by_default="true" />
        <inspection_tool class="SwitchStatementsWithoutDefault" enabled="true" level="WARNING" enabled_by_default="true">
          <option name="m_ignoreFullyCoveredEnums" value="true" />
        </inspection_tool>
        <inspection_tool class="SynchronizeOnNonFinalField" enabled="false" level="WARNING" enabled_by_default="false" />
        <inspection_tool class="SystemGC" enabled="true" level="WARNING" enabled_by_default="true" />
        <inspection_tool class="TextLabelInSwitchStatement" enabled="true" level="WARNING" enabled_by_default="true" />
        <inspection_tool class="ThrowFromFinallyBlock" enabled="false" level="WARNING" enabled_by_default="false" />
        <inspection_tool class="TrivialIf" enabled="false" level="WARNING" enabled_by_default="false" />
        <inspection_tool class="UnaryPlus" enabled="true" level="WARNING" enabled_by_default="true" />
        <inspection_tool class="UnnecessaryBoxing" enabled="false" level="WARNING" enabled_by_default="false" />
        <inspection_tool class="UnnecessaryDefault" enabled="true" level="WARNING" enabled_by_default="true" />
        <inspection_tool class="UnnecessaryReturn" enabled="false" level="WARNING" enabled_by_default="false" />
        <inspection_tool class="UnnecessaryTemporaryOnConversionFromString" enabled="false" level="WARNING" enabled_by_default="false" />
        <inspection_tool class="UnnecessaryTemporaryOnConversionToString" enabled="false" level="WARNING" enabled_by_default="false" />
        <inspection_tool class="UnnecessaryUnaryMinus" enabled="true" level="WARNING" enabled_by_default="true" />
        <inspection_tool class="UnnecessaryUnboxing" enabled="false" level="WARNING" enabled_by_default="false" />
        <inspection_tool class="UnpredictableBigDecimalConstructorCall" enabled="true" level="WARNING" enabled_by_default="true">
          <option name="ignoreReferences" value="true" />
          <option name="ignoreComplexLiterals" value="false" />
        </inspection_tool>
        <inspection_tool class="UnusedLabel" enabled="false" level="WARNING" enabled_by_default="false" />
        <inspection_tool class="UseOfPropertiesAsHashtable" enabled="true" level="WARNING" enabled_by_default="true" />
        <inspection_tool class="VariableNotUsedInsideIf" enabled="true" level="WARNING" enabled_by_default="true" />
        <inspection_tool class="ZeroLengthArrayInitialization" enabled="true" level="WARNING" enabled_by_default="true" />
      </profile>
      <profile version="1.0" is_locked="false">
        <option name="myName" value="test" />
        <option name="myLocal" value="false" />
        <inspection_tool class="AccessToNonThreadSafeStaticFieldFromInstance" enabled="true" level="WARNING" enabled_by_default="true">
          <option name="nonThreadSafeTypes" value="java.text.DateFormat,java.util.Calendar" />
        </inspection_tool>
        <inspection_tool class="AccessToStaticFieldLockedOnInstance" enabled="true" level="WARNING" enabled_by_default="true" />
        <inspection_tool class="AndroidDomInspection" enabled="false" level="ERROR" enabled_by_default="false" />
        <inspection_tool class="Annotation" enabled="true" level="WARNING" enabled_by_default="true" />
        <inspection_tool class="AnnotationClass" enabled="true" level="WARNING" enabled_by_default="true" />
        <inspection_tool class="AnonymousInnerClass" enabled="true" level="WARNING" enabled_by_default="true" />
        <inspection_tool class="AntDuplicateImportedTargetsInspection" enabled="false" level="WARNING" enabled_by_default="false" />
        <inspection_tool class="AntDuplicateTargetsInspection" enabled="false" level="ERROR" enabled_by_default="false" />
        <inspection_tool class="AntMissingPropertiesFileInspection" enabled="false" level="ERROR" enabled_by_default="false" />
        <inspection_tool class="ArchaicSystemPropertyAccess" enabled="true" level="WARNING" enabled_by_default="true" />
        <inspection_tool class="ArgNamesErrorsInspection" enabled="false" level="ERROR" enabled_by_default="false" />
        <inspection_tool class="ArgNamesWarningsInspection" enabled="false" level="WARNING" enabled_by_default="false" />
        <inspection_tool class="ArithmeticOnVolatileField" enabled="true" level="WARNING" enabled_by_default="true" />
        <inspection_tool class="AroundAdviceStyleInspection" enabled="false" level="WARNING" enabled_by_default="false" />
        <inspection_tool class="AssertAsName" enabled="true" level="WARNING" enabled_by_default="true" />
        <inspection_tool class="AssertStatement" enabled="true" level="WARNING" enabled_by_default="true" />
        <inspection_tool class="AutoBoxing" enabled="true" level="WARNING" enabled_by_default="true">
          <option name="ignoreAddedToCollection" value="false" />
        </inspection_tool>
        <inspection_tool class="AutoUnboxing" enabled="true" level="WARNING" enabled_by_default="true" />
        <inspection_tool class="AwaitNotInLoop" enabled="true" level="WARNING" enabled_by_default="true" />
        <inspection_tool class="AwaitWithoutCorrespondingSignal" enabled="true" level="WARNING" enabled_by_default="true" />
        <inspection_tool class="BadOddness" enabled="true" level="WARNING" enabled_by_default="true" />
        <inspection_tool class="BigDecimalEquals" enabled="true" level="WARNING" enabled_by_default="true" />
        <inspection_tool class="BoundFieldAssignment" enabled="false" level="WARNING" enabled_by_default="false" />
        <inspection_tool class="BreakStatement" enabled="true" level="WARNING" enabled_by_default="true" />
        <inspection_tool class="BreakStatementWithLabel" enabled="true" level="WARNING" enabled_by_default="true" />
        <inspection_tool class="BusyWait" enabled="true" level="WARNING" enabled_by_default="true" />
        <inspection_tool class="CachedNumberConstructorCall" enabled="true" level="WARNING" enabled_by_default="true" />
        <inspection_tool class="CallToNativeMethodWhileLocked" enabled="true" level="WARNING" enabled_by_default="true" />
        <inspection_tool class="CallToSimpleGetterInClass" enabled="true" level="WARNING" enabled_by_default="true">
          <option name="ignoreGetterCallsOnOtherObjects" value="false" />
        </inspection_tool>
        <inspection_tool class="CallToSimpleSetterInClass" enabled="true" level="WARNING" enabled_by_default="true">
          <option name="ignoreSetterCallsOnOtherObjects" value="false" />
        </inspection_tool>
        <inspection_tool class="CastConflictsWithInstanceof" enabled="true" level="WARNING" enabled_by_default="true" />
        <inspection_tool class="CastThatLosesPrecision" enabled="true" level="WARNING" enabled_by_default="true">
          <option name="ignoreIntegerCharCasts" value="false" />
        </inspection_tool>
        <inspection_tool class="CastToIncompatibleInterface" enabled="true" level="WARNING" enabled_by_default="true" />
        <inspection_tool class="CaughtExceptionImmediatelyRethrown" enabled="false" level="WARNING" enabled_by_default="false" />
        <inspection_tool class="CharUsedInArithmeticContext" enabled="true" level="WARNING" enabled_by_default="true" />
        <inspection_tool class="CheckDtdRefs" enabled="false" level="ERROR" enabled_by_default="false" />
        <inspection_tool class="CheckEmptyScriptTag" enabled="false" level="WARNING" enabled_by_default="false" />
        <inspection_tool class="CheckImageSize" enabled="false" level="WARNING" enabled_by_default="false" />
        <inspection_tool class="CheckTagEmptyBody" enabled="false" level="WARNING" enabled_by_default="false" />
        <inspection_tool class="CheckValidXmlInScriptTagBody" enabled="false" level="ERROR" enabled_by_default="false" />
        <inspection_tool class="CheckXmlFileWithXercesValidator" enabled="false" level="ERROR" enabled_by_default="false" />
        <inspection_tool class="ClassInTopLevelPackage" enabled="true" level="WARNING" enabled_by_default="true" />
        <inspection_tool class="ClassInitializer" enabled="true" level="WARNING" enabled_by_default="true" />
        <inspection_tool class="ClassMayBeInterface" enabled="true" level="WARNING" enabled_by_default="true" />
        <inspection_tool class="ClassNameDiffersFromFileName" enabled="true" level="WARNING" enabled_by_default="true" />
        <inspection_tool class="ClassNewInstance" enabled="true" level="WARNING" enabled_by_default="true" />
        <inspection_tool class="ClassWithMultipleLoggers" enabled="true" level="WARNING" enabled_by_default="true">
          <option name="loggerNamesString" value="java.util.logging.Logger,org.slf4j.Logger,org.apache.commons.logging.Log,org.apache.log4j.Logger" />
        </inspection_tool>
        <inspection_tool class="ClassWithoutLogger" enabled="true" level="WARNING" enabled_by_default="true">
          <option name="loggerNamesString" value="java.util.logging.Logger,org.slf4j.Logger,org.apache.commons.logging.Log,org.apache.log4j.Logger" />
          <option name="ignoreSuperLoggers" value="false" />
        </inspection_tool>
        <inspection_tool class="CloneCallsConstructors" enabled="true" level="WARNING" enabled_by_default="true" />
        <inspection_tool class="CloneInNonCloneableClass" enabled="true" level="WARNING" enabled_by_default="true" />
        <inspection_tool class="CloneableImplementsClone" enabled="true" level="WARNING" enabled_by_default="true">
          <option name="m_ignoreCloneableDueToInheritance" value="false" />
        </inspection_tool>
        <inspection_tool class="CollectionAddedToSelf" enabled="true" level="WARNING" enabled_by_default="true" />
        <inspection_tool class="CollectionContainsUrl" enabled="true" level="WARNING" enabled_by_default="true" />
        <inspection_tool class="CollectionsMustHaveInitialCapacity" enabled="true" level="WARNING" enabled_by_default="true" />
        <inspection_tool class="ComparableImplementedButEqualsNotOverridden" enabled="true" level="WARNING" enabled_by_default="true" />
        <inspection_tool class="CompareToUsesNonFinalVariable" enabled="true" level="WARNING" enabled_by_default="true" />
        <inspection_tool class="ComparisonOfShortAndChar" enabled="true" level="WARNING" enabled_by_default="true" />
        <inspection_tool class="ComparisonToNaN" enabled="true" level="WARNING" enabled_by_default="true" />
        <inspection_tool class="ConditionSignal" enabled="true" level="WARNING" enabled_by_default="true" />
        <inspection_tool class="ConditionalExpression" enabled="true" level="WARNING" enabled_by_default="true">
          <option name="ignoreSimpleAssignmentsAndReturns" value="false" />
        </inspection_tool>
        <inspection_tool class="ConditionalExpressionWithIdenticalBranches" enabled="true" level="WARNING" enabled_by_default="true" />
        <inspection_tool class="ConfusingElse" enabled="true" level="WARNING" enabled_by_default="true">
          <option name="reportWhenNoStatementFollow" value="false" />
        </inspection_tool>
        <inspection_tool class="ConfusingFloatingPointLiteral" enabled="true" level="WARNING" enabled_by_default="true" />
        <inspection_tool class="ConstantAssertCondition" enabled="true" level="WARNING" enabled_by_default="true" />
        <inspection_tool class="ConstantDeclaredInAbstractClass" enabled="true" level="WARNING" enabled_by_default="true" />
        <inspection_tool class="ConstantDeclaredInInterface" enabled="true" level="WARNING" enabled_by_default="true" />
        <inspection_tool class="ConstantMathCall" enabled="true" level="WARNING" enabled_by_default="true" />
        <inspection_tool class="ConstantStringIntern" enabled="true" level="WARNING" enabled_by_default="true" />
        <inspection_tool class="ContinueOrBreakFromFinallyBlock" enabled="false" level="WARNING" enabled_by_default="false" />
        <inspection_tool class="ContinueStatement" enabled="true" level="WARNING" enabled_by_default="true" />
        <inspection_tool class="ContinueStatementWithLabel" enabled="true" level="WARNING" enabled_by_default="true" />
        <inspection_tool class="CovariantCompareTo" enabled="true" level="WARNING" enabled_by_default="true" />
        <inspection_tool class="CovariantEquals" enabled="true" level="WARNING" enabled_by_default="true" />
        <inspection_tool class="CssInvalidElementInspection" enabled="false" level="ERROR" enabled_by_default="false" />
        <inspection_tool class="CssInvalidHtmlTagReferenceInspection" enabled="false" level="WARNING" enabled_by_default="false" />
        <inspection_tool class="CssInvalidImportInspection" enabled="false" level="WARNING" enabled_by_default="false" />
        <inspection_tool class="CssInvalidShorthandPropertyValue" enabled="false" level="ERROR" enabled_by_default="false" />
        <inspection_tool class="CssNegativeValueInspection" enabled="false" level="ERROR" enabled_by_default="false" />
        <inspection_tool class="CssNoGenericFontName" enabled="false" level="WARNING" enabled_by_default="false" />
        <inspection_tool class="CssOptimizeSimilarPropertiesInspection" enabled="false" level="INFO" enabled_by_default="false" />
        <inspection_tool class="CssOverwrittenProperties" enabled="false" level="WARNING" enabled_by_default="false" />
        <inspection_tool class="CssRgbFunctionInspection" enabled="false" level="ERROR" enabled_by_default="false" />
        <inspection_tool class="CssUnitlessNumber" enabled="false" level="WARNING" enabled_by_default="false" />
        <inspection_tool class="CssUnknownProperty" enabled="false" level="WARNING" enabled_by_default="false">
          <option name="myCustomPropertiesEnabled" value="false" />
          <option name="myIgnoreVendorSpecificProperties" value="false" />
          <option name="myCustomPropertiesList">
            <value>
              <list size="0" />
            </value>
          </option>
        </inspection_tool>
        <inspection_tool class="CssUnusedSymbolInspection" enabled="false" level="WARNING" enabled_by_default="false" />
        <inspection_tool class="DeclareParentsInspection" enabled="false" level="ERROR" enabled_by_default="false" />
        <inspection_tool class="DefaultNotLastCaseInSwitch" enabled="true" level="WARNING" enabled_by_default="true" />
        <inspection_tool class="DivideByZero" enabled="true" level="WARNING" enabled_by_default="true" />
        <inspection_tool class="DoubleCheckedLocking" enabled="true" level="WARNING" enabled_by_default="true">
          <option name="ignoreOnVolatileVariables" value="false" />
        </inspection_tool>
        <inspection_tool class="DoubleNegation" enabled="true" level="WARNING" enabled_by_default="true" />
        <inspection_tool class="DuplicateBooleanBranch" enabled="true" level="WARNING" enabled_by_default="true" />
        <inspection_tool class="DuplicateCondition" enabled="true" level="WARNING" enabled_by_default="true">
          <option name="ignoreMethodCalls" value="false" />
        </inspection_tool>
        <inspection_tool class="DuplicateMnemonic" enabled="false" level="WARNING" enabled_by_default="false" />
        <inspection_tool class="DynamicRegexReplaceableByCompiledPattern" enabled="true" level="WARNING" enabled_by_default="true" />
        <inspection_tool class="ELMethodSignatureInspection" enabled="false" level="WARNING" enabled_by_default="false" />
        <inspection_tool class="ELSpecValidationInJSP" enabled="false" level="WARNING" enabled_by_default="false" />
        <inspection_tool class="ELValidationInJSP" enabled="false" level="WARNING" enabled_by_default="false" />
        <inspection_tool class="EjbClassBasicInspection" enabled="false" level="ERROR" enabled_by_default="false" />
        <inspection_tool class="EjbClassWarningsInspection" enabled="false" level="WARNING" enabled_by_default="false" />
        <inspection_tool class="EjbDomInspection" enabled="false" level="ERROR" enabled_by_default="false" />
        <inspection_tool class="EjbEntityClassInspection" enabled="false" level="ERROR" enabled_by_default="false" />
        <inspection_tool class="EjbEntityHomeInspection" enabled="false" level="ERROR" enabled_by_default="false" />
        <inspection_tool class="EjbEntityInterfaceInspection" enabled="false" level="ERROR" enabled_by_default="false" />
        <inspection_tool class="EjbEnvironmentInspection" enabled="false" level="ERROR" enabled_by_default="false" />
        <inspection_tool class="EjbInterceptorInspection" enabled="false" level="ERROR" enabled_by_default="false" />
        <inspection_tool class="EjbInterceptorWarningsInspection" enabled="false" level="WARNING" enabled_by_default="false" />
        <inspection_tool class="EjbInterfaceMethodInspection" enabled="false" level="ERROR" enabled_by_default="false" />
        <inspection_tool class="EjbInterfaceSignatureInspection" enabled="false" level="ERROR" enabled_by_default="false" />
        <inspection_tool class="EjbProhibitedPackageUsageInspection" enabled="false" level="WARNING" enabled_by_default="false" />
        <inspection_tool class="EjbQlInspection" enabled="false" level="ERROR" enabled_by_default="false" />
        <inspection_tool class="EjbRemoteRequirementsInspection" enabled="false" level="ERROR" enabled_by_default="false" />
        <inspection_tool class="EjbSessionHomeInterfaceInspection" enabled="false" level="ERROR" enabled_by_default="false" />
        <inspection_tool class="EjbStaticAccessInspection" enabled="false" level="WARNING" enabled_by_default="false" />
        <inspection_tool class="EjbThisExpressionInspection" enabled="false" level="WARNING" enabled_by_default="false" />
        <inspection_tool class="EmptyCatchBlock" enabled="false" level="WARNING" enabled_by_default="false">
          <option name="m_includeComments" value="true" />
          <option name="m_ignoreTestCases" value="true" />
          <option name="m_ignoreIgnoreParameter" value="true" />
        </inspection_tool>
        <inspection_tool class="EmptyClass" enabled="true" level="WARNING" enabled_by_default="true" />
        <inspection_tool class="EmptyFinallyBlock" enabled="false" level="WARNING" enabled_by_default="false" />
        <inspection_tool class="EmptyInitializer" enabled="true" level="WARNING" enabled_by_default="true" />
        <inspection_tool class="EmptySynchronizedStatement" enabled="true" level="WARNING" enabled_by_default="true" />
        <inspection_tool class="EmptyTryBlock" enabled="false" level="WARNING" enabled_by_default="false" />
        <inspection_tool class="EnumAsName" enabled="true" level="WARNING" enabled_by_default="true" />
        <inspection_tool class="EnumClass" enabled="true" level="WARNING" enabled_by_default="true" />
        <inspection_tool class="EnumSwitchStatementWhichMissesCases" enabled="true" level="WARNING" enabled_by_default="true">
          <option name="ignoreSwitchStatementsWithDefault" value="false" />
        </inspection_tool>
        <inspection_tool class="EnumerationCanBeIteration" enabled="true" level="WARNING" enabled_by_default="true" />
        <inspection_tool class="EqualsHashCodeCalledOnUrl" enabled="true" level="WARNING" enabled_by_default="true" />
        <inspection_tool class="EqualsUsesNonFinalVariable" enabled="true" level="WARNING" enabled_by_default="true" />
        <inspection_tool class="ExtendsObject" enabled="false" level="WARNING" enabled_by_default="false" />
        <inspection_tool class="ExtendsThread" enabled="true" level="WARNING" enabled_by_default="true" />
        <inspection_tool class="FallthruInSwitchStatement" enabled="true" level="WARNING" enabled_by_default="true" />
        <inspection_tool class="FieldAccessNotGuarded" enabled="true" level="WARNING" enabled_by_default="true" />
        <inspection_tool class="FieldAccessedSynchronizedAndUnsynchronized" enabled="true" level="WARNING" enabled_by_default="true">
          <option name="countGettersAndSetters" value="false" />
        </inspection_tool>
        <inspection_tool class="FieldMayBeStatic" enabled="true" level="WARNING" enabled_by_default="true" />
        <inspection_tool class="FinalClass" enabled="true" level="WARNING" enabled_by_default="true" />
        <inspection_tool class="FinalMethod" enabled="true" level="WARNING" enabled_by_default="true" />
        <inspection_tool class="FinalMethodInFinalClass" enabled="true" level="WARNING" enabled_by_default="true" />
        <inspection_tool class="FinalizeCallsSuperFinalize" enabled="false" level="WARNING" enabled_by_default="false">
          <option name="ignoreObjectSubclasses" value="false" />
          <option name="ignoreTrivialFinalizers" value="true" />
        </inspection_tool>
        <inspection_tool class="FinallyBlockCannotCompleteNormally" enabled="false" level="WARNING" enabled_by_default="false" />
        <inspection_tool class="FloatingPointEquality" enabled="true" level="WARNING" enabled_by_default="true" />
        <inspection_tool class="ForCanBeForeach" enabled="false" level="WARNING" enabled_by_default="false">
          <option name="REPORT_INDEXED_LOOP" value="true" />
        </inspection_tool>
        <inspection_tool class="ForLoopReplaceableByWhile" enabled="true" level="WARNING" enabled_by_default="true">
          <option name="m_ignoreLoopsWithoutConditions" value="false" />
        </inspection_tool>
        <inspection_tool class="ForLoopThatDoesntUseLoopVariable" enabled="true" level="WARNING" enabled_by_default="true" />
        <inspection_tool class="ForLoopWithMissingComponent" enabled="true" level="WARNING" enabled_by_default="true">
          <option name="ignoreCollectionLoops" value="false" />
        </inspection_tool>
        <inspection_tool class="ForeachStatement" enabled="true" level="WARNING" enabled_by_default="true" />
        <inspection_tool class="GroovyAssignabilityCheck" enabled="false" level="WARNING" enabled_by_default="false" />
        <inspection_tool class="GroovyConstantConditional" enabled="false" level="WARNING" enabled_by_default="false" />
        <inspection_tool class="GroovyConstantIfStatement" enabled="false" level="WARNING" enabled_by_default="false" />
        <inspection_tool class="GroovyDivideByZero" enabled="false" level="WARNING" enabled_by_default="false" />
        <inspection_tool class="GroovyDoubleNegation" enabled="false" level="WARNING" enabled_by_default="false" />
        <inspection_tool class="GroovyEmptyStatementBody" enabled="false" level="WARNING" enabled_by_default="false" />
        <inspection_tool class="GroovyFallthrough" enabled="false" level="WARNING" enabled_by_default="false" />
        <inspection_tool class="GroovyImmutableAnnotation" enabled="false" level="WARNING" enabled_by_default="false" />
        <inspection_tool class="GroovyInfiniteLoopStatement" enabled="false" level="WARNING" enabled_by_default="false" />
        <inspection_tool class="GroovyInfiniteRecursion" enabled="false" level="WARNING" enabled_by_default="false" />
        <inspection_tool class="GroovyMissingReturnStatement" enabled="false" level="WARNING" enabled_by_default="false" />
        <inspection_tool class="GroovyPointlessArithmetic" enabled="false" level="WARNING" enabled_by_default="false" />
        <inspection_tool class="GroovyPointlessBoolean" enabled="false" level="WARNING" enabled_by_default="false" />
        <inspection_tool class="GroovyResultOfObjectAllocationIgnored" enabled="false" level="WARNING" enabled_by_default="false" />
        <inspection_tool class="GroovySillyAssignment" enabled="false" level="WARNING" enabled_by_default="false" />
        <inspection_tool class="GroovySingletonAnnotation" enabled="false" level="WARNING" enabled_by_default="false" />
        <inspection_tool class="GroovyTrivialConditional" enabled="false" level="WARNING" enabled_by_default="false" />
        <inspection_tool class="GroovyTrivialIf" enabled="false" level="WARNING" enabled_by_default="false" />
        <inspection_tool class="GroovyUncheckedAssignmentOfMemberOfRawType" enabled="false" level="WARNING" enabled_by_default="false" />
        <inspection_tool class="GroovyUnnecessaryContinue" enabled="false" level="WARNING" enabled_by_default="false" />
        <inspection_tool class="GroovyUnnecessaryReturn" enabled="false" level="WARNING" enabled_by_default="false" />
        <inspection_tool class="GroovyUnreachableStatement" enabled="false" level="WARNING" enabled_by_default="false" />
        <inspection_tool class="GroovyUnusedAssignment" enabled="false" level="WARNING" enabled_by_default="false" />
        <inspection_tool class="GroovyVariableNotAssigned" enabled="false" level="WARNING" enabled_by_default="false" />
        <inspection_tool class="HardcodedFileSeparators" enabled="true" level="WARNING" enabled_by_default="true">
          <option name="m_recognizeExampleMediaType" value="false" />
        </inspection_tool>
        <inspection_tool class="HardcodedLineSeparators" enabled="true" level="WARNING" enabled_by_default="true" />
        <inspection_tool class="HashCodeUsesNonFinalVariable" enabled="true" level="WARNING" enabled_by_default="true" />
        <inspection_tool class="HtmlDeprecatedTag" enabled="false" level="WARNING" enabled_by_default="false" />
        <inspection_tool class="HtmlExtraClosingTag" enabled="false" level="ERROR" enabled_by_default="false" />
        <inspection_tool class="HtmlFormInputWithoutLabel" enabled="false" level="WARNING" enabled_by_default="false" />
        <inspection_tool class="HtmlPresentationalElement" enabled="false" level="WARNING" enabled_by_default="false" />
        <inspection_tool class="HtmlUnknownAttribute" enabled="false" level="WARNING" enabled_by_default="false">
          <option name="myValues">
            <value>
              <list size="0" />
            </value>
          </option>
          <option name="myCustomValuesEnabled" value="true" />
        </inspection_tool>
        <inspection_tool class="HtmlUnknownTag" enabled="false" level="WARNING" enabled_by_default="false">
          <option name="myValues">
            <value>
              <list size="4">
                <item index="0" class="java.lang.String" itemvalue="nobr" />
                <item index="1" class="java.lang.String" itemvalue="noembed" />
                <item index="2" class="java.lang.String" itemvalue="comment" />
                <item index="3" class="java.lang.String" itemvalue="noscript" />
              </list>
            </value>
          </option>
          <option name="myCustomValuesEnabled" value="true" />
        </inspection_tool>
        <inspection_tool class="IfMayBeConditional" enabled="true" level="WARNING" enabled_by_default="true" />
        <inspection_tool class="IfStatementWithIdenticalBranches" enabled="true" level="WARNING" enabled_by_default="true" />
        <inspection_tool class="IfStatementWithTooManyBranches" enabled="true" level="WARNING" enabled_by_default="true">
          <option name="m_limit" value="3" />
        </inspection_tool>
        <inspection_tool class="ImplicitNumericConversion" enabled="true" level="WARNING" enabled_by_default="true">
          <option name="ignoreWideningConversions" value="false" />
          <option name="ignoreCharConversions" value="false" />
          <option name="ignoreConstantConversions" value="false" />
        </inspection_tool>
        <inspection_tool class="InnerClassMayBeStatic" enabled="true" level="WARNING" enabled_by_default="true" />
        <inspection_tool class="InnerClassOnInterface" enabled="true" level="WARNING" enabled_by_default="true">
          <option name="m_ignoreInnerInterfaces" value="false" />
        </inspection_tool>
        <inspection_tool class="InstanceGuardedByStatic" enabled="true" level="WARNING" enabled_by_default="true" />
        <inspection_tool class="InstanceofIncompatibleInterface" enabled="true" level="WARNING" enabled_by_default="true" />
        <inspection_tool class="InstantiationOfUtilityClass" enabled="true" level="WARNING" enabled_by_default="true" />
        <inspection_tool class="IntLiteralMayBeLongLiteral" enabled="true" level="WARNING" enabled_by_default="true" />
        <inspection_tool class="IntegerDivisionInFloatingPointContext" enabled="true" level="WARNING" enabled_by_default="true" />
        <inspection_tool class="IntegerMultiplicationImplicitCastToLong" enabled="true" level="WARNING" enabled_by_default="true">
          <option name="ignoreNonOverflowingCompileTimeConstants" value="true" />
        </inspection_tool>
        <inspection_tool class="IteratorHasNextCallsIteratorNext" enabled="true" level="WARNING" enabled_by_default="true" />
        <inspection_tool class="IteratorNextDoesNotThrowNoSuchElementException" enabled="true" level="WARNING" enabled_by_default="true" />
        <inspection_tool class="JavaLangReflect" enabled="true" level="WARNING" enabled_by_default="true" />
        <inspection_tool class="JavaeeApplicationDomInspection" enabled="false" level="ERROR" enabled_by_default="false" />
        <inspection_tool class="JpaAttributeMemberSignatureInspection" enabled="false" level="ERROR" enabled_by_default="false" />
        <inspection_tool class="JpaAttributeTypeInspection" enabled="false" level="ERROR" enabled_by_default="false" />
        <inspection_tool class="JpaConfigDomFacetInspection" enabled="false" level="WARNING" enabled_by_default="false" />
        <inspection_tool class="JpaDataSourceORMDomInspection" enabled="false" level="ERROR" enabled_by_default="false" />
        <inspection_tool class="JpaDataSourceORMInspection" enabled="false" level="ERROR" enabled_by_default="false" />
        <inspection_tool class="JpaDomInspection" enabled="false" level="ERROR" enabled_by_default="false" />
        <inspection_tool class="JpaEntityListenerInspection" enabled="false" level="ERROR" enabled_by_default="false" />
        <inspection_tool class="JpaEntityListenerWarningsInspection" enabled="false" level="WARNING" enabled_by_default="false" />
        <inspection_tool class="JpaModelReferenceInspection" enabled="false" level="ERROR" enabled_by_default="false" />
        <inspection_tool class="JpaORMDomInspection" enabled="false" level="ERROR" enabled_by_default="false" />
        <inspection_tool class="JpaObjectClassSignatureInspection" enabled="false" level="ERROR" enabled_by_default="false" />
        <inspection_tool class="JpaQlInspection" enabled="false" level="ERROR" enabled_by_default="false" />
        <inspection_tool class="JpaQueryApiInspection" enabled="false" level="ERROR" enabled_by_default="false" />
        <inspection_tool class="JspDirectiveInspection" enabled="false" level="ERROR" enabled_by_default="false" />
        <inspection_tool class="JspPropertiesInspection" enabled="false" level="ERROR" enabled_by_default="false" />
        <inspection_tool class="KeySetIterationMayUseEntrySet" enabled="true" level="WARNING" enabled_by_default="true" />
        <inspection_tool class="LabeledStatement" enabled="true" level="WARNING" enabled_by_default="true" />
        <inspection_tool class="LengthOneStringInIndexOf" enabled="true" level="WARNING" enabled_by_default="true" />
        <inspection_tool class="LengthOneStringsInConcatenation" enabled="true" level="WARNING" enabled_by_default="true" />
        <inspection_tool class="LimitedScopeInnerClass" enabled="true" level="WARNING" enabled_by_default="true" />
        <inspection_tool class="ListenerMayUseAdapter" enabled="true" level="WARNING" enabled_by_default="true">
          <option name="checkForEmptyMethods" value="true" />
        </inspection_tool>
        <inspection_tool class="LogStatementGuardedByLogCondition" enabled="true" level="WARNING" enabled_by_default="true">
          <option name="loggerClassName" value="java.util.logging.Logger" />
          <option name="loggerMethodAndconditionMethodNames" value="fine,isLoggable(java.util.logging.Level.FINE),finer,isLoggable(java.util.logging.Level.FINER),finest,isLoggable(java.util.logging.Level.FINEST)" />
        </inspection_tool>
        <inspection_tool class="LoggerInitializedWithForeignClass" enabled="true" level="WARNING" enabled_by_default="true">
          <option name="loggerClassName" value="org.apache.log4j.Logger" />
          <option name="loggerFactoryMethodName" value="getLogger" />
        </inspection_tool>
        <inspection_tool class="LoggingConditionDisagreesWithLogStatement" enabled="true" level="WARNING" enabled_by_default="true" />
        <inspection_tool class="LongLiteralsEndingWithLowercaseL" enabled="true" level="WARNING" enabled_by_default="true" />
        <inspection_tool class="LoopConditionNotUpdatedInsideLoop" enabled="true" level="WARNING" enabled_by_default="true">
          <option name="ignoreIterators" value="false" />
        </inspection_tool>
        <inspection_tool class="LoopWithImplicitTerminationCondition" enabled="true" level="WARNING" enabled_by_default="true" />
        <inspection_tool class="ManagedBeanClassInspection" enabled="false" level="ERROR" enabled_by_default="false" />
        <inspection_tool class="MapReplaceableByEnumMap" enabled="true" level="WARNING" enabled_by_default="true" />
        <inspection_tool class="MarkerInterface" enabled="true" level="WARNING" enabled_by_default="true" />
        <inspection_tool class="MethodMayBeStatic" enabled="true" level="WARNING" enabled_by_default="true">
          <option name="m_onlyPrivateOrFinal" value="false" />
          <option name="m_ignoreEmptyMethods" value="true" />
        </inspection_tool>
        <inspection_tool class="MethodMayBeSynchronized" enabled="true" level="WARNING" enabled_by_default="true" />
        <inspection_tool class="MethodNameSameAsClassName" enabled="false" level="WARNING" enabled_by_default="false" />
        <inspection_tool class="MethodReturnAlwaysConstant" enabled="true" level="WARNING" enabled_by_default="true" />
        <inspection_tool class="MimeType" enabled="false" level="ERROR" enabled_by_default="false" />
        <inspection_tool class="MissingAspectjAutoproxyInspection" enabled="false" level="WARNING" enabled_by_default="false" />
        <inspection_tool class="MissingDeprecatedAnnotation" enabled="true" level="WARNING" enabled_by_default="true" />
        <inspection_tool class="MissingMnemonic" enabled="false" level="WARNING" enabled_by_default="false" />
        <inspection_tool class="MissingOverrideAnnotation" enabled="true" level="WARNING" enabled_by_default="true">
          <option name="ignoreObjectMethods" value="true" />
        </inspection_tool>
        <inspection_tool class="MisspelledCompareTo" enabled="true" level="WARNING" enabled_by_default="true" />
        <inspection_tool class="MisspelledEquals" enabled="true" level="WARNING" enabled_by_default="true" />
        <inspection_tool class="MisspelledHashcode" enabled="true" level="WARNING" enabled_by_default="true" />
        <inspection_tool class="MisspelledToString" enabled="true" level="WARNING" enabled_by_default="true" />
        <inspection_tool class="MultipleTopLevelClassesInFile" enabled="true" level="WARNING" enabled_by_default="true" />
        <inspection_tool class="NakedNotify" enabled="true" level="WARNING" enabled_by_default="true" />
        <inspection_tool class="NativeMethods" enabled="true" level="WARNING" enabled_by_default="true" />
        <inspection_tool class="NegatedConditional" enabled="true" level="WARNING" enabled_by_default="true">
          <option name="m_ignoreNegatedNullComparison" value="true" />
        </inspection_tool>
        <inspection_tool class="NegatedIfElse" enabled="true" level="WARNING" enabled_by_default="true">
          <option name="m_ignoreNegatedNullComparison" value="true" />
        </inspection_tool>
        <inspection_tool class="NestedConditionalExpression" enabled="true" level="WARNING" enabled_by_default="true" />
        <inspection_tool class="NestedSwitchStatement" enabled="true" level="WARNING" enabled_by_default="true" />
        <inspection_tool class="NestedSynchronizedStatement" enabled="true" level="WARNING" enabled_by_default="true" />
        <inspection_tool class="NoButtonGroup" enabled="false" level="WARNING" enabled_by_default="false" />
        <inspection_tool class="NoExplicitFinalizeCalls" enabled="false" level="WARNING" enabled_by_default="false" />
        <inspection_tool class="NoLabelFor" enabled="false" level="WARNING" enabled_by_default="false" />
        <inspection_tool class="NoScrollPane" enabled="false" level="WARNING" enabled_by_default="false" />
        <inspection_tool class="NonFinalFieldInImmutable" enabled="true" level="WARNING" enabled_by_default="true" />
        <inspection_tool class="NonFinalGuard" enabled="true" level="WARNING" enabled_by_default="true" />
        <inspection_tool class="NonReproducibleMathCall" enabled="true" level="WARNING" enabled_by_default="true" />
        <inspection_tool class="NonShortCircuitBoolean" enabled="true" level="WARNING" enabled_by_default="true" />
        <inspection_tool class="NonStaticFinalLogger" enabled="true" level="WARNING" enabled_by_default="true">
          <option name="loggerClassName" value="java.util.logging.Logger" />
        </inspection_tool>
        <inspection_tool class="NonSynchronizedMethodOverridesSynchronizedMethod" enabled="true" level="WARNING" enabled_by_default="true" />
        <inspection_tool class="NoopMethodInAbstractClass" enabled="true" level="WARNING" enabled_by_default="true" />
        <inspection_tool class="NotifyCalledOnCondition" enabled="true" level="WARNING" enabled_by_default="true" />
        <inspection_tool class="NotifyNotInSynchronizedContext" enabled="true" level="WARNING" enabled_by_default="true" />
        <inspection_tool class="NotifyWithoutCorrespondingWait" enabled="true" level="WARNING" enabled_by_default="true" />
        <inspection_tool class="ObjectAllocationInLoop" enabled="true" level="WARNING" enabled_by_default="true" />
        <inspection_tool class="ObjectEquality" enabled="true" level="WARNING" enabled_by_default="true">
          <option name="m_ignoreEnums" value="true" />
          <option name="m_ignoreClassObjects" value="false" />
          <option name="m_ignorePrivateConstructors" value="false" />
        </inspection_tool>
        <inspection_tool class="ObjectNotify" enabled="true" level="WARNING" enabled_by_default="true" />
        <inspection_tool class="ObjectToString" enabled="true" level="WARNING" enabled_by_default="true" />
        <inspection_tool class="ObsoleteCollection" enabled="true" level="WARNING" enabled_by_default="true">
          <option name="ignoreRequiredObsoleteCollectionTypes" value="false" />
        </inspection_tool>
        <inspection_tool class="OctalAndDecimalIntegersMixed" enabled="true" level="WARNING" enabled_by_default="true" />
        <inspection_tool class="OneButtonGroup" enabled="false" level="WARNING" enabled_by_default="false" />
        <inspection_tool class="OrredNotEqualExpression" enabled="false" level="WARNING" enabled_by_default="false" />
        <inspection_tool class="OverlyComplexArithmeticExpression" enabled="true" level="WARNING" enabled_by_default="true">
          <option name="m_limit" value="6" />
        </inspection_tool>
        <inspection_tool class="OverlyComplexBooleanExpression" enabled="true" level="WARNING" enabled_by_default="true">
          <option name="m_limit" value="3" />
          <option name="m_ignorePureConjunctionsDisjunctions" value="true" />
        </inspection_tool>
        <inspection_tool class="PointcutMethodStyleInspection" enabled="false" level="WARNING" enabled_by_default="false" />
        <inspection_tool class="PointlessIndexOfComparison" enabled="true" level="WARNING" enabled_by_default="true" />
        <inspection_tool class="ProtectedMemberInFinalClass" enabled="true" level="WARNING" enabled_by_default="true" />
        <inspection_tool class="PublicConstructorInNonPublicClass" enabled="true" level="WARNING" enabled_by_default="true" />
        <inspection_tool class="PublicFieldAccessedInSynchronizedContext" enabled="true" level="WARNING" enabled_by_default="true" />
        <inspection_tool class="RandomDoubleForRandomInteger" enabled="true" level="WARNING" enabled_by_default="true" />
        <inspection_tool class="RedundantArrayCreation" enabled="false" level="WARNING" enabled_by_default="false" />
        <inspection_tool class="RedundantCast" enabled="false" level="WARNING" enabled_by_default="false" />
        <inspection_tool class="RedundantStringFormatCall" enabled="true" level="WARNING" enabled_by_default="true" />
        <inspection_tool class="RedundantSuppression" enabled="true" level="WARNING" enabled_by_default="true" />
        <inspection_tool class="RedundantThrowsDeclaration" enabled="true" level="WARNING" enabled_by_default="true" />
        <inspection_tool class="RedundantTypeArguments" enabled="false" level="WARNING" enabled_by_default="false" />
        <inspection_tool class="ReferencesToClassesFromDefaultPackagesInJSPFile" enabled="false" level="ERROR" enabled_by_default="false" />
        <inspection_tool class="ReplaceAllDot" enabled="true" level="WARNING" enabled_by_default="true" />
        <inspection_tool class="RequiredAttributes" enabled="false" level="WARNING" enabled_by_default="false">
          <option name="myAdditionalRequiredHtmlAttributes" value="" />
        </inspection_tool>
        <inspection_tool class="ResultOfObjectAllocationIgnored" enabled="true" level="WARNING" enabled_by_default="true" />
        <inspection_tool class="ResultSetIndexZero" enabled="true" level="WARNING" enabled_by_default="true" />
        <inspection_tool class="ReturnFromFinallyBlock" enabled="false" level="WARNING" enabled_by_default="false" />
        <inspection_tool class="ReturnNull" enabled="true" level="WARNING" enabled_by_default="true">
          <option name="m_reportObjectMethods" value="true" />
          <option name="m_reportArrayMethods" value="true" />
          <option name="m_reportCollectionMethods" value="true" />
          <option name="m_ignorePrivateMethods" value="false" />
        </inspection_tool>
        <inspection_tool class="RuntimeExec" enabled="true" level="WARNING" enabled_by_default="true" />
        <inspection_tool class="SafeLock" enabled="true" level="WARNING" enabled_by_default="true" />
        <inspection_tool class="SecondUnsafeCall" enabled="false" level="WARNING" enabled_by_default="false" />
        <inspection_tool class="SelfIncludingJspFiles" enabled="false" level="ERROR" enabled_by_default="false" />
        <inspection_tool class="SetReplaceableByEnumSet" enabled="true" level="WARNING" enabled_by_default="true" />
        <inspection_tool class="SignalWithoutCorrespondingAwait" enabled="true" level="WARNING" enabled_by_default="true" />
        <inspection_tool class="SimplifiableIfStatement" enabled="false" level="WARNING" enabled_by_default="false" />
        <inspection_tool class="Singleton" enabled="true" level="WARNING" enabled_by_default="true" />
        <inspection_tool class="SizeReplaceableByIsEmpty" enabled="true" level="WARNING" enabled_by_default="true">
          <option name="ignoreNegations" value="false" />
        </inspection_tool>
        <inspection_tool class="SleepWhileHoldingLock" enabled="true" level="WARNING" enabled_by_default="true" />
        <inspection_tool class="SpellCheckingInspection" enabled="false" level="TYPO" enabled_by_default="false">
          <option name="processCode" value="true" />
          <option name="processLiterals" value="true" />
          <option name="processComments" value="true" />
        </inspection_tool>
        <inspection_tool class="SpringAopErrorsInspection" enabled="false" level="ERROR" enabled_by_default="false" />
        <inspection_tool class="SpringAopWarningsInspection" enabled="false" level="WARNING" enabled_by_default="false" />
        <inspection_tool class="StaticCallOnSubclass" enabled="true" level="WARNING" enabled_by_default="true" />
        <inspection_tool class="StaticCollection" enabled="true" level="WARNING" enabled_by_default="true">
          <option name="m_ignoreWeakCollections" value="false" />
        </inspection_tool>
        <inspection_tool class="StaticFieldReferenceOnSubclass" enabled="true" level="WARNING" enabled_by_default="true" />
        <inspection_tool class="StaticGuardedByInstance" enabled="true" level="WARNING" enabled_by_default="true" />
        <inspection_tool class="StaticNonFinalField" enabled="true" level="WARNING" enabled_by_default="true" />
        <inspection_tool class="StringBufferField" enabled="true" level="WARNING" enabled_by_default="true" />
        <inspection_tool class="StringBufferMustHaveInitialCapacity" enabled="true" level="WARNING" enabled_by_default="true" />
        <inspection_tool class="StringBufferReplaceableByString" enabled="true" level="WARNING" enabled_by_default="true" />
        <inspection_tool class="StringBufferToStringInConcatenation" enabled="true" level="WARNING" enabled_by_default="true" />
        <inspection_tool class="StringConcatenationInLoops" enabled="true" level="WARNING" enabled_by_default="true">
          <option name="m_ignoreUnlessAssigned" value="true" />
        </inspection_tool>
        <inspection_tool class="StringEqualsEmptyString" enabled="true" level="WARNING" enabled_by_default="true" />
        <inspection_tool class="StringReplaceableByStringBuffer" enabled="true" level="WARNING" enabled_by_default="true">
          <option name="onlyWarnOnLoop" value="true" />
        </inspection_tool>
        <inspection_tool class="SubstringZero" enabled="true" level="WARNING" enabled_by_default="true" />
        <inspection_tool class="SubtractionInCompareTo" enabled="true" level="WARNING" enabled_by_default="true" />
        <inspection_tool class="SuppressionAnnotation" enabled="true" level="WARNING" enabled_by_default="true" />
        <inspection_tool class="SuspiciousIndentAfterControlStatement" enabled="true" level="WARNING" enabled_by_default="true" />
        <inspection_tool class="SwitchStatement" enabled="true" level="WARNING" enabled_by_default="true" />
        <inspection_tool class="SwitchStatementDensity" enabled="true" level="WARNING" enabled_by_default="true">
          <option name="m_limit" value="20" />
        </inspection_tool>
        <inspection_tool class="SwitchStatementWithConfusingDeclaration" enabled="true" level="WARNING" enabled_by_default="true" />
        <inspection_tool class="SwitchStatementWithTooFewBranches" enabled="true" level="WARNING" enabled_by_default="true">
          <option name="m_limit" value="2" />
        </inspection_tool>
        <inspection_tool class="SwitchStatementWithTooManyBranches" enabled="true" level="WARNING" enabled_by_default="true">
          <option name="m_limit" value="10" />
        </inspection_tool>
        <inspection_tool class="SwitchStatementsWithoutDefault" enabled="true" level="WARNING" enabled_by_default="true">
          <option name="m_ignoreFullyCoveredEnums" value="true" />
        </inspection_tool>
        <inspection_tool class="SynchronizeOnLock" enabled="true" level="WARNING" enabled_by_default="true" />
        <inspection_tool class="SynchronizeOnThis" enabled="true" level="WARNING" enabled_by_default="true" />
        <inspection_tool class="SynchronizedMethod" enabled="true" level="WARNING" enabled_by_default="true">
          <option name="m_includeNativeMethods" value="true" />
        </inspection_tool>
        <inspection_tool class="SynchronizedOnLiteralObject" enabled="true" level="WARNING" enabled_by_default="true" />
        <inspection_tool class="SystemExit" enabled="true" level="WARNING" enabled_by_default="true" />
        <inspection_tool class="SystemGC" enabled="true" level="WARNING" enabled_by_default="true" />
        <inspection_tool class="SystemGetenv" enabled="true" level="WARNING" enabled_by_default="true" />
        <inspection_tool class="SystemOutErr" enabled="true" level="WARNING" enabled_by_default="true" />
        <inspection_tool class="SystemRunFinalizersOnExit" enabled="true" level="WARNING" enabled_by_default="true" />
        <inspection_tool class="TailRecursion" enabled="true" level="WARNING" enabled_by_default="true" />
        <inspection_tool class="TextLabelInSwitchStatement" enabled="true" level="WARNING" enabled_by_default="true" />
        <inspection_tool class="ThreadDumpStack" enabled="true" level="WARNING" enabled_by_default="true" />
        <inspection_tool class="ThreadLocalNotStaticFinal" enabled="true" level="WARNING" enabled_by_default="true" />
        <inspection_tool class="ThreadPriority" enabled="true" level="WARNING" enabled_by_default="true" />
        <inspection_tool class="ThreadRun" enabled="true" level="WARNING" enabled_by_default="true" />
        <inspection_tool class="ThreadStartInConstruction" enabled="true" level="WARNING" enabled_by_default="true" />
        <inspection_tool class="ThreadStopSuspendResume" enabled="true" level="WARNING" enabled_by_default="true" />
        <inspection_tool class="ThreadWithDefaultRunMethod" enabled="true" level="WARNING" enabled_by_default="true" />
        <inspection_tool class="ThreadYield" enabled="true" level="WARNING" enabled_by_default="true" />
        <inspection_tool class="ThrowFromFinallyBlock" enabled="false" level="WARNING" enabled_by_default="false" />
        <inspection_tool class="ThrowablePrintStackTrace" enabled="true" level="WARNING" enabled_by_default="true" />
        <inspection_tool class="TodoComment" enabled="true" level="WARNING" enabled_by_default="true" />
        <inspection_tool class="TrivialStringConcatenation" enabled="true" level="WARNING" enabled_by_default="true" />
        <inspection_tool class="TypeParameterExtendsObject" enabled="false" level="WARNING" enabled_by_default="false" />
        <inspection_tool class="UnaryPlus" enabled="true" level="WARNING" enabled_by_default="true" />
        <inspection_tool class="UnconditionalWait" enabled="true" level="WARNING" enabled_by_default="true" />
        <inspection_tool class="UnhandledExceptionInJSP" enabled="false" level="WARNING" enabled_by_default="false" />
        <inspection_tool class="UnknownGuard" enabled="true" level="WARNING" enabled_by_default="true" />
        <inspection_tool class="UnnecessaryBoxing" enabled="false" level="WARNING" enabled_by_default="false" />
        <inspection_tool class="UnnecessaryDefault" enabled="true" level="WARNING" enabled_by_default="true" />
        <inspection_tool class="UnnecessaryLocalVariable" enabled="false" level="WARNING" enabled_by_default="false">
          <option name="m_ignoreImmediatelyReturnedVariables" value="false" />
          <option name="m_ignoreAnnotatedVariables" value="false" />
        </inspection_tool>
        <inspection_tool class="UnnecessarySemicolon" enabled="false" level="WARNING" enabled_by_default="false" />
        <inspection_tool class="UnnecessaryUnaryMinus" enabled="true" level="WARNING" enabled_by_default="true" />
        <inspection_tool class="UnnecessaryUnboxing" enabled="false" level="WARNING" enabled_by_default="false" />
        <inspection_tool class="UnpredictableBigDecimalConstructorCall" enabled="true" level="WARNING" enabled_by_default="true">
          <option name="ignoreReferences" value="true" />
          <option name="ignoreComplexLiterals" value="false" />
        </inspection_tool>
        <inspection_tool class="UnusedLibrary" enabled="true" level="WARNING" enabled_by_default="true" />
        <inspection_tool class="UseOfAWTPeerClass" enabled="true" level="WARNING" enabled_by_default="true" />
        <inspection_tool class="UseOfJDBCDriverClass" enabled="true" level="WARNING" enabled_by_default="true" />
        <inspection_tool class="UseOfProcessBuilder" enabled="true" level="WARNING" enabled_by_default="true" />
        <inspection_tool class="UseOfPropertiesAsHashtable" enabled="true" level="WARNING" enabled_by_default="true" />
        <inspection_tool class="UseOfSunClasses" enabled="true" level="WARNING" enabled_by_default="true" />
        <inspection_tool class="UtilityClass" enabled="true" level="WARNING" enabled_by_default="true" />
        <inspection_tool class="UtilityClassWithPublicConstructor" enabled="true" level="WARNING" enabled_by_default="true" />
        <inspection_tool class="UtilityClassWithoutPrivateConstructor" enabled="true" level="WARNING" enabled_by_default="true">
          <option name="ignoreClassesWithOnlyMain" value="false" />
        </inspection_tool>
        <inspection_tool class="VarargParameter" enabled="true" level="WARNING" enabled_by_default="true" />
        <inspection_tool class="VariableNotUsedInsideIf" enabled="true" level="WARNING" enabled_by_default="true" />
        <inspection_tool class="VolatileArrayField" enabled="true" level="WARNING" enabled_by_default="true" />
        <inspection_tool class="VolatileLongOrDoubleField" enabled="true" level="WARNING" enabled_by_default="true" />
        <inspection_tool class="W3CssValidation" enabled="false" level="WARNING" enabled_by_default="false">
          <option name="myCssVersion" value="css3" />
        </inspection_tool>
        <inspection_tool class="WaitCalledOnCondition" enabled="true" level="WARNING" enabled_by_default="true" />
        <inspection_tool class="WaitNotInLoop" enabled="true" level="WARNING" enabled_by_default="true" />
        <inspection_tool class="WaitNotInSynchronizedContext" enabled="true" level="WARNING" enabled_by_default="true" />
        <inspection_tool class="WaitOrAwaitWithoutTimeout" enabled="true" level="WARNING" enabled_by_default="true" />
        <inspection_tool class="WaitWhileHoldingTwoLocks" enabled="true" level="WARNING" enabled_by_default="true" />
        <inspection_tool class="WaitWithoutCorrespondingNotify" enabled="true" level="WARNING" enabled_by_default="true" />
        <inspection_tool class="WebProperties" enabled="false" level="ERROR" enabled_by_default="false" />
        <inspection_tool class="WebWarnings" enabled="false" level="WARNING" enabled_by_default="false" />
        <inspection_tool class="WhileLoopSpinsOnField" enabled="true" level="WARNING" enabled_by_default="true">
          <option name="ignoreNonEmtpyLoops" value="false" />
        </inspection_tool>
        <inspection_tool class="XmlDuplicatedId" enabled="false" level="ERROR" enabled_by_default="false" />
        <inspection_tool class="XmlUnboundNsPrefix" enabled="false" level="WARNING" enabled_by_default="false" />
        <inspection_tool class="XmlWrongRootElement" enabled="false" level="ERROR" enabled_by_default="false" />
        <inspection_tool class="ZeroLengthArrayInitialization" enabled="true" level="WARNING" enabled_by_default="true" />
        <inspection_tool class="dependsOnMethodTestNG" enabled="false" level="WARNING" enabled_by_default="false" />
        <inspection_tool class="groupsTestNG" enabled="false" level="WARNING" enabled_by_default="false">
          <option name="groups">
            <value>
              <list size="0" />
            </value>
          </option>
        </inspection_tool>
      </profile>
    </profiles>
    <option name="PROJECT_PROFILE" value="Project Default" />
    <option name="USE_PROJECT_PROFILE" value="true" />
    <version value="1.0" />
    <list size="6">
      <item index="0" class="java.lang.String" itemvalue="SERVER PROBLEM" />
      <item index="1" class="java.lang.String" itemvalue="WEAK WARNING" />
      <item index="2" class="java.lang.String" itemvalue="INFO" />
      <item index="3" class="java.lang.String" itemvalue="TYPO" />
      <item index="4" class="java.lang.String" itemvalue="WARNING" />
      <item index="5" class="java.lang.String" itemvalue="ERROR" />
    </list>
  </component>
  <component name="IssueNavigationConfiguration">
    <option name="links">
      <list>
        <IssueNavigationLink>
          <option name="issueRegexp" value="[A-Z]+\-\d+" />
          <option name="linkRegexp" value="http://www.unidata.ucar.edu/jira/browse/$0" />
        </IssueNavigationLink>
      </list>
    </option>
  </component>
  <component name="JavacSettings">
    <option name="GENERATE_NO_WARNINGS" value="true" />
    <option name="DEPRECATION" value="false" />
    <option name="ADDITIONAL_OPTIONS_STRING" value=" " />
    <option name="MAXIMUM_HEAP_SIZE" value="512" />
  </component>
  <component name="JavadocGenerationManager">
    <option name="OUTPUT_DIRECTORY" />
    <option name="OPTION_SCOPE" value="protected" />
    <option name="OPTION_HIERARCHY" value="true" />
    <option name="OPTION_NAVIGATOR" value="true" />
    <option name="OPTION_INDEX" value="true" />
    <option name="OPTION_SEPARATE_INDEX" value="true" />
    <option name="OPTION_DOCUMENT_TAG_USE" value="false" />
    <option name="OPTION_DOCUMENT_TAG_AUTHOR" value="false" />
    <option name="OPTION_DOCUMENT_TAG_VERSION" value="false" />
    <option name="OPTION_DOCUMENT_TAG_DEPRECATED" value="true" />
    <option name="OPTION_DEPRECATED_LIST" value="true" />
    <option name="OTHER_OPTIONS" value="" />
    <option name="HEAP_SIZE" />
    <option name="LOCALE" />
    <option name="OPEN_IN_BROWSER" value="true" />
  </component>
  <component name="LogConsolePreferences">
    <option name="FILTER_ERRORS" value="false" />
    <option name="FILTER_WARNINGS" value="false" />
    <option name="FILTER_INFO" value="true" />
    <option name="CUSTOM_FILTER" />
  </component>
  <component name="Palette2">
    <group name="Swing">
      <item class="com.intellij.uiDesigner.HSpacer" tooltip-text="Horizontal Spacer" icon="/com/intellij/uiDesigner/icons/hspacer.png" removable="false" auto-create-binding="false" can-attach-label="false">
        <default-constraints vsize-policy="1" hsize-policy="6" anchor="0" fill="1" />
      </item>
      <item class="com.intellij.uiDesigner.VSpacer" tooltip-text="Vertical Spacer" icon="/com/intellij/uiDesigner/icons/vspacer.png" removable="false" auto-create-binding="false" can-attach-label="false">
        <default-constraints vsize-policy="6" hsize-policy="1" anchor="0" fill="2" />
      </item>
      <item class="javax.swing.JPanel" icon="/com/intellij/uiDesigner/icons/panel.png" removable="false" auto-create-binding="false" can-attach-label="false">
        <default-constraints vsize-policy="3" hsize-policy="3" anchor="0" fill="3" />
      </item>
      <item class="javax.swing.JScrollPane" icon="/com/intellij/uiDesigner/icons/scrollPane.png" removable="false" auto-create-binding="false" can-attach-label="true">
        <default-constraints vsize-policy="7" hsize-policy="7" anchor="0" fill="3" />
      </item>
      <item class="javax.swing.JButton" icon="/com/intellij/uiDesigner/icons/button.png" removable="false" auto-create-binding="true" can-attach-label="false">
        <default-constraints vsize-policy="0" hsize-policy="3" anchor="0" fill="1" />
        <initial-values>
          <property name="text" value="Button" />
        </initial-values>
      </item>
      <item class="javax.swing.JRadioButton" icon="/com/intellij/uiDesigner/icons/radioButton.png" removable="false" auto-create-binding="true" can-attach-label="false">
        <default-constraints vsize-policy="0" hsize-policy="3" anchor="8" fill="0" />
        <initial-values>
          <property name="text" value="RadioButton" />
        </initial-values>
      </item>
      <item class="javax.swing.JCheckBox" icon="/com/intellij/uiDesigner/icons/checkBox.png" removable="false" auto-create-binding="true" can-attach-label="false">
        <default-constraints vsize-policy="0" hsize-policy="3" anchor="8" fill="0" />
        <initial-values>
          <property name="text" value="CheckBox" />
        </initial-values>
      </item>
      <item class="javax.swing.JLabel" icon="/com/intellij/uiDesigner/icons/label.png" removable="false" auto-create-binding="false" can-attach-label="false">
        <default-constraints vsize-policy="0" hsize-policy="0" anchor="8" fill="0" />
        <initial-values>
          <property name="text" value="Label" />
        </initial-values>
      </item>
      <item class="javax.swing.JTextField" icon="/com/intellij/uiDesigner/icons/textField.png" removable="false" auto-create-binding="true" can-attach-label="true">
        <default-constraints vsize-policy="0" hsize-policy="6" anchor="8" fill="1">
          <preferred-size width="150" height="-1" />
        </default-constraints>
      </item>
      <item class="javax.swing.JPasswordField" icon="/com/intellij/uiDesigner/icons/passwordField.png" removable="false" auto-create-binding="true" can-attach-label="true">
        <default-constraints vsize-policy="0" hsize-policy="6" anchor="8" fill="1">
          <preferred-size width="150" height="-1" />
        </default-constraints>
      </item>
      <item class="javax.swing.JFormattedTextField" icon="/com/intellij/uiDesigner/icons/formattedTextField.png" removable="false" auto-create-binding="true" can-attach-label="true">
        <default-constraints vsize-policy="0" hsize-policy="6" anchor="8" fill="1">
          <preferred-size width="150" height="-1" />
        </default-constraints>
      </item>
      <item class="javax.swing.JTextArea" icon="/com/intellij/uiDesigner/icons/textArea.png" removable="false" auto-create-binding="true" can-attach-label="true">
        <default-constraints vsize-policy="6" hsize-policy="6" anchor="0" fill="3">
          <preferred-size width="150" height="50" />
        </default-constraints>
      </item>
      <item class="javax.swing.JTextPane" icon="/com/intellij/uiDesigner/icons/textPane.png" removable="false" auto-create-binding="true" can-attach-label="true">
        <default-constraints vsize-policy="6" hsize-policy="6" anchor="0" fill="3">
          <preferred-size width="150" height="50" />
        </default-constraints>
      </item>
      <item class="javax.swing.JEditorPane" icon="/com/intellij/uiDesigner/icons/editorPane.png" removable="false" auto-create-binding="true" can-attach-label="true">
        <default-constraints vsize-policy="6" hsize-policy="6" anchor="0" fill="3">
          <preferred-size width="150" height="50" />
        </default-constraints>
      </item>
      <item class="javax.swing.JComboBox" icon="/com/intellij/uiDesigner/icons/comboBox.png" removable="false" auto-create-binding="true" can-attach-label="true">
        <default-constraints vsize-policy="0" hsize-policy="2" anchor="8" fill="1" />
      </item>
      <item class="javax.swing.JTable" icon="/com/intellij/uiDesigner/icons/table.png" removable="false" auto-create-binding="true" can-attach-label="false">
        <default-constraints vsize-policy="6" hsize-policy="6" anchor="0" fill="3">
          <preferred-size width="150" height="50" />
        </default-constraints>
      </item>
      <item class="javax.swing.JList" icon="/com/intellij/uiDesigner/icons/list.png" removable="false" auto-create-binding="true" can-attach-label="false">
        <default-constraints vsize-policy="6" hsize-policy="2" anchor="0" fill="3">
          <preferred-size width="150" height="50" />
        </default-constraints>
      </item>
      <item class="javax.swing.JTree" icon="/com/intellij/uiDesigner/icons/tree.png" removable="false" auto-create-binding="true" can-attach-label="false">
        <default-constraints vsize-policy="6" hsize-policy="6" anchor="0" fill="3">
          <preferred-size width="150" height="50" />
        </default-constraints>
      </item>
      <item class="javax.swing.JTabbedPane" icon="/com/intellij/uiDesigner/icons/tabbedPane.png" removable="false" auto-create-binding="true" can-attach-label="false">
        <default-constraints vsize-policy="3" hsize-policy="3" anchor="0" fill="3">
          <preferred-size width="200" height="200" />
        </default-constraints>
      </item>
      <item class="javax.swing.JSplitPane" icon="/com/intellij/uiDesigner/icons/splitPane.png" removable="false" auto-create-binding="false" can-attach-label="false">
        <default-constraints vsize-policy="3" hsize-policy="3" anchor="0" fill="3">
          <preferred-size width="200" height="200" />
        </default-constraints>
      </item>
      <item class="javax.swing.JSpinner" icon="/com/intellij/uiDesigner/icons/spinner.png" removable="false" auto-create-binding="true" can-attach-label="true">
        <default-constraints vsize-policy="0" hsize-policy="6" anchor="8" fill="1" />
      </item>
      <item class="javax.swing.JSlider" icon="/com/intellij/uiDesigner/icons/slider.png" removable="false" auto-create-binding="true" can-attach-label="false">
        <default-constraints vsize-policy="0" hsize-policy="6" anchor="8" fill="1" />
      </item>
      <item class="javax.swing.JSeparator" icon="/com/intellij/uiDesigner/icons/separator.png" removable="false" auto-create-binding="false" can-attach-label="false">
        <default-constraints vsize-policy="6" hsize-policy="6" anchor="0" fill="3" />
      </item>
      <item class="javax.swing.JProgressBar" icon="/com/intellij/uiDesigner/icons/progressbar.png" removable="false" auto-create-binding="true" can-attach-label="false">
        <default-constraints vsize-policy="0" hsize-policy="6" anchor="0" fill="1" />
      </item>
      <item class="javax.swing.JToolBar" icon="/com/intellij/uiDesigner/icons/toolbar.png" removable="false" auto-create-binding="false" can-attach-label="false">
        <default-constraints vsize-policy="0" hsize-policy="6" anchor="0" fill="1">
          <preferred-size width="-1" height="20" />
        </default-constraints>
      </item>
      <item class="javax.swing.JToolBar$Separator" icon="/com/intellij/uiDesigner/icons/toolbarSeparator.png" removable="false" auto-create-binding="false" can-attach-label="false">
        <default-constraints vsize-policy="0" hsize-policy="0" anchor="0" fill="1" />
      </item>
      <item class="javax.swing.JScrollBar" icon="/com/intellij/uiDesigner/icons/scrollbar.png" removable="false" auto-create-binding="true" can-attach-label="false">
        <default-constraints vsize-policy="6" hsize-policy="0" anchor="0" fill="2" />
      </item>
    </group>
  </component>
  <component name="ProjectDetails">
    <option name="projectName" value="thredds" />
  </component>
  <component name="ProjectDictionaryState">
    <dictionary name="John">
      <words>
        <w>barotropic</w>
        <w>isentropic</w>
        <w>mesoscale</w>
      </words>
    </dictionary>
    <dictionary name="edavis">
      <words>
        <w>dataset</w>
        <w>datasets</w>
        <w>fmrc</w>
        <w>metadata</w>
        <w>ncml</w>
        <w>netcdf</w>
        <w>thredds</w>
      </words>
    </dictionary>
  </component>
  <component name="ProjectKey">
    <option name="state" value="svn://zero/thredds/trunk/intelliJ/threddsFull/thredds.ipr" />
  </component>
  <component name="ProjectModuleManager">
    <modules>
      <module fileurl="file://$PROJECT_DIR$/bufr.iml" filepath="$PROJECT_DIR$/bufr.iml" />
      <module fileurl="file://$PROJECT_DIR$/cdm.iml" filepath="$PROJECT_DIR$/cdm.iml" />
      <module fileurl="file://$PROJECT_DIR$/common.iml" filepath="$PROJECT_DIR$/common.iml" />
      <module fileurl="file://$PROJECT_DIR$/docs.iml" filepath="$PROJECT_DIR$/docs.iml" />
      <module fileurl="file://$PROJECT_DIR$/grib.iml" filepath="$PROJECT_DIR$/grib.iml" />
      <module fileurl="file://$PROJECT_DIR$/intelliJ.iml" filepath="$PROJECT_DIR$/intelliJ.iml" />
      <module fileurl="file://$PROJECT_DIR$/ldm.iml" filepath="$PROJECT_DIR$/ldm.iml" />
      <module fileurl="file://$PROJECT_DIR$/lib.iml" filepath="$PROJECT_DIR$/lib.iml" />
      <module fileurl="file://$PROJECT_DIR$/opendap.iml" filepath="$PROJECT_DIR$/opendap.iml" />
      <module fileurl="file://$PROJECT_DIR$/../../tdm/tdm.iml" filepath="$PROJECT_DIR$/../../tdm/tdm.iml" />
      <module fileurl="file://$PROJECT_DIR$/tds.iml" filepath="$PROJECT_DIR$/tds.iml" />
      <module fileurl="file://$PROJECT_DIR$/ui.iml" filepath="$PROJECT_DIR$/ui.iml" />
      <module fileurl="file://$PROJECT_DIR$/../../visad/visad.iml" filepath="$PROJECT_DIR$/../../visad/visad.iml" />
      <module fileurl="file://$PROJECT_DIR$/wmoTables.iml" filepath="$PROJECT_DIR$/wmoTables.iml" />
    </modules>
  </component>
  <component name="ProjectResources">
    <default-html-doctype>http://www.w3.org/1999/xhtml</default-html-doctype>
  </component>
  <component name="ProjectRootManager" version="2" languageLevel="JDK_1_6" assert-keyword="true" jdk-15="true" project-jdk-name="1.6" project-jdk-type="JavaSDK">
    <output url="file://$PROJECT_DIR$/../../../target/classes" />
  </component>
  <component name="ResourceManagerContainer">
    <option name="myResourceBundles">
      <value>
        <list size="0" />
      </value>
    </option>
  </component>
  <component name="SvnBranchConfigurationManager">
    <option name="myConfigurationMap">
      <map>
        <entry key="$PROJECT_DIR$/../../bufr">
          <value>
            <SvnBranchConfiguration>
              <option name="branchMap">
                <map>
                  <entry key="https://sub.unidata.ucar.edu/thredds/branch">
                    <value>
                      <list />
                    </value>
                  </entry>
                  <entry key="https://sub.unidata.ucar.edu/thredds/tag">
                    <value>
                      <list />
                    </value>
                  </entry>
                </map>
              </option>
              <option name="branchUrls">
                <list>
                  <option value="https://sub.unidata.ucar.edu/thredds/branch" />
                  <option value="https://sub.unidata.ucar.edu/thredds/tag" />
                </list>
              </option>
              <option name="trunkUrl" value="https://sub.unidata.ucar.edu/thredds/trunk" />
            </SvnBranchConfiguration>
          </value>
        </entry>
        <entry key="$PROJECT_DIR$/../../cdm">
          <value>
            <SvnBranchConfiguration>
              <option name="branchMap">
                <map>
                  <entry key="http://sub.unidata.ucar.edu/thredds/branch">
                    <value>
                      <list />
                    </value>
                  </entry>
                  <entry key="http://sub.unidata.ucar.edu/thredds/tag">
                    <value>
                      <list />
                    </value>
                  </entry>
                </map>
              </option>
              <option name="branchUrls">
                <list>
                  <option value="http://sub.unidata.ucar.edu/thredds/branch" />
                  <option value="http://sub.unidata.ucar.edu/thredds/tag" />
                </list>
              </option>
              <option name="trunkUrl" value="http://sub.unidata.ucar.edu/thredds/trunk" />
            </SvnBranchConfiguration>
          </value>
        </entry>
        <entry key="$PROJECT_DIR$/../../common">
          <value>
            <SvnBranchConfiguration>
              <option name="branchMap">
                <map>
                  <entry key="http://sub.unidata.ucar.edu/thredds/branch">
                    <value>
                      <list />
                    </value>
                  </entry>
                  <entry key="http://sub.unidata.ucar.edu/thredds/tag">
                    <value>
                      <list />
                    </value>
                  </entry>
                </map>
              </option>
              <option name="branchUrls">
                <list>
                  <option value="http://sub.unidata.ucar.edu/thredds/branch" />
                  <option value="http://sub.unidata.ucar.edu/thredds/tag" />
                </list>
              </option>
              <option name="trunkUrl" value="http://sub.unidata.ucar.edu/thredds/trunk" />
            </SvnBranchConfiguration>
          </value>
        </entry>
        <entry key="$PROJECT_DIR$/../../docs">
          <value>
            <SvnBranchConfiguration>
              <option name="branchMap">
                <map>
                  <entry key="http://sub.unidata.ucar.edu/thredds/branch">
                    <value>
                      <list />
                    </value>
                  </entry>
                  <entry key="http://sub.unidata.ucar.edu/thredds/tag">
                    <value>
                      <list />
                    </value>
                  </entry>
                </map>
              </option>
              <option name="branchUrls">
                <list>
                  <option value="http://sub.unidata.ucar.edu/thredds/branch" />
                  <option value="http://sub.unidata.ucar.edu/thredds/tag" />
                </list>
              </option>
              <option name="trunkUrl" value="http://sub.unidata.ucar.edu/thredds/trunk" />
            </SvnBranchConfiguration>
          </value>
        </entry>
        <entry key="$PROJECT_DIR$/../../grib">
          <value>
            <SvnBranchConfiguration>
              <option name="branchMap">
                <map>
                  <entry key="http://sub.unidata.ucar.edu/thredds/branch">
                    <value>
                      <list />
                    </value>
                  </entry>
                  <entry key="http://sub.unidata.ucar.edu/thredds/tag">
                    <value>
                      <list />
                    </value>
                  </entry>
                </map>
              </option>
              <option name="branchUrls">
                <list>
                  <option value="http://sub.unidata.ucar.edu/thredds/branch" />
                  <option value="http://sub.unidata.ucar.edu/thredds/tag" />
                </list>
              </option>
              <option name="trunkUrl" value="http://sub.unidata.ucar.edu/thredds/trunk" />
            </SvnBranchConfiguration>
          </value>
        </entry>
        <entry key="$PROJECT_DIR$/..">
          <value>
            <SvnBranchConfiguration>
              <option name="branchMap">
                <map>
                  <entry key="http://sub.unidata.ucar.edu/thredds/branch">
                    <value>
                      <list />
                    </value>
                  </entry>
                  <entry key="http://sub.unidata.ucar.edu/thredds/tag">
                    <value>
                      <list />
                    </value>
                  </entry>
                </map>
              </option>
              <option name="branchUrls">
                <list>
                  <option value="http://sub.unidata.ucar.edu/thredds/branch" />
                  <option value="http://sub.unidata.ucar.edu/thredds/tag" />
                </list>
              </option>
              <option name="trunkUrl" value="http://sub.unidata.ucar.edu/thredds/trunk" />
            </SvnBranchConfiguration>
          </value>
        </entry>
        <entry key="$PROJECT_DIR$">
          <value>
            <SvnBranchConfiguration>
              <option name="branchMap">
                <map>
                  <entry key="http://sub.unidata.ucar.edu/thredds/branch">
                    <value>
                      <list />
                    </value>
                  </entry>
                  <entry key="http://sub.unidata.ucar.edu/thredds/tag">
                    <value>
                      <list />
                    </value>
                  </entry>
                </map>
              </option>
              <option name="branchUrls">
                <list>
                  <option value="http://sub.unidata.ucar.edu/thredds/branch" />
                  <option value="http://sub.unidata.ucar.edu/thredds/tag" />
                </list>
              </option>
              <option name="trunkUrl" value="http://sub.unidata.ucar.edu/thredds/trunk" />
            </SvnBranchConfiguration>
          </value>
        </entry>
        <entry key="$PROJECT_DIR$/../../ldm">
          <value>
            <SvnBranchConfiguration>
              <option name="branchMap">
                <map>
                  <entry key="http://sub.unidata.ucar.edu/thredds/branch">
                    <value>
                      <list />
                    </value>
                  </entry>
                  <entry key="http://sub.unidata.ucar.edu/thredds/tag">
                    <value>
                      <list />
                    </value>
                  </entry>
                </map>
              </option>
              <option name="branchUrls">
                <list>
                  <option value="http://sub.unidata.ucar.edu/thredds/branch" />
                  <option value="http://sub.unidata.ucar.edu/thredds/tag" />
                </list>
              </option>
              <option name="trunkUrl" value="http://sub.unidata.ucar.edu/thredds/trunk" />
            </SvnBranchConfiguration>
          </value>
        </entry>
        <entry key="$PROJECT_DIR$/../../lib">
          <value>
            <SvnBranchConfiguration>
              <option name="branchMap">
                <map>
                  <entry key="http://sub.unidata.ucar.edu/thredds/branch">
                    <value>
                      <list />
                    </value>
                  </entry>
                  <entry key="http://sub.unidata.ucar.edu/thredds/tag">
                    <value>
                      <list />
                    </value>
                  </entry>
                </map>
              </option>
              <option name="branchUrls">
                <list>
                  <option value="http://sub.unidata.ucar.edu/thredds/branch" />
                  <option value="http://sub.unidata.ucar.edu/thredds/tag" />
                </list>
              </option>
              <option name="trunkUrl" value="http://sub.unidata.ucar.edu/thredds/trunk" />
            </SvnBranchConfiguration>
          </value>
        </entry>
        <entry key="$PROJECT_DIR$/../../opendap">
          <value>
            <SvnBranchConfiguration>
              <option name="branchMap">
                <map>
                  <entry key="http://sub.unidata.ucar.edu/thredds/branch">
                    <value>
                      <list />
                    </value>
                  </entry>
                  <entry key="http://sub.unidata.ucar.edu/thredds/tag">
                    <value>
                      <list />
                    </value>
                  </entry>
                </map>
              </option>
              <option name="branchUrls">
                <list>
                  <option value="http://sub.unidata.ucar.edu/thredds/branch" />
                  <option value="http://sub.unidata.ucar.edu/thredds/tag" />
                </list>
              </option>
              <option name="trunkUrl" value="http://sub.unidata.ucar.edu/thredds/trunk" />
            </SvnBranchConfiguration>
          </value>
        </entry>
        <entry key="$PROJECT_DIR$/../../tdm">
          <value>
            <SvnBranchConfiguration>
              <option name="branchMap">
                <map>
                  <entry key="https://sub.unidata.ucar.edu/thredds/branch">
                    <value>
                      <list />
                    </value>
                  </entry>
                  <entry key="https://sub.unidata.ucar.edu/thredds/tag">
                    <value>
                      <list />
                    </value>
                  </entry>
                </map>
              </option>
              <option name="branchUrls">
                <list>
                  <option value="https://sub.unidata.ucar.edu/thredds/branch" />
                  <option value="https://sub.unidata.ucar.edu/thredds/tag" />
                </list>
              </option>
              <option name="trunkUrl" value="https://sub.unidata.ucar.edu/thredds/trunk" />
            </SvnBranchConfiguration>
          </value>
        </entry>
        <entry key="$PROJECT_DIR$/../../tds">
          <value>
            <SvnBranchConfiguration>
              <option name="branchMap">
                <map>
                  <entry key="http://sub.unidata.ucar.edu/thredds/branch">
                    <value>
                      <list />
                    </value>
                  </entry>
                  <entry key="http://sub.unidata.ucar.edu/thredds/tag">
                    <value>
                      <list />
                    </value>
                  </entry>
                </map>
              </option>
              <option name="branchUrls">
                <list>
                  <option value="http://sub.unidata.ucar.edu/thredds/branch" />
                  <option value="http://sub.unidata.ucar.edu/thredds/tag" />
                </list>
              </option>
              <option name="trunkUrl" value="http://sub.unidata.ucar.edu/thredds/trunk" />
            </SvnBranchConfiguration>
          </value>
        </entry>
        <entry key="$PROJECT_DIR$/../../ui">
          <value>
            <SvnBranchConfiguration>
              <option name="branchMap">
                <map>
                  <entry key="http://sub.unidata.ucar.edu/thredds/branch">
                    <value>
                      <list />
                    </value>
                  </entry>
                  <entry key="http://sub.unidata.ucar.edu/thredds/tag">
                    <value>
                      <list />
                    </value>
                  </entry>
                </map>
              </option>
              <option name="branchUrls">
                <list>
                  <option value="http://sub.unidata.ucar.edu/thredds/branch" />
                  <option value="http://sub.unidata.ucar.edu/thredds/tag" />
                </list>
              </option>
              <option name="trunkUrl" value="http://sub.unidata.ucar.edu/thredds/trunk" />
            </SvnBranchConfiguration>
          </value>
        </entry>
        <entry key="$PROJECT_DIR$/../../wmoTables">
          <value>
            <SvnBranchConfiguration>
              <option name="branchMap">
                <map>
                  <entry key="https://sub.unidata.ucar.edu/thredds/branch">
                    <value>
                      <list />
                    </value>
                  </entry>
                  <entry key="https://sub.unidata.ucar.edu/thredds/tag">
                    <value>
                      <list />
                    </value>
                  </entry>
                </map>
              </option>
              <option name="branchUrls">
                <list>
                  <option value="https://sub.unidata.ucar.edu/thredds/branch" />
                  <option value="https://sub.unidata.ucar.edu/thredds/tag" />
                </list>
              </option>
              <option name="trunkUrl" value="https://sub.unidata.ucar.edu/thredds/trunk" />
            </SvnBranchConfiguration>
          </value>
        </entry>
      </map>
    </option>
    <option name="myVersion" value="124" />
    <option name="mySupportsUserInfoFilter" value="true" />
  </component>
  <component name="VcsDirectoryMappings">
<<<<<<< HEAD
    <mapping directory="" vcs="Git" />
=======
    <mapping directory="$PROJECT_DIR$/../.." vcs="Git" />
>>>>>>> 68e31a09
  </component>
  <component name="WebServicesPlugin" addRequiredLibraries="true" />
  <component name="com.intellij.jsf.UserDefinedFacesConfigs">
    <option name="USER_DEFINED_CONFIGS">
      <value>
        <list size="0" />
      </value>
    </option>
  </component>
  <component name="com.sixrr.metrics.MetricsReloaded">
    <option name="selectedProfile" value="Lines of code metrics" />
    <option name="autoscroll" value="true" />
    <option name="calculateMetrics" value="true" />
    <option name="includeTestClasses" value="false" />
    <option name="flattenInnerClasses" value="true" />
    <option name="cycleTableSpecificationString" value="" />
    <option name="shortCycleTableSpecificationString" value="" />
  </component>
  <component name="libraryTable">
    <library name="ehcache">
      <CLASSES>
        <root url="jar://$PROJECT_DIR$/../../lib/external/ehcache-1.6.0.jar!/" />
      </CLASSES>
      <JAVADOC>
        <root url="jar://$PROJECT_DIR$/../../lib/external/source/ehcache-1.6.0-javadoc.jar!/" />
      </JAVADOC>
      <SOURCES>
        <root url="jar://$PROJECT_DIR$/../../lib/external/source/ehcache-1.6.0-sources.jar!/" />
      </SOURCES>
    </library>
    <library name="jetty">
      <CLASSES>
        <root url="file://F:/lib/jetty/jetty-distribution-7.2.0.v20101020/lib" />
      </CLASSES>
      <JAVADOC />
      <SOURCES>
        <root url="file://F:/lib/jetty/jetty-distribution-7.2.0.v20101020/jetty-server/src/main/java" />
      </SOURCES>
      <jarDirectory url="file://F:/lib/jetty/jetty-distribution-7.2.0.v20101020/lib" recursive="false" />
    </library>
    <library name="joda-time">
      <CLASSES>
        <root url="jar://$PROJECT_DIR$/../../lib/external/joda-time-2.0.jar!/" />
      </CLASSES>
      <JAVADOC />
      <SOURCES />
    </library>
    <library name="JSTL">
      <CLASSES>
        <root url="jar://$PROJECT_DIR$/../../lib/external/standard.jar!/" />
        <root url="jar://$PROJECT_DIR$/../../lib/external/jstl.jar!/" />
      </CLASSES>
      <JAVADOC />
      <SOURCES />
    </library>
    <library name="Logging">
      <CLASSES>
        <root url="jar://$PROJECT_DIR$/../../lib/external/slf4j-api-1.6.1.jar!/" />
        <root url="jar://$PROJECT_DIR$/../../lib/external/slf4j-log4j12-1.6.1.jar!/" />
        <root url="jar://$PROJECT_DIR$/../../lib/external/log4j-1.2.16.jar!/" />
      </CLASSES>
      <JAVADOC />
      <SOURCES />
    </library>
    <library name="Spring">
      <CLASSES>
        <root url="jar://$PROJECT_DIR$/../../lib/external/jcl-over-slf4j-1.6.1.jar!/" />
        <root url="jar://$PROJECT_DIR$/../../lib/external/org.springframework.context-3.0.5.RELEASE.jar!/" />
        <root url="jar://$PROJECT_DIR$/../../lib/external/org.springframework.beans-3.0.5.RELEASE.jar!/" />
        <root url="jar://$PROJECT_DIR$/../../lib/external/org.springframework.core-3.0.5.RELEASE.jar!/" />
        <root url="jar://$PROJECT_DIR$/../../lib/external/org.springframework.asm-3.0.5.RELEASE.jar!/" />
        <root url="jar://$PROJECT_DIR$/../../lib/external/org.springframework.expression-3.0.5.RELEASE.jar!/" />
        <root url="jar://$PROJECT_DIR$/../../lib/external/org.springframework.aop-3.0.5.RELEASE.jar!/" />
      </CLASSES>
      <JAVADOC />
      <SOURCES />
    </library>
    <library name="Spring-Web">
      <CLASSES>
        <root url="jar://$PROJECT_DIR$/../../lib/external/org.springframework.context-3.0.5.RELEASE.jar!/" />
        <root url="jar://$PROJECT_DIR$/../../lib/external/org.springframework.web-3.0.5.RELEASE.jar!/" />
        <root url="jar://$PROJECT_DIR$/../../lib/external/org.springframework.web.servlet-3.0.5.RELEASE.jar!/" />
        <root url="jar://$PROJECT_DIR$/../../lib/external/org.springframework.beans-3.0.5.RELEASE.jar!/" />
        <root url="jar://$PROJECT_DIR$/../../lib/external/jcl-over-slf4j-1.6.1.jar!/" />
        <root url="jar://$PROJECT_DIR$/../../lib/external/org.springframework.core-3.0.5.RELEASE.jar!/" />
        <root url="jar://$PROJECT_DIR$/../../lib/external/org.springframework.asm-3.0.5.RELEASE.jar!/" />
        <root url="jar://$PROJECT_DIR$/../../lib/external/org.springframework.aop-3.0.5.RELEASE.jar!/" />
        <root url="jar://$PROJECT_DIR$/../../lib/external/org.springframework.expression-3.0.5.RELEASE.jar!/" />
      </CLASSES>
      <JAVADOC />
      <SOURCES />
    </library>
  </component>
  <component name="org.twodividedbyzero.idea.findbugs">
    <option name="_basePreferences">
      <map>
        <entry key="property.analysisEffortLevel" value="default" />
        <entry key="property.analyzeAfterCompile" value="false" />
        <entry key="property.minPriorityToReport" value="Medium" />
        <entry key="property.runAnalysisInBackground" value="false" />
        <entry key="property.showHiddenDetectors" value="false" />
        <entry key="property.toolWindowToFront" value="true" />
      </map>
    </option>
    <option name="_detectors">
      <map>
        <entry key="AppendingToAnObjectOutputStream" value="true" />
        <entry key="BCPMethodReturnCheck" value="false" />
        <entry key="BadAppletConstructor" value="false" />
        <entry key="BadResultSetAccess" value="true" />
        <entry key="BadSyntaxForRegularExpression" value="true" />
        <entry key="BadUseOfReturnValue" value="true" />
        <entry key="BadlyOverriddenAdapter" value="true" />
        <entry key="BooleanReturnNull" value="true" />
        <entry key="BuildInterproceduralCallGraph" value="false" />
        <entry key="BuildObligationPolicyDatabase" value="true" />
        <entry key="CallToUnsupportedMethod" value="false" />
        <entry key="CalledMethods" value="true" />
        <entry key="CheckCalls" value="false" />
        <entry key="CheckExpectedWarnings" value="false" />
        <entry key="CheckImmutableAnnotation" value="true" />
        <entry key="CheckTypeQualifiers" value="true" />
        <entry key="CloneIdiom" value="true" />
        <entry key="ComparatorIdiom" value="true" />
        <entry key="ConfusedInheritance" value="true" />
        <entry key="ConfusionBetweenInheritedAndOuterMethod" value="true" />
        <entry key="CrossSiteScripting" value="true" />
        <entry key="DoInsideDoPrivileged" value="true" />
        <entry key="DontCatchIllegalMonitorStateException" value="true" />
        <entry key="DontIgnoreResultOfPutIfAbsent" value="true" />
        <entry key="DontUseEnum" value="true" />
        <entry key="DroppedException" value="true" />
        <entry key="DumbMethodInvocations" value="true" />
        <entry key="DumbMethods" value="true" />
        <entry key="DuplicateBranches" value="true" />
        <entry key="EmptyZipFileEntry" value="true" />
        <entry key="EqStringTest" value="false" />
        <entry key="EqualsOperandShouldHaveClassCompatibleWithThis" value="true" />
        <entry key="FieldItemSummary" value="true" />
        <entry key="FinalizerNullsFields" value="true" />
        <entry key="FindBadCast" value="false" />
        <entry key="FindBadCast2" value="true" />
        <entry key="FindBadEqualsImplementation" value="false" />
        <entry key="FindBadForLoop" value="true" />
        <entry key="FindBugsSummaryStats" value="true" />
        <entry key="FindCircularDependencies" value="false" />
        <entry key="FindDeadLocalStores" value="true" />
        <entry key="FindDoubleCheck" value="true" />
        <entry key="FindEmptySynchronizedBlock" value="true" />
        <entry key="FindFieldSelfAssignment" value="true" />
        <entry key="FindFinalizeInvocations" value="true" />
        <entry key="FindFloatEquality" value="true" />
        <entry key="FindFloatMath" value="false" />
        <entry key="FindHEmismatch" value="true" />
        <entry key="FindInconsistentSync2" value="true" />
        <entry key="FindJSR166LockMonitorenter" value="true" />
        <entry key="FindLocalSelfAssignment2" value="true" />
        <entry key="FindMaskedFields" value="true" />
        <entry key="FindMismatchedWaitOrNotify" value="true" />
        <entry key="FindNakedNotify" value="true" />
        <entry key="FindNonSerializableStoreIntoSession" value="true" />
        <entry key="FindNonSerializableValuePassedToWriteObject" value="true" />
        <entry key="FindNonShortCircuit" value="true" />
        <entry key="FindNullDeref" value="true" />
        <entry key="FindNullDerefsInvolvingNonShortCircuitEvaluation" value="true" />
        <entry key="FindOpenStream" value="true" />
        <entry key="FindPuzzlers" value="true" />
        <entry key="FindRefComparison" value="true" />
        <entry key="FindReturnRef" value="true" />
        <entry key="FindRunInvocations" value="true" />
        <entry key="FindSelfComparison" value="true" />
        <entry key="FindSelfComparison2" value="true" />
        <entry key="FindSleepWithLockHeld" value="true" />
        <entry key="FindSpinLoop" value="true" />
        <entry key="FindSqlInjection" value="true" />
        <entry key="FindTwoLockWait" value="true" />
        <entry key="FindUncalledPrivateMethods" value="true" />
        <entry key="FindUnconditionalWait" value="true" />
        <entry key="FindUninitializedGet" value="true" />
        <entry key="FindUnrelatedTypesInGenericContainer" value="true" />
        <entry key="FindUnreleasedLock" value="true" />
        <entry key="FindUnsatisfiedObligation" value="true" />
        <entry key="FindUnsyncGet" value="true" />
        <entry key="FindUselessControlFlow" value="true" />
        <entry key="FormatStringChecker" value="true" />
        <entry key="HugeSharedStringConstants" value="true" />
        <entry key="IDivResultCastToDouble" value="true" />
        <entry key="IncompatMask" value="true" />
        <entry key="InconsistentAnnotations" value="true" />
        <entry key="InefficientMemberAccess" value="false" />
        <entry key="InefficientToArray" value="true" />
        <entry key="InfiniteLoop" value="true" />
        <entry key="InfiniteRecursiveLoop" value="true" />
        <entry key="InfiniteRecursiveLoop2" value="false" />
        <entry key="InheritanceUnsafeGetResource" value="true" />
        <entry key="InitializationChain" value="true" />
        <entry key="InstantiateStaticClass" value="true" />
        <entry key="InvalidJUnitTest" value="true" />
        <entry key="IteratorIdioms" value="true" />
        <entry key="LazyInit" value="true" />
        <entry key="LoadOfKnownNullValue" value="true" />
        <entry key="LockedFields" value="false" />
        <entry key="LostLoggerDueToWeakReference" value="true" />
        <entry key="MethodReturnCheck" value="true" />
        <entry key="Methods" value="true" />
        <entry key="MultithreadedInstanceAccess" value="true" />
        <entry key="MutableLock" value="true" />
        <entry key="MutableStaticFields" value="true" />
        <entry key="Naming" value="true" />
        <entry key="Noise" value="false" />
        <entry key="NoiseNullDeref" value="false" />
        <entry key="NoteAnnotationRetention" value="true" />
        <entry key="NoteCheckReturnValue" value="true" />
        <entry key="NoteCheckReturnValueAnnotations" value="true" />
        <entry key="NoteDirectlyRelevantTypeQualifiers" value="true" />
        <entry key="NoteJCIPAnnotation" value="true" />
        <entry key="NoteNonNullAnnotations" value="true" />
        <entry key="NoteNonnullReturnValues" value="true" />
        <entry key="NoteSuppressedWarnings" value="true" />
        <entry key="NoteUnconditionalParamDerefs" value="true" />
        <entry key="NumberConstructor" value="true" />
        <entry key="OverridingEqualsNotSymmetrical" value="true" />
        <entry key="PreferZeroLengthArrays" value="true" />
        <entry key="PublicSemaphores" value="false" />
        <entry key="QuestionableBooleanAssignment" value="true" />
        <entry key="ReadOfInstanceFieldInMethodInvokedByConstructorInSuperclass" value="true" />
        <entry key="ReadReturnShouldBeChecked" value="true" />
        <entry key="RedundantInterfaces" value="true" />
        <entry key="ReflectiveClasses" value="true" />
        <entry key="RepeatedConditionals" value="true" />
        <entry key="ResolveAllReferences" value="false" />
        <entry key="RuntimeExceptionCapture" value="true" />
        <entry key="SerializableIdiom" value="true" />
        <entry key="StartInConstructor" value="true" />
        <entry key="StaticCalendarDetector" value="true" />
        <entry key="StringConcatenation" value="true" />
        <entry key="SuperfluousInstanceOf" value="true" />
        <entry key="SuspiciousThreadInterrupted" value="true" />
        <entry key="SwitchFallthrough" value="true" />
        <entry key="SynchronizationOnSharedBuiltinConstant" value="true" />
        <entry key="SynchronizeAndNullCheckField" value="true" />
        <entry key="SynchronizeOnClassLiteralNotGetClass" value="true" />
        <entry key="SynchronizingOnContentsOfFieldToProtectField" value="true" />
        <entry key="TestASM" value="false" />
        <entry key="TestDataflowAnalysis" value="false" />
        <entry key="TestingGround" value="false" />
        <entry key="TrainFieldStoreTypes" value="true" />
        <entry key="TrainNonNullAnnotations" value="true" />
        <entry key="TrainUnconditionalDerefParams" value="true" />
        <entry key="URLProblems" value="true" />
        <entry key="UncallableMethodOfAnonymousClass" value="true" />
        <entry key="UnnecessaryMath" value="true" />
        <entry key="UnreadFields" value="true" />
        <entry key="UseObjectEquals" value="false" />
        <entry key="UselessSubclassMethod" value="false" />
        <entry key="VarArgsProblems" value="true" />
        <entry key="VolatileUsage" value="true" />
        <entry key="WaitInLoop" value="true" />
        <entry key="WrongMapIterator" value="true" />
        <entry key="XMLFactoryBypass" value="true" />
      </map>
    </option>
    <option name="_reportCategories">
      <map>
        <entry key="BAD_PRACTICE" value="true" />
        <entry key="CORRECTNESS" value="true" />
        <entry key="EXPERIMENTAL" value="true" />
        <entry key="I18N" value="true" />
        <entry key="MALICIOUS_CODE" value="true" />
        <entry key="MT_CORRECTNESS" value="true" />
        <entry key="NOISE" value="false" />
        <entry key="PERFORMANCE" value="true" />
        <entry key="SECURITY" value="true" />
        <entry key="STYLE" value="true" />
      </map>
    </option>
  </component>
</project>

<|MERGE_RESOLUTION|>--- conflicted
+++ resolved
@@ -1,1972 +1,1969 @@
-<?xml version="1.0" encoding="UTF-8"?>
-<project version="4">
-  <component name="AntConfiguration">
-    <defaultAnt bundledAnt="true" />
-    <buildFile url="file://$PROJECT_DIR$/../../cdm/build.xml">
-      <additionalClassPath />
-      <antReference projectDefault="true" />
-      <customJdkName value="" />
-      <maximumHeapSize value="256" />
-      <maximumStackSize value="128" />
-      <properties />
-      <executeOn event="compositeTask" target="[clean,dist,release]" presentableName="[clean,dist,release]" />
-    </buildFile>
-    <buildFile url="file://$PROJECT_DIR$/../../tds/build.xml">
-      <additionalClassPath />
-      <antReference projectDefault="true" />
-      <customJdkName value="" />
-      <maximumHeapSize value="128" />
-      <maximumStackSize value="2" />
-      <properties />
-    </buildFile>
-    <buildFile url="file://$PROJECT_DIR$/../../grib/build.xml">
-      <additionalClassPath />
-      <antReference projectDefault="true" />
-      <customJdkName value="" />
-      <maximumHeapSize value="128" />
-      <maximumStackSize value="2" />
-      <properties />
-    </buildFile>
-    <buildFile url="file://$PROJECT_DIR$/../../opendap/build.xml">
-      <additionalClassPath />
-      <antReference projectDefault="true" />
-      <customJdkName value="" />
-      <maximumHeapSize value="128" />
-      <maximumStackSize value="2" />
-      <properties />
-    </buildFile>
-  </component>
-  <component name="ArtifactManager">
-    <artifact type="exploded-war" name="tds:war exploded">
-      <output-path>$PROJECT_DIR$/../../tds/target/war</output-path>
-      <root id="root">
-        <element id="directory" name="WEB-INF">
-          <element id="directory" name="classes">
-            <element id="module-output" name="tds" />
-            <element id="module-output" name="cdm" />
-            <element id="module-output" name="common" />
-            <element id="module-output" name="opendap" />
-            <element id="module-output" name="grib" />
-            <element id="module-output" name="bufr" />
-            <element id="dir-copy" path="$PROJECT_DIR$/../../cdm/src/main/resources" />
-            <element id="dir-copy" path="$PROJECT_DIR$/../../grib/src/main/resources" />
-            <element id="dir-copy" path="$PROJECT_DIR$/../../bufr/src/main/resources" />
-            <element id="dir-copy" path="$PROJECT_DIR$/../../tds/src/main/webapp/WEB-INF/classes" />
-            <element id="module-output" name="time" />
-          </element>
-          <element id="directory" name="lib">
-            <element id="file-copy" path="$PROJECT_DIR$/../../lib/external/slf4j-api-1.5.6.jar" />
-            <element id="file-copy" path="$PROJECT_DIR$/../../lib/external/jdom.jar" />
-            <element id="file-copy" path="$PROJECT_DIR$/../../lib/external/junit-4.5.jar" />
-            <element id="file-copy" path="$PROJECT_DIR$/../../lib/external/commons-logging-1.1.jar" />
-            <element id="file-copy" path="$PROJECT_DIR$/../../lib/external/commons-httpclient-3.1.jar" />
-            <element id="file-copy" path="$PROJECT_DIR$/../../lib/external/slf4j-jdk14-1.5.6.jar" />
-            <element id="file-copy" path="$PROJECT_DIR$/../../lib/external/junit.jar" />
-            <element id="file-copy" path="$PROJECT_DIR$/../../lib/release/visadNoDods.jar" />
-            <element id="file-copy" path="$PROJECT_DIR$/../../lib/external/commons-codec-1.3.jar" />
-            <element id="library" level="module" name="stax" module-name="cdm" />
-            <element id="file-copy" path="$PROJECT_DIR$/../../lib/external/jna.jar" />
-            <element id="library" level="project" name="ehcache" />
-            <element id="file-copy" path="$PROJECT_DIR$/../../lib/external/easymock-2.5.2.jar" />
-            <element id="file-copy" path="$PROJECT_DIR$/../../lib/external/je-4.0.71.jar" />
-            <element id="file-copy" path="$PROJECT_DIR$/../../lib/external/quartz-1.7.3.jar" />
-            <element id="file-copy" path="$PROJECT_DIR$/../../lib/external/protobuf-java-2.3.0.jar" />
-            <element id="file-copy" path="$PROJECT_DIR$/../../lib/release/bufrTables-2.0.jar" />
-            <element id="file-copy" path="$PROJECT_DIR$/../../lib/external/casclient-2.1.1.jar" />
-            <element id="file-copy" path="$PROJECT_DIR$/../../lib/external/commons-fileupload-1.2.1.jar" />
-            <element id="file-copy" path="$PROJECT_DIR$/../../lib/external/commons-io-1.4.jar" />
-            <element id="file-copy" path="$PROJECT_DIR$/../../lib/external/httpunit.jar" />
-            <element id="library" level="module" name="Logging" module-name="tds" />
-            <element id="file-copy" path="$PROJECT_DIR$/../../lib/external/spring-test-2.5.jar" />
-            <element id="library" level="module" name="Spring" module-name="tds" />
-            <element id="library" level="module" name="JSTL" module-name="tds" />
-            <element id="file-copy" path="$PROJECT_DIR$/../../lib/external/joda-time-1.6.jar" />
-            <element id="file-copy" path="$PROJECT_DIR$/../../lib/external/jfreechart-1.0.12.jar" />
-            <element id="file-copy" path="$PROJECT_DIR$/../../lib/external/jcommon-1.0.15.jar" />
-            <element id="file-copy" path="$PROJECT_DIR$/../../lib/external/epsg-wkt.jar" />
-            <element id="file-copy" path="$PROJECT_DIR$/../../lib/external/geotk-bundle-referencing-3.04.jar" />
-            <element id="file-copy" path="$PROJECT_DIR$/../../lib/external/json-taglib-0.4.1.jar" />
-            <element id="file-copy" path="$PROJECT_DIR$/../../lib/external/jakarta-oro-2.0.8.jar" />
-            <element id="file-copy" path="$PROJECT_DIR$/../../lib/external/jaxen-1.1.2.jar" />
-            <element id="file-copy" path="$PROJECT_DIR$/../../lib/release/ncwms.jar" />
-            <element id="file-copy" path="$PROJECT_DIR$/../../lib/external/protobuf-java-2.4.0a.jar" />
-            <element id="library" level="project" name="joda-time" />
-            <element id="library" level="project" name="Spring-Web" />
-            <element id="library" level="project" name="Logging" />
-            <element id="library" level="project" name="ncISO" />
-          </element>
-        </element>
-        <element id="javaee-facet-resources" facet="tds/web/tds" />
-      </root>
-    </artifact>
-    <artifact type="exploded-war" build-on-make="true" name="wmoTables:war exploded">
-      <output-path>$PROJECT_DIR$/../../wmoTables/target/war</output-path>
-      <root id="root">
-        <element id="javaee-facet-resources" facet="wmoTables/web/wmoTables" />
-        <element id="directory" name="WEB-INF">
-          <element id="directory" name="classes">
-            <element id="javaee-facet-classes" facet="wmoTables/web/wmoTables" />
-            <element id="dir-copy" path="$PROJECT_DIR$/../../wmoTables/src/main/resources" />
-            <element id="module-output" name="bufr" />
-            <element id="module-output" name="cdm" />
-            <element id="module-output" name="common" />
-            <element id="module-output" name="grib" />
-            <element id="dir-copy" path="$PROJECT_DIR$/../../grib/src/main/resources" />
-            <element id="dir-copy" path="$PROJECT_DIR$/../../cdm/src/main/resources" />
-            <element id="module-output" name="opendap" />
-            <element id="module-output" name="wmoTables" />
-          </element>
-          <element id="directory" name="lib">
-            <element id="library" level="project" name="Spring" />
-            <element id="library" level="project" name="Logging" />
-            <element id="file-copy" path="$PROJECT_DIR$/../../lib/external/commons-fileupload-1.2.1.jar" />
-            <element id="file-copy" path="$PROJECT_DIR$/../../lib/external/commons-io-1.4.jar" />
-            <element id="file-copy" path="$PROJECT_DIR$/../../lib/external/slf4j-api-1.5.6.jar" />
-            <element id="file-copy" path="$PROJECT_DIR$/../../lib/external/slf4j-jdk14-1.5.6.jar" />
-            <element id="file-copy" path="$PROJECT_DIR$/../../lib/external/jdom.jar" />
-            <element id="file-copy" path="$PROJECT_DIR$/../../lib/external/commons-logging-1.1.jar" />
-            <element id="file-copy" path="$PROJECT_DIR$/../../lib/external/commons-codec-1.3.jar" />
-            <element id="library" level="project" name="ehcache" />
-            <element id="file-copy" path="$PROJECT_DIR$/../../lib/external/je-4.0.71.jar" />
-            <element id="file-copy" path="$PROJECT_DIR$/../../lib/external/commons-httpclient-3.1.jar" />
-            <element id="file-copy" path="$PROJECT_DIR$/../../lib/external/quartz-1.7.3.jar" />
-            <element id="file-copy" path="$PROJECT_DIR$/../../lib/external/protobuf-java-2.3.0.jar" />
-          </element>
-        </element>
-      </root>
-    </artifact>
-  </component>
-  <component name="BuildJarProjectSettings">
-    <option name="BUILD_JARS_ON_MAKE" value="false" />
-  </component>
-  <component name="CodeStyleProjectProfileManger">
-    <option name="PROJECT_PROFILE" />
-    <option name="USE_PROJECT_LEVEL_SETTINGS" value="false" />
-  </component>
-  <component name="CodeStyleSettingsManager">
-    <option name="PER_PROJECT_SETTINGS">
-      <value>
-        <ADDITIONAL_INDENT_OPTIONS fileType="java">
-          <option name="INDENT_SIZE" value="4" />
-          <option name="CONTINUATION_INDENT_SIZE" value="8" />
-          <option name="TAB_SIZE" value="4" />
-          <option name="USE_TAB_CHARACTER" value="false" />
-          <option name="SMART_TABS" value="false" />
-          <option name="LABEL_INDENT_SIZE" value="0" />
-          <option name="LABEL_INDENT_ABSOLUTE" value="false" />
-          <option name="USE_RELATIVE_INDENTS" value="false" />
-        </ADDITIONAL_INDENT_OPTIONS>
-        <ADDITIONAL_INDENT_OPTIONS fileType="jsp">
-          <option name="INDENT_SIZE" value="4" />
-          <option name="CONTINUATION_INDENT_SIZE" value="8" />
-          <option name="TAB_SIZE" value="4" />
-          <option name="USE_TAB_CHARACTER" value="false" />
-          <option name="SMART_TABS" value="false" />
-          <option name="LABEL_INDENT_SIZE" value="0" />
-          <option name="LABEL_INDENT_ABSOLUTE" value="false" />
-          <option name="USE_RELATIVE_INDENTS" value="false" />
-        </ADDITIONAL_INDENT_OPTIONS>
-        <ADDITIONAL_INDENT_OPTIONS fileType="txt">
-          <option name="INDENT_SIZE" value="4" />
-          <option name="CONTINUATION_INDENT_SIZE" value="8" />
-          <option name="TAB_SIZE" value="4" />
-          <option name="USE_TAB_CHARACTER" value="false" />
-          <option name="SMART_TABS" value="false" />
-          <option name="LABEL_INDENT_SIZE" value="0" />
-          <option name="LABEL_INDENT_ABSOLUTE" value="false" />
-          <option name="USE_RELATIVE_INDENTS" value="false" />
-        </ADDITIONAL_INDENT_OPTIONS>
-        <ADDITIONAL_INDENT_OPTIONS fileType="xml">
-          <option name="INDENT_SIZE" value="4" />
-          <option name="CONTINUATION_INDENT_SIZE" value="8" />
-          <option name="TAB_SIZE" value="4" />
-          <option name="USE_TAB_CHARACTER" value="false" />
-          <option name="SMART_TABS" value="false" />
-          <option name="LABEL_INDENT_SIZE" value="0" />
-          <option name="LABEL_INDENT_ABSOLUTE" value="false" />
-          <option name="USE_RELATIVE_INDENTS" value="false" />
-        </ADDITIONAL_INDENT_OPTIONS>
-      </value>
-    </option>
-  </component>
-  <component name="CompilerConfiguration">
-    <option name="DEFAULT_COMPILER" value="Javac" />
-    <excludeFromCompile>
-      <file url="file://$PROJECT_DIR$/../../tds/src/main/java/thredds/servlet/tomcat/UsageValve.java" />
-      <file url="file://$PROJECT_DIR$/../../ldm/src/main/thredds/db/TestBabu.java" />
-      <file url="file://$PROJECT_DIR$/../../cdm/src/test/java/ucar/nc2/jni/netcdf/TestJni.java" />
-      <file url="file://$PROJECT_DIR$/../../tds/src/main/java/thredds/servlet/MyWebDavServlet.java" />
-      <file url="file://$PROJECT_DIR$/../../ui/src/main/java/thredds/ui/catalog/search/Indexer.java" />
-      <file url="file://$PROJECT_DIR$/../../ui/src/main/java/thredds/ui/catalog/search/CatalogSearcher.java" />
-      <file url="file://$PROJECT_DIR$/../../ui/src/main/java/thredds/ui/catalog/search/CatalogIndexer.java" />
-      <file url="file://$PROJECT_DIR$/../../ldm/src/main/thredds/ldm/BerkeleyDBIndexer.java" />
-    </excludeFromCompile>
-    <resourceExtensions>
-      <entry name=".+\.(properties|xml|html|dtd|tld)" />
-      <entry name=".+\.(gif|png|jpeg|jpg)" />
-    </resourceExtensions>
-    <wildcardResourcePatterns>
-      <entry name="?*.properties" />
-      <entry name="?*.xml" />
-      <entry name="?*.gif" />
-      <entry name="?*.png" />
-      <entry name="?*.jpeg" />
-      <entry name="?*.jpg" />
-      <entry name="?*.html" />
-      <entry name="?*.dtd" />
-      <entry name="?*.tld" />
-    </wildcardResourcePatterns>
-    <annotationProcessing enabled="false" useClasspath="true" />
-  </component>
-  <component name="CopyrightManager" default="default">
-    <copyright>
-      <option name="notice" value="Copyright (c) 1998 - &amp;#36;today.year. University Corporation for Atmospheric Research/Unidata&#10;Portions of this software were developed by the Unidata Program at the&#10;University Corporation for Atmospheric Research.&#10;&#10;Access and use of this software shall impose the following obligations&#10;and understandings on the user. The user is granted the right, without&#10;any fee or cost, to use, copy, modify, alter, enhance and distribute&#10;this software, and any derivative works thereof, and its supporting&#10;documentation for any purpose whatsoever, provided that this entire&#10;notice appears in all copies of the software, derivative works and&#10;supporting documentation.  Further, UCAR requests that the user credit&#10;UCAR/Unidata in any publications that result from the use of this&#10;software or in any product that includes this software. The names UCAR&#10;and/or Unidata, however, may not be used in any advertising or publicity&#10;to endorse or promote any products or commercial entity unless specific&#10;written permission is obtained from UCAR/Unidata. The user also&#10;understands that UCAR/Unidata is not obligated to provide the user with&#10;any support, consulting, training or assistance of any kind with regard&#10;to the use, operation and performance of this software nor to provide&#10;the user with any updates, revisions, new versions or &quot;bug fixes.&quot;&#10;&#10;THIS SOFTWARE IS PROVIDED BY UCAR/UNIDATA &quot;AS IS&quot; AND ANY EXPRESS OR&#10;IMPLIED WARRANTIES, INCLUDING, BUT NOT LIMITED TO, THE IMPLIED&#10;WARRANTIES OF MERCHANTABILITY AND FITNESS FOR A PARTICULAR PURPOSE ARE&#10;DISCLAIMED. IN NO EVENT SHALL UCAR/UNIDATA BE LIABLE FOR ANY SPECIAL,&#10;INDIRECT OR CONSEQUENTIAL DAMAGES OR ANY DAMAGES WHATSOEVER RESULTING&#10;FROM LOSS OF USE, DATA OR PROFITS, WHETHER IN AN ACTION OF CONTRACT,&#10;NEGLIGENCE OR OTHER TORTIOUS ACTION, ARISING OUT OF OR IN CONNECTION&#10;WITH THE ACCESS, USE OR PERFORMANCE OF THIS SOFTWARE." />
-      <option name="keyword" value="Copyright" />
-      <option name="allowReplaceKeyword" value="" />
-      <option name="myName" value="default" />
-      <option name="myLocal" value="true" />
-    </copyright>
-    <module2copyright>
-      <element module="All" copyright="default" />
-    </module2copyright>
-    <LanguageOptions name="XML">
-      <option name="fileTypeOverride" value="1" />
-    </LanguageOptions>
-  </component>
-  <component name="DependencyValidationManager">
-    <option name="SKIP_IMPORT_STATEMENTS" value="false" />
-  </component>
-  <component name="EclipseCompilerSettings">
-    <option name="GENERATE_NO_WARNINGS" value="true" />
-    <option name="DEPRECATION" value="false" />
-  </component>
-  <component name="EclipseEmbeddedCompilerSettings">
-    <option name="DEBUGGING_INFO" value="true" />
-    <option name="GENERATE_NO_WARNINGS" value="true" />
-    <option name="DEPRECATION" value="false" />
-    <option name="ADDITIONAL_OPTIONS_STRING" value="" />
-    <option name="MAXIMUM_HEAP_SIZE" value="128" />
-  </component>
-  <component name="Encoding" useUTFGuessing="true" native2AsciiForPropertiesFiles="false" />
-  <component name="EntryPointsManager">
-    <entry_points version="2.0" />
-  </component>
-  <component name="ExportToHTMLSettings">
-    <option name="OUTPUT_DIRECTORY" value="C:\Users\dmh\IdeaProjects\tds4.2\thredds\intelliJ\threddsFull\exportToHTML" />
-  </component>
-  <component name="FacetAutodetectingManager">
-    <autodetection-disabled>
-      <facet-type id="Spring">
-        <modules>
-          <module name="bufrTables">
-            <files>
-              <file url="file://$PROJECT_DIR$/../../bufrTables/src/main/webapp/WEB-INF/applicationContext.xml" />
-              <file url="file://$PROJECT_DIR$/../../bufrTables/src/main/webapp/WEB-INF/bufrTables-servlet.xml" />
-            </files>
-          </module>
-          <module name="ldm">
-            <files>
-              <file url="file://$PROJECT_DIR$/../../ldm/src/main/thredds/ldm/application-config.xml" />
-            </files>
-          </module>
-          <module name="rcdm">
-            <files>
-              <file url="file://$PROJECT_DIR$/../../rcdm/web/WEB-INF/embedded-jetty-context.xml" />
-            </files>
-          </module>
-          <module name="tdm">
-            <files>
-              <file url="file://$PROJECT_DIR$/../../tdm/src/main/resources/resources/application-config.xml" />
-            </files>
-          </module>
-          <module name="tds">
-            <files>
-              <file url="file://$PROJECT_DIR$/../../tds/src/main/webapp-cdmValidator/WEB-INF/applicationContext-cdmValidatorConfig.xml" />
-              <file url="file://$PROJECT_DIR$/../../tds/src/main/webapp-cdmValidator/WEB-INF/cdmvalidator-servlet.xml" />
-              <file url="file://$PROJECT_DIR$/../../tds/src/main/webapp-cdmr/cdmr-spring.xml" />
-              <file url="file://$PROJECT_DIR$/../../tds/src/main/webapp-expThredds/WEB-INF/applicationContext-tdsConfig.xml" />
-              <file url="file://$PROJECT_DIR$/../../tds/src/main/webapp-expThredds/WEB-INF/catalogService-servlet.xml" />
-              <file url="file://$PROJECT_DIR$/../../tds/src/main/webapp-expThredds/WEB-INF/root-servlet.xml" />
-              <file url="file://$PROJECT_DIR$/../../tds/src/main/webapp/WEB-INF/admin-servlet.xml" />
-              <file url="file://$PROJECT_DIR$/../../tds/src/main/webapp/WEB-INF/applicationContext-tdsConfig.xml" />
-              <file url="file://$PROJECT_DIR$/../../tds/src/main/webapp/WEB-INF/catalogGen-servlet.xml" />
-              <file url="file://$PROJECT_DIR$/../../tds/src/main/webapp/WEB-INF/catalogService-servlet.xml" />
-              <file url="file://$PROJECT_DIR$/../../tds/src/main/webapp/WEB-INF/cdmRemote-servlet.xml" />
-              <file url="file://$PROJECT_DIR$/../../tds/src/main/webapp/WEB-INF/cdmrFeature-servlet.xml" />
-              <file url="file://$PROJECT_DIR$/../../tds/src/main/webapp/WEB-INF/dqc-servlet.xml" />
-              <file url="file://$PROJECT_DIR$/../../tds/src/main/webapp/WEB-INF/metadata-servlet.xml" />
-              <file url="file://$PROJECT_DIR$/../../tds/src/main/webapp/WEB-INF/ncOpendap-servlet.xml" />
-              <file url="file://$PROJECT_DIR$/../../tds/src/main/webapp/WEB-INF/radarServer-servlet.xml" />
-              <file url="file://$PROJECT_DIR$/../../tds/src/main/webapp/WEB-INF/root-servlet.xml" />
-              <file url="file://$PROJECT_DIR$/../../tds/src/main/webapp/WEB-INF/serverInfo-servlet.xml" />
-              <file url="file://$PROJECT_DIR$/../../tds/src/main/webapp/WEB-INF/view.xml" />
-              <file url="file://$PROJECT_DIR$/../../tds/src/main/webapp/WEB-INF/wms-servlet.xml" />
-            </files>
-          </module>
-          <module name="ui">
-            <files>
-              <file url="file://$PROJECT_DIR$/../../ui/src/main/resources/resources/nj22/ui/spring/application-config.xml" />
-            </files>
-          </module>
-        </modules>
-      </facet-type>
-      <facet-type id="web">
-        <modules>
-          <module name="bufrTables">
-            <files>
-              <file url="file://$PROJECT_DIR$/../../bufrTables/src/main/webapp/WEB-INF/web.xml" />
-              <file url="file://$PROJECT_DIR$/../../bufrTables/target/WEB-INF/web.xml" />
-            </files>
-          </module>
-          <module name="opendap">
-            <files>
-              <file url="file://$PROJECT_DIR$/../../../Java-OPeNDAP/resources/WEB-INF/web.xml" />
-            </files>
-          </module>
-          <module name="rcdm">
-            <files>
-              <file url="file://$PROJECT_DIR$/../../rcdm/web/WEB-INF/web.xml" />
-            </files>
-          </module>
-          <module name="tds">
-            <files>
-              <file url="file://$PROJECT_DIR$/../../tds/src/main/webapp-cdmValidator/WEB-INF/web.xml" />
-              <file url="file://$PROJECT_DIR$/../../tds/src/main/webapp-dqcServletRedirect/WEB-INF/web.xml" />
-              <file url="file://$PROJECT_DIR$/../../tds/src/main/webapp-expThredds/WEB-INF/web.xml" />
-              <file url="file://$PROJECT_DIR$/../../tds/src/main/webapp/WEB-INF/web.xml" />
-              <file url="file://$PROJECT_DIR$/../../tds/threddsFull/target/CdmValidator/WEB-INF/web.xml" />
-            </files>
-          </module>
-        </modules>
-      </facet-type>
-    </autodetection-disabled>
-  </component>
-  <component name="IdProvider" IDEtalkID="70822C482020A3B7F3AE070007C742C1" />
-  <component name="InspectionProjectProfileManager">
-    <profiles>
-      <profile version="1.0" is_locked="false">
-        <option name="myName" value="Project Default" />
-        <option name="myLocal" value="false" />
-        <inspection_tool class="AndroidDomInspection" enabled="false" level="ERROR" enabled_by_default="false" />
-        <inspection_tool class="ArchaicSystemPropertyAccess" enabled="true" level="WARNING" enabled_by_default="true" />
-        <inspection_tool class="ArgNamesErrorsInspection" enabled="false" level="ERROR" enabled_by_default="false" />
-        <inspection_tool class="ArgNamesWarningsInspection" enabled="false" level="WARNING" enabled_by_default="false" />
-        <inspection_tool class="AroundAdviceStyleInspection" enabled="false" level="WARNING" enabled_by_default="false" />
-        <inspection_tool class="ArrayEquality" enabled="true" level="WARNING" enabled_by_default="true" />
-        <inspection_tool class="BadOddness" enabled="true" level="WARNING" enabled_by_default="true" />
-        <inspection_tool class="BigDecimalEquals" enabled="true" level="WARNING" enabled_by_default="true" />
-        <inspection_tool class="BooleanConstructor" enabled="false" level="WARNING" enabled_by_default="false" />
-        <inspection_tool class="CachedNumberConstructorCall" enabled="true" level="WARNING" enabled_by_default="true" />
-        <inspection_tool class="CastConflictsWithInstanceof" enabled="true" level="WARNING" enabled_by_default="true" />
-        <inspection_tool class="CastThatLosesPrecision" enabled="true" level="WARNING" enabled_by_default="true">
-          <option name="ignoreIntegerCharCasts" value="false" />
-        </inspection_tool>
-        <inspection_tool class="CastToIncompatibleInterface" enabled="true" level="WARNING" enabled_by_default="true" />
-        <inspection_tool class="CharUsedInArithmeticContext" enabled="true" level="WARNING" enabled_by_default="true" />
-        <inspection_tool class="ClassEscapesItsScope" enabled="true" level="WARNING" enabled_by_default="true" />
-        <inspection_tool class="ClassNewInstance" enabled="true" level="WARNING" enabled_by_default="true" />
-        <inspection_tool class="CloneCallsSuperClone" enabled="false" level="WARNING" enabled_by_default="false" />
-        <inspection_tool class="CloneDeclaresCloneNotSupported" enabled="false" level="WARNING" enabled_by_default="false" />
-        <inspection_tool class="CollectionAddedToSelf" enabled="true" level="WARNING" enabled_by_default="true" />
-        <inspection_tool class="ComparableImplementedButEqualsNotOverridden" enabled="true" level="WARNING" enabled_by_default="true" />
-        <inspection_tool class="CompareToUsesNonFinalVariable" enabled="true" level="WARNING" enabled_by_default="true" />
-        <inspection_tool class="ComparisonOfShortAndChar" enabled="true" level="WARNING" enabled_by_default="true" />
-        <inspection_tool class="ComparisonToNaN" enabled="true" level="WARNING" enabled_by_default="true" />
-        <inspection_tool class="ConditionalExpressionWithIdenticalBranches" enabled="true" level="WARNING" enabled_by_default="true" />
-        <inspection_tool class="ConfusingElse" enabled="true" level="WARNING" enabled_by_default="true">
-          <option name="reportWhenNoStatementFollow" value="false" />
-        </inspection_tool>
-        <inspection_tool class="ConfusingFloatingPointLiteral" enabled="true" level="WARNING" enabled_by_default="true" />
-        <inspection_tool class="ConstantAssertCondition" enabled="true" level="WARNING" enabled_by_default="true" />
-        <inspection_tool class="ConstantMathCall" enabled="true" level="WARNING" enabled_by_default="true" />
-        <inspection_tool class="ContinueOrBreakFromFinallyBlock" enabled="false" level="WARNING" enabled_by_default="false" />
-        <inspection_tool class="CovariantCompareTo" enabled="true" level="WARNING" enabled_by_default="true" />
-        <inspection_tool class="CovariantEquals" enabled="true" level="WARNING" enabled_by_default="true" />
-        <inspection_tool class="DeclareParentsInspection" enabled="false" level="ERROR" enabled_by_default="false" />
-        <inspection_tool class="DivideByZero" enabled="true" level="WARNING" enabled_by_default="true" />
-        <inspection_tool class="DoubleLiteralMayBeFloatLiteral" enabled="true" level="WARNING" enabled_by_default="true" />
-        <inspection_tool class="DoubleNegation" enabled="true" level="WARNING" enabled_by_default="true" />
-        <inspection_tool class="DuplicateBooleanBranch" enabled="true" level="WARNING" enabled_by_default="true" />
-        <inspection_tool class="DuplicateCondition" enabled="true" level="WARNING" enabled_by_default="true">
-          <option name="ignoreMethodCalls" value="false" />
-        </inspection_tool>
-        <inspection_tool class="EmptyCatchBlock" enabled="false" level="WARNING" enabled_by_default="false">
-          <option name="m_includeComments" value="true" />
-          <option name="m_ignoreTestCases" value="true" />
-          <option name="m_ignoreIgnoreParameter" value="true" />
-        </inspection_tool>
-        <inspection_tool class="EmptyFinallyBlock" enabled="false" level="WARNING" enabled_by_default="false" />
-        <inspection_tool class="EmptyInitializer" enabled="true" level="WARNING" enabled_by_default="true" />
-        <inspection_tool class="EmptyTryBlock" enabled="false" level="WARNING" enabled_by_default="false" />
-        <inspection_tool class="EnumSwitchStatementWhichMissesCases" enabled="true" level="WARNING" enabled_by_default="true">
-          <option name="ignoreSwitchStatementsWithDefault" value="false" />
-        </inspection_tool>
-        <inspection_tool class="EqualsUsesNonFinalVariable" enabled="true" level="WARNING" enabled_by_default="true" />
-        <inspection_tool class="ExtendsObject" enabled="false" level="WARNING" enabled_by_default="false" />
-        <inspection_tool class="FieldMayBeFinal" enabled="true" level="WARNING" enabled_by_default="true" />
-        <inspection_tool class="FinalPrivateMethod" enabled="false" level="WARNING" enabled_by_default="false" />
-        <inspection_tool class="FinalStaticMethod" enabled="false" level="WARNING" enabled_by_default="false" />
-        <inspection_tool class="FinalizeCallsSuperFinalize" enabled="false" level="WARNING" enabled_by_default="false">
-          <option name="ignoreObjectSubclasses" value="false" />
-          <option name="ignoreTrivialFinalizers" value="true" />
-        </inspection_tool>
-        <inspection_tool class="FloatingPointEquality" enabled="true" level="WARNING" enabled_by_default="true" />
-        <inspection_tool class="ForCanBeForeach" enabled="false" level="WARNING" enabled_by_default="false">
-          <option name="REPORT_INDEXED_LOOP" value="true" />
-        </inspection_tool>
-        <inspection_tool class="ForLoopThatDoesntUseLoopVariable" enabled="true" level="WARNING" enabled_by_default="true" />
-        <inspection_tool class="ForLoopWithMissingComponent" enabled="true" level="WARNING" enabled_by_default="true">
-          <option name="ignoreCollectionLoops" value="false" />
-        </inspection_tool>
-        <inspection_tool class="Glassfish" enabled="false" level="ERROR" enabled_by_default="false" />
-        <inspection_tool class="HashCodeUsesNonFinalVariable" enabled="true" level="WARNING" enabled_by_default="true" />
-        <inspection_tool class="IfStatementWithIdenticalBranches" enabled="true" level="WARNING" enabled_by_default="true" />
-        <inspection_tool class="ImplicitNumericConversion" enabled="true" level="WARNING" enabled_by_default="true">
-          <option name="ignoreWideningConversions" value="true" />
-          <option name="ignoreCharConversions" value="true" />
-          <option name="ignoreConstantConversions" value="true" />
-        </inspection_tool>
-        <inspection_tool class="InfiniteLoopStatement" enabled="false" level="WARNING" enabled_by_default="false" />
-        <inspection_tool class="InstanceofIncompatibleInterface" enabled="true" level="WARNING" enabled_by_default="true" />
-        <inspection_tool class="InstantiationOfUtilityClass" enabled="true" level="WARNING" enabled_by_default="true" />
-        <inspection_tool class="IntLiteralMayBeLongLiteral" enabled="true" level="WARNING" enabled_by_default="true" />
-        <inspection_tool class="IntegerDivisionInFloatingPointContext" enabled="true" level="WARNING" enabled_by_default="true" />
-        <inspection_tool class="IntegerMultiplicationImplicitCastToLong" enabled="true" level="WARNING" enabled_by_default="true">
-          <option name="ignoreNonOverflowingCompileTimeConstants" value="true" />
-        </inspection_tool>
-        <inspection_tool class="IteratorHasNextCallsIteratorNext" enabled="true" level="WARNING" enabled_by_default="true" />
-        <inspection_tool class="IteratorNextDoesNotThrowNoSuchElementException" enabled="true" level="WARNING" enabled_by_default="true" />
-        <inspection_tool class="ListIndexOfReplaceableByContains" enabled="true" level="WARNING" enabled_by_default="true" />
-        <inspection_tool class="LongLiteralsEndingWithLowercaseL" enabled="true" level="WARNING" enabled_by_default="true" />
-        <inspection_tool class="LoopConditionNotUpdatedInsideLoop" enabled="true" level="WARNING" enabled_by_default="true">
-          <option name="ignoreIterators" value="false" />
-        </inspection_tool>
-        <inspection_tool class="LoopStatementsThatDontLoop" enabled="false" level="WARNING" enabled_by_default="false" />
-        <inspection_tool class="LoopWithImplicitTerminationCondition" enabled="true" level="WARNING" enabled_by_default="true" />
-        <inspection_tool class="ManualArrayCopy" enabled="false" level="WARNING" enabled_by_default="false" />
-        <inspection_tool class="MethodOverridesPackageLocalMethod" enabled="true" level="WARNING" enabled_by_default="true" />
-        <inspection_tool class="MethodOverridesPrivateMethod" enabled="true" level="WARNING" enabled_by_default="true" />
-        <inspection_tool class="MethodOverridesStaticMethod" enabled="true" level="WARNING" enabled_by_default="true" />
-        <inspection_tool class="MissingAspectjAutoproxyInspection" enabled="false" level="WARNING" enabled_by_default="false" />
-        <inspection_tool class="MisspelledCompareTo" enabled="true" level="WARNING" enabled_by_default="true" />
-        <inspection_tool class="MisspelledEquals" enabled="true" level="WARNING" enabled_by_default="true" />
-        <inspection_tool class="MisspelledHashcode" enabled="true" level="WARNING" enabled_by_default="true" />
-        <inspection_tool class="MisspelledToString" enabled="true" level="WARNING" enabled_by_default="true" />
-        <inspection_tool class="NoExplicitFinalizeCalls" enabled="false" level="WARNING" enabled_by_default="false" />
-        <inspection_tool class="NonReproducibleMathCall" enabled="true" level="WARNING" enabled_by_default="true" />
-        <inspection_tool class="NonShortCircuitBoolean" enabled="true" level="WARNING" enabled_by_default="true" />
-        <inspection_tool class="ObjectEquality" enabled="true" level="WARNING" enabled_by_default="true">
-          <option name="m_ignoreEnums" value="true" />
-          <option name="m_ignoreClassObjects" value="false" />
-          <option name="m_ignorePrivateConstructors" value="false" />
-        </inspection_tool>
-        <inspection_tool class="ObjectToString" enabled="true" level="WARNING" enabled_by_default="true" />
-        <inspection_tool class="OctalAndDecimalIntegersMixed" enabled="true" level="WARNING" enabled_by_default="true" />
-        <inspection_tool class="OverlyComplexArithmeticExpression" enabled="true" level="WARNING" enabled_by_default="true">
-          <option name="m_limit" value="6" />
-        </inspection_tool>
-        <inspection_tool class="PointcutMethodStyleInspection" enabled="false" level="WARNING" enabled_by_default="false" />
-        <inspection_tool class="PointlessIndexOfComparison" enabled="true" level="WARNING" enabled_by_default="true" />
-        <inspection_tool class="RedundantCast" enabled="false" level="WARNING" enabled_by_default="false" />
-        <inspection_tool class="ReplaceAllDot" enabled="true" level="WARNING" enabled_by_default="true" />
-        <inspection_tool class="ResultOfObjectAllocationIgnored" enabled="true" level="WARNING" enabled_by_default="true" />
-        <inspection_tool class="ResultSetIndexZero" enabled="true" level="WARNING" enabled_by_default="true" />
-        <inspection_tool class="ReturnFromFinallyBlock" enabled="false" level="WARNING" enabled_by_default="false" />
-        <inspection_tool class="ReturnNull" enabled="true" level="WARNING" enabled_by_default="true">
-          <option name="m_reportObjectMethods" value="true" />
-          <option name="m_reportArrayMethods" value="true" />
-          <option name="m_reportCollectionMethods" value="true" />
-          <option name="m_ignorePrivateMethods" value="false" />
-        </inspection_tool>
-        <inspection_tool class="SimplifiableConditionalExpression" enabled="false" level="WARNING" enabled_by_default="false" />
-        <inspection_tool class="SpringAopErrorsInspection" enabled="false" level="ERROR" enabled_by_default="false" />
-        <inspection_tool class="SpringAopWarningsInspection" enabled="false" level="WARNING" enabled_by_default="false" />
-        <inspection_tool class="StaticCallOnSubclass" enabled="true" level="WARNING" enabled_by_default="true" />
-        <inspection_tool class="StaticCollection" enabled="true" level="WARNING" enabled_by_default="true">
-          <option name="m_ignoreWeakCollections" value="false" />
-        </inspection_tool>
-        <inspection_tool class="StaticFieldReferenceOnSubclass" enabled="true" level="WARNING" enabled_by_default="true" />
-        <inspection_tool class="StringBufferField" enabled="true" level="WARNING" enabled_by_default="true" />
-        <inspection_tool class="StringConcatenationInFormatCall" enabled="true" level="WARNING" enabled_by_default="true" />
-        <inspection_tool class="StringConcatenationInMessageFormatCall" enabled="true" level="WARNING" enabled_by_default="true" />
-        <inspection_tool class="StringConstructor" enabled="false" level="WARNING" enabled_by_default="false">
-          <option name="ignoreSubstringArguments" value="false" />
-        </inspection_tool>
-        <inspection_tool class="StringToString" enabled="false" level="WARNING" enabled_by_default="false" />
-        <inspection_tool class="SubtractionInCompareTo" enabled="true" level="WARNING" enabled_by_default="true" />
-        <inspection_tool class="SuspiciousIndentAfterControlStatement" enabled="true" level="WARNING" enabled_by_default="true" />
-        <inspection_tool class="SwitchStatementsWithoutDefault" enabled="true" level="WARNING" enabled_by_default="true">
-          <option name="m_ignoreFullyCoveredEnums" value="true" />
-        </inspection_tool>
-        <inspection_tool class="SynchronizeOnNonFinalField" enabled="false" level="WARNING" enabled_by_default="false" />
-        <inspection_tool class="SystemGC" enabled="true" level="WARNING" enabled_by_default="true" />
-        <inspection_tool class="TextLabelInSwitchStatement" enabled="true" level="WARNING" enabled_by_default="true" />
-        <inspection_tool class="ThrowFromFinallyBlock" enabled="false" level="WARNING" enabled_by_default="false" />
-        <inspection_tool class="TrivialIf" enabled="false" level="WARNING" enabled_by_default="false" />
-        <inspection_tool class="UnaryPlus" enabled="true" level="WARNING" enabled_by_default="true" />
-        <inspection_tool class="UnnecessaryBoxing" enabled="false" level="WARNING" enabled_by_default="false" />
-        <inspection_tool class="UnnecessaryDefault" enabled="true" level="WARNING" enabled_by_default="true" />
-        <inspection_tool class="UnnecessaryReturn" enabled="false" level="WARNING" enabled_by_default="false" />
-        <inspection_tool class="UnnecessaryTemporaryOnConversionFromString" enabled="false" level="WARNING" enabled_by_default="false" />
-        <inspection_tool class="UnnecessaryTemporaryOnConversionToString" enabled="false" level="WARNING" enabled_by_default="false" />
-        <inspection_tool class="UnnecessaryUnaryMinus" enabled="true" level="WARNING" enabled_by_default="true" />
-        <inspection_tool class="UnnecessaryUnboxing" enabled="false" level="WARNING" enabled_by_default="false" />
-        <inspection_tool class="UnpredictableBigDecimalConstructorCall" enabled="true" level="WARNING" enabled_by_default="true">
-          <option name="ignoreReferences" value="true" />
-          <option name="ignoreComplexLiterals" value="false" />
-        </inspection_tool>
-        <inspection_tool class="UnusedLabel" enabled="false" level="WARNING" enabled_by_default="false" />
-        <inspection_tool class="UseOfPropertiesAsHashtable" enabled="true" level="WARNING" enabled_by_default="true" />
-        <inspection_tool class="VariableNotUsedInsideIf" enabled="true" level="WARNING" enabled_by_default="true" />
-        <inspection_tool class="ZeroLengthArrayInitialization" enabled="true" level="WARNING" enabled_by_default="true" />
-      </profile>
-      <profile version="1.0" is_locked="false">
-        <option name="myName" value="test" />
-        <option name="myLocal" value="false" />
-        <inspection_tool class="AccessToNonThreadSafeStaticFieldFromInstance" enabled="true" level="WARNING" enabled_by_default="true">
-          <option name="nonThreadSafeTypes" value="java.text.DateFormat,java.util.Calendar" />
-        </inspection_tool>
-        <inspection_tool class="AccessToStaticFieldLockedOnInstance" enabled="true" level="WARNING" enabled_by_default="true" />
-        <inspection_tool class="AndroidDomInspection" enabled="false" level="ERROR" enabled_by_default="false" />
-        <inspection_tool class="Annotation" enabled="true" level="WARNING" enabled_by_default="true" />
-        <inspection_tool class="AnnotationClass" enabled="true" level="WARNING" enabled_by_default="true" />
-        <inspection_tool class="AnonymousInnerClass" enabled="true" level="WARNING" enabled_by_default="true" />
-        <inspection_tool class="AntDuplicateImportedTargetsInspection" enabled="false" level="WARNING" enabled_by_default="false" />
-        <inspection_tool class="AntDuplicateTargetsInspection" enabled="false" level="ERROR" enabled_by_default="false" />
-        <inspection_tool class="AntMissingPropertiesFileInspection" enabled="false" level="ERROR" enabled_by_default="false" />
-        <inspection_tool class="ArchaicSystemPropertyAccess" enabled="true" level="WARNING" enabled_by_default="true" />
-        <inspection_tool class="ArgNamesErrorsInspection" enabled="false" level="ERROR" enabled_by_default="false" />
-        <inspection_tool class="ArgNamesWarningsInspection" enabled="false" level="WARNING" enabled_by_default="false" />
-        <inspection_tool class="ArithmeticOnVolatileField" enabled="true" level="WARNING" enabled_by_default="true" />
-        <inspection_tool class="AroundAdviceStyleInspection" enabled="false" level="WARNING" enabled_by_default="false" />
-        <inspection_tool class="AssertAsName" enabled="true" level="WARNING" enabled_by_default="true" />
-        <inspection_tool class="AssertStatement" enabled="true" level="WARNING" enabled_by_default="true" />
-        <inspection_tool class="AutoBoxing" enabled="true" level="WARNING" enabled_by_default="true">
-          <option name="ignoreAddedToCollection" value="false" />
-        </inspection_tool>
-        <inspection_tool class="AutoUnboxing" enabled="true" level="WARNING" enabled_by_default="true" />
-        <inspection_tool class="AwaitNotInLoop" enabled="true" level="WARNING" enabled_by_default="true" />
-        <inspection_tool class="AwaitWithoutCorrespondingSignal" enabled="true" level="WARNING" enabled_by_default="true" />
-        <inspection_tool class="BadOddness" enabled="true" level="WARNING" enabled_by_default="true" />
-        <inspection_tool class="BigDecimalEquals" enabled="true" level="WARNING" enabled_by_default="true" />
-        <inspection_tool class="BoundFieldAssignment" enabled="false" level="WARNING" enabled_by_default="false" />
-        <inspection_tool class="BreakStatement" enabled="true" level="WARNING" enabled_by_default="true" />
-        <inspection_tool class="BreakStatementWithLabel" enabled="true" level="WARNING" enabled_by_default="true" />
-        <inspection_tool class="BusyWait" enabled="true" level="WARNING" enabled_by_default="true" />
-        <inspection_tool class="CachedNumberConstructorCall" enabled="true" level="WARNING" enabled_by_default="true" />
-        <inspection_tool class="CallToNativeMethodWhileLocked" enabled="true" level="WARNING" enabled_by_default="true" />
-        <inspection_tool class="CallToSimpleGetterInClass" enabled="true" level="WARNING" enabled_by_default="true">
-          <option name="ignoreGetterCallsOnOtherObjects" value="false" />
-        </inspection_tool>
-        <inspection_tool class="CallToSimpleSetterInClass" enabled="true" level="WARNING" enabled_by_default="true">
-          <option name="ignoreSetterCallsOnOtherObjects" value="false" />
-        </inspection_tool>
-        <inspection_tool class="CastConflictsWithInstanceof" enabled="true" level="WARNING" enabled_by_default="true" />
-        <inspection_tool class="CastThatLosesPrecision" enabled="true" level="WARNING" enabled_by_default="true">
-          <option name="ignoreIntegerCharCasts" value="false" />
-        </inspection_tool>
-        <inspection_tool class="CastToIncompatibleInterface" enabled="true" level="WARNING" enabled_by_default="true" />
-        <inspection_tool class="CaughtExceptionImmediatelyRethrown" enabled="false" level="WARNING" enabled_by_default="false" />
-        <inspection_tool class="CharUsedInArithmeticContext" enabled="true" level="WARNING" enabled_by_default="true" />
-        <inspection_tool class="CheckDtdRefs" enabled="false" level="ERROR" enabled_by_default="false" />
-        <inspection_tool class="CheckEmptyScriptTag" enabled="false" level="WARNING" enabled_by_default="false" />
-        <inspection_tool class="CheckImageSize" enabled="false" level="WARNING" enabled_by_default="false" />
-        <inspection_tool class="CheckTagEmptyBody" enabled="false" level="WARNING" enabled_by_default="false" />
-        <inspection_tool class="CheckValidXmlInScriptTagBody" enabled="false" level="ERROR" enabled_by_default="false" />
-        <inspection_tool class="CheckXmlFileWithXercesValidator" enabled="false" level="ERROR" enabled_by_default="false" />
-        <inspection_tool class="ClassInTopLevelPackage" enabled="true" level="WARNING" enabled_by_default="true" />
-        <inspection_tool class="ClassInitializer" enabled="true" level="WARNING" enabled_by_default="true" />
-        <inspection_tool class="ClassMayBeInterface" enabled="true" level="WARNING" enabled_by_default="true" />
-        <inspection_tool class="ClassNameDiffersFromFileName" enabled="true" level="WARNING" enabled_by_default="true" />
-        <inspection_tool class="ClassNewInstance" enabled="true" level="WARNING" enabled_by_default="true" />
-        <inspection_tool class="ClassWithMultipleLoggers" enabled="true" level="WARNING" enabled_by_default="true">
-          <option name="loggerNamesString" value="java.util.logging.Logger,org.slf4j.Logger,org.apache.commons.logging.Log,org.apache.log4j.Logger" />
-        </inspection_tool>
-        <inspection_tool class="ClassWithoutLogger" enabled="true" level="WARNING" enabled_by_default="true">
-          <option name="loggerNamesString" value="java.util.logging.Logger,org.slf4j.Logger,org.apache.commons.logging.Log,org.apache.log4j.Logger" />
-          <option name="ignoreSuperLoggers" value="false" />
-        </inspection_tool>
-        <inspection_tool class="CloneCallsConstructors" enabled="true" level="WARNING" enabled_by_default="true" />
-        <inspection_tool class="CloneInNonCloneableClass" enabled="true" level="WARNING" enabled_by_default="true" />
-        <inspection_tool class="CloneableImplementsClone" enabled="true" level="WARNING" enabled_by_default="true">
-          <option name="m_ignoreCloneableDueToInheritance" value="false" />
-        </inspection_tool>
-        <inspection_tool class="CollectionAddedToSelf" enabled="true" level="WARNING" enabled_by_default="true" />
-        <inspection_tool class="CollectionContainsUrl" enabled="true" level="WARNING" enabled_by_default="true" />
-        <inspection_tool class="CollectionsMustHaveInitialCapacity" enabled="true" level="WARNING" enabled_by_default="true" />
-        <inspection_tool class="ComparableImplementedButEqualsNotOverridden" enabled="true" level="WARNING" enabled_by_default="true" />
-        <inspection_tool class="CompareToUsesNonFinalVariable" enabled="true" level="WARNING" enabled_by_default="true" />
-        <inspection_tool class="ComparisonOfShortAndChar" enabled="true" level="WARNING" enabled_by_default="true" />
-        <inspection_tool class="ComparisonToNaN" enabled="true" level="WARNING" enabled_by_default="true" />
-        <inspection_tool class="ConditionSignal" enabled="true" level="WARNING" enabled_by_default="true" />
-        <inspection_tool class="ConditionalExpression" enabled="true" level="WARNING" enabled_by_default="true">
-          <option name="ignoreSimpleAssignmentsAndReturns" value="false" />
-        </inspection_tool>
-        <inspection_tool class="ConditionalExpressionWithIdenticalBranches" enabled="true" level="WARNING" enabled_by_default="true" />
-        <inspection_tool class="ConfusingElse" enabled="true" level="WARNING" enabled_by_default="true">
-          <option name="reportWhenNoStatementFollow" value="false" />
-        </inspection_tool>
-        <inspection_tool class="ConfusingFloatingPointLiteral" enabled="true" level="WARNING" enabled_by_default="true" />
-        <inspection_tool class="ConstantAssertCondition" enabled="true" level="WARNING" enabled_by_default="true" />
-        <inspection_tool class="ConstantDeclaredInAbstractClass" enabled="true" level="WARNING" enabled_by_default="true" />
-        <inspection_tool class="ConstantDeclaredInInterface" enabled="true" level="WARNING" enabled_by_default="true" />
-        <inspection_tool class="ConstantMathCall" enabled="true" level="WARNING" enabled_by_default="true" />
-        <inspection_tool class="ConstantStringIntern" enabled="true" level="WARNING" enabled_by_default="true" />
-        <inspection_tool class="ContinueOrBreakFromFinallyBlock" enabled="false" level="WARNING" enabled_by_default="false" />
-        <inspection_tool class="ContinueStatement" enabled="true" level="WARNING" enabled_by_default="true" />
-        <inspection_tool class="ContinueStatementWithLabel" enabled="true" level="WARNING" enabled_by_default="true" />
-        <inspection_tool class="CovariantCompareTo" enabled="true" level="WARNING" enabled_by_default="true" />
-        <inspection_tool class="CovariantEquals" enabled="true" level="WARNING" enabled_by_default="true" />
-        <inspection_tool class="CssInvalidElementInspection" enabled="false" level="ERROR" enabled_by_default="false" />
-        <inspection_tool class="CssInvalidHtmlTagReferenceInspection" enabled="false" level="WARNING" enabled_by_default="false" />
-        <inspection_tool class="CssInvalidImportInspection" enabled="false" level="WARNING" enabled_by_default="false" />
-        <inspection_tool class="CssInvalidShorthandPropertyValue" enabled="false" level="ERROR" enabled_by_default="false" />
-        <inspection_tool class="CssNegativeValueInspection" enabled="false" level="ERROR" enabled_by_default="false" />
-        <inspection_tool class="CssNoGenericFontName" enabled="false" level="WARNING" enabled_by_default="false" />
-        <inspection_tool class="CssOptimizeSimilarPropertiesInspection" enabled="false" level="INFO" enabled_by_default="false" />
-        <inspection_tool class="CssOverwrittenProperties" enabled="false" level="WARNING" enabled_by_default="false" />
-        <inspection_tool class="CssRgbFunctionInspection" enabled="false" level="ERROR" enabled_by_default="false" />
-        <inspection_tool class="CssUnitlessNumber" enabled="false" level="WARNING" enabled_by_default="false" />
-        <inspection_tool class="CssUnknownProperty" enabled="false" level="WARNING" enabled_by_default="false">
-          <option name="myCustomPropertiesEnabled" value="false" />
-          <option name="myIgnoreVendorSpecificProperties" value="false" />
-          <option name="myCustomPropertiesList">
-            <value>
-              <list size="0" />
-            </value>
-          </option>
-        </inspection_tool>
-        <inspection_tool class="CssUnusedSymbolInspection" enabled="false" level="WARNING" enabled_by_default="false" />
-        <inspection_tool class="DeclareParentsInspection" enabled="false" level="ERROR" enabled_by_default="false" />
-        <inspection_tool class="DefaultNotLastCaseInSwitch" enabled="true" level="WARNING" enabled_by_default="true" />
-        <inspection_tool class="DivideByZero" enabled="true" level="WARNING" enabled_by_default="true" />
-        <inspection_tool class="DoubleCheckedLocking" enabled="true" level="WARNING" enabled_by_default="true">
-          <option name="ignoreOnVolatileVariables" value="false" />
-        </inspection_tool>
-        <inspection_tool class="DoubleNegation" enabled="true" level="WARNING" enabled_by_default="true" />
-        <inspection_tool class="DuplicateBooleanBranch" enabled="true" level="WARNING" enabled_by_default="true" />
-        <inspection_tool class="DuplicateCondition" enabled="true" level="WARNING" enabled_by_default="true">
-          <option name="ignoreMethodCalls" value="false" />
-        </inspection_tool>
-        <inspection_tool class="DuplicateMnemonic" enabled="false" level="WARNING" enabled_by_default="false" />
-        <inspection_tool class="DynamicRegexReplaceableByCompiledPattern" enabled="true" level="WARNING" enabled_by_default="true" />
-        <inspection_tool class="ELMethodSignatureInspection" enabled="false" level="WARNING" enabled_by_default="false" />
-        <inspection_tool class="ELSpecValidationInJSP" enabled="false" level="WARNING" enabled_by_default="false" />
-        <inspection_tool class="ELValidationInJSP" enabled="false" level="WARNING" enabled_by_default="false" />
-        <inspection_tool class="EjbClassBasicInspection" enabled="false" level="ERROR" enabled_by_default="false" />
-        <inspection_tool class="EjbClassWarningsInspection" enabled="false" level="WARNING" enabled_by_default="false" />
-        <inspection_tool class="EjbDomInspection" enabled="false" level="ERROR" enabled_by_default="false" />
-        <inspection_tool class="EjbEntityClassInspection" enabled="false" level="ERROR" enabled_by_default="false" />
-        <inspection_tool class="EjbEntityHomeInspection" enabled="false" level="ERROR" enabled_by_default="false" />
-        <inspection_tool class="EjbEntityInterfaceInspection" enabled="false" level="ERROR" enabled_by_default="false" />
-        <inspection_tool class="EjbEnvironmentInspection" enabled="false" level="ERROR" enabled_by_default="false" />
-        <inspection_tool class="EjbInterceptorInspection" enabled="false" level="ERROR" enabled_by_default="false" />
-        <inspection_tool class="EjbInterceptorWarningsInspection" enabled="false" level="WARNING" enabled_by_default="false" />
-        <inspection_tool class="EjbInterfaceMethodInspection" enabled="false" level="ERROR" enabled_by_default="false" />
-        <inspection_tool class="EjbInterfaceSignatureInspection" enabled="false" level="ERROR" enabled_by_default="false" />
-        <inspection_tool class="EjbProhibitedPackageUsageInspection" enabled="false" level="WARNING" enabled_by_default="false" />
-        <inspection_tool class="EjbQlInspection" enabled="false" level="ERROR" enabled_by_default="false" />
-        <inspection_tool class="EjbRemoteRequirementsInspection" enabled="false" level="ERROR" enabled_by_default="false" />
-        <inspection_tool class="EjbSessionHomeInterfaceInspection" enabled="false" level="ERROR" enabled_by_default="false" />
-        <inspection_tool class="EjbStaticAccessInspection" enabled="false" level="WARNING" enabled_by_default="false" />
-        <inspection_tool class="EjbThisExpressionInspection" enabled="false" level="WARNING" enabled_by_default="false" />
-        <inspection_tool class="EmptyCatchBlock" enabled="false" level="WARNING" enabled_by_default="false">
-          <option name="m_includeComments" value="true" />
-          <option name="m_ignoreTestCases" value="true" />
-          <option name="m_ignoreIgnoreParameter" value="true" />
-        </inspection_tool>
-        <inspection_tool class="EmptyClass" enabled="true" level="WARNING" enabled_by_default="true" />
-        <inspection_tool class="EmptyFinallyBlock" enabled="false" level="WARNING" enabled_by_default="false" />
-        <inspection_tool class="EmptyInitializer" enabled="true" level="WARNING" enabled_by_default="true" />
-        <inspection_tool class="EmptySynchronizedStatement" enabled="true" level="WARNING" enabled_by_default="true" />
-        <inspection_tool class="EmptyTryBlock" enabled="false" level="WARNING" enabled_by_default="false" />
-        <inspection_tool class="EnumAsName" enabled="true" level="WARNING" enabled_by_default="true" />
-        <inspection_tool class="EnumClass" enabled="true" level="WARNING" enabled_by_default="true" />
-        <inspection_tool class="EnumSwitchStatementWhichMissesCases" enabled="true" level="WARNING" enabled_by_default="true">
-          <option name="ignoreSwitchStatementsWithDefault" value="false" />
-        </inspection_tool>
-        <inspection_tool class="EnumerationCanBeIteration" enabled="true" level="WARNING" enabled_by_default="true" />
-        <inspection_tool class="EqualsHashCodeCalledOnUrl" enabled="true" level="WARNING" enabled_by_default="true" />
-        <inspection_tool class="EqualsUsesNonFinalVariable" enabled="true" level="WARNING" enabled_by_default="true" />
-        <inspection_tool class="ExtendsObject" enabled="false" level="WARNING" enabled_by_default="false" />
-        <inspection_tool class="ExtendsThread" enabled="true" level="WARNING" enabled_by_default="true" />
-        <inspection_tool class="FallthruInSwitchStatement" enabled="true" level="WARNING" enabled_by_default="true" />
-        <inspection_tool class="FieldAccessNotGuarded" enabled="true" level="WARNING" enabled_by_default="true" />
-        <inspection_tool class="FieldAccessedSynchronizedAndUnsynchronized" enabled="true" level="WARNING" enabled_by_default="true">
-          <option name="countGettersAndSetters" value="false" />
-        </inspection_tool>
-        <inspection_tool class="FieldMayBeStatic" enabled="true" level="WARNING" enabled_by_default="true" />
-        <inspection_tool class="FinalClass" enabled="true" level="WARNING" enabled_by_default="true" />
-        <inspection_tool class="FinalMethod" enabled="true" level="WARNING" enabled_by_default="true" />
-        <inspection_tool class="FinalMethodInFinalClass" enabled="true" level="WARNING" enabled_by_default="true" />
-        <inspection_tool class="FinalizeCallsSuperFinalize" enabled="false" level="WARNING" enabled_by_default="false">
-          <option name="ignoreObjectSubclasses" value="false" />
-          <option name="ignoreTrivialFinalizers" value="true" />
-        </inspection_tool>
-        <inspection_tool class="FinallyBlockCannotCompleteNormally" enabled="false" level="WARNING" enabled_by_default="false" />
-        <inspection_tool class="FloatingPointEquality" enabled="true" level="WARNING" enabled_by_default="true" />
-        <inspection_tool class="ForCanBeForeach" enabled="false" level="WARNING" enabled_by_default="false">
-          <option name="REPORT_INDEXED_LOOP" value="true" />
-        </inspection_tool>
-        <inspection_tool class="ForLoopReplaceableByWhile" enabled="true" level="WARNING" enabled_by_default="true">
-          <option name="m_ignoreLoopsWithoutConditions" value="false" />
-        </inspection_tool>
-        <inspection_tool class="ForLoopThatDoesntUseLoopVariable" enabled="true" level="WARNING" enabled_by_default="true" />
-        <inspection_tool class="ForLoopWithMissingComponent" enabled="true" level="WARNING" enabled_by_default="true">
-          <option name="ignoreCollectionLoops" value="false" />
-        </inspection_tool>
-        <inspection_tool class="ForeachStatement" enabled="true" level="WARNING" enabled_by_default="true" />
-        <inspection_tool class="GroovyAssignabilityCheck" enabled="false" level="WARNING" enabled_by_default="false" />
-        <inspection_tool class="GroovyConstantConditional" enabled="false" level="WARNING" enabled_by_default="false" />
-        <inspection_tool class="GroovyConstantIfStatement" enabled="false" level="WARNING" enabled_by_default="false" />
-        <inspection_tool class="GroovyDivideByZero" enabled="false" level="WARNING" enabled_by_default="false" />
-        <inspection_tool class="GroovyDoubleNegation" enabled="false" level="WARNING" enabled_by_default="false" />
-        <inspection_tool class="GroovyEmptyStatementBody" enabled="false" level="WARNING" enabled_by_default="false" />
-        <inspection_tool class="GroovyFallthrough" enabled="false" level="WARNING" enabled_by_default="false" />
-        <inspection_tool class="GroovyImmutableAnnotation" enabled="false" level="WARNING" enabled_by_default="false" />
-        <inspection_tool class="GroovyInfiniteLoopStatement" enabled="false" level="WARNING" enabled_by_default="false" />
-        <inspection_tool class="GroovyInfiniteRecursion" enabled="false" level="WARNING" enabled_by_default="false" />
-        <inspection_tool class="GroovyMissingReturnStatement" enabled="false" level="WARNING" enabled_by_default="false" />
-        <inspection_tool class="GroovyPointlessArithmetic" enabled="false" level="WARNING" enabled_by_default="false" />
-        <inspection_tool class="GroovyPointlessBoolean" enabled="false" level="WARNING" enabled_by_default="false" />
-        <inspection_tool class="GroovyResultOfObjectAllocationIgnored" enabled="false" level="WARNING" enabled_by_default="false" />
-        <inspection_tool class="GroovySillyAssignment" enabled="false" level="WARNING" enabled_by_default="false" />
-        <inspection_tool class="GroovySingletonAnnotation" enabled="false" level="WARNING" enabled_by_default="false" />
-        <inspection_tool class="GroovyTrivialConditional" enabled="false" level="WARNING" enabled_by_default="false" />
-        <inspection_tool class="GroovyTrivialIf" enabled="false" level="WARNING" enabled_by_default="false" />
-        <inspection_tool class="GroovyUncheckedAssignmentOfMemberOfRawType" enabled="false" level="WARNING" enabled_by_default="false" />
-        <inspection_tool class="GroovyUnnecessaryContinue" enabled="false" level="WARNING" enabled_by_default="false" />
-        <inspection_tool class="GroovyUnnecessaryReturn" enabled="false" level="WARNING" enabled_by_default="false" />
-        <inspection_tool class="GroovyUnreachableStatement" enabled="false" level="WARNING" enabled_by_default="false" />
-        <inspection_tool class="GroovyUnusedAssignment" enabled="false" level="WARNING" enabled_by_default="false" />
-        <inspection_tool class="GroovyVariableNotAssigned" enabled="false" level="WARNING" enabled_by_default="false" />
-        <inspection_tool class="HardcodedFileSeparators" enabled="true" level="WARNING" enabled_by_default="true">
-          <option name="m_recognizeExampleMediaType" value="false" />
-        </inspection_tool>
-        <inspection_tool class="HardcodedLineSeparators" enabled="true" level="WARNING" enabled_by_default="true" />
-        <inspection_tool class="HashCodeUsesNonFinalVariable" enabled="true" level="WARNING" enabled_by_default="true" />
-        <inspection_tool class="HtmlDeprecatedTag" enabled="false" level="WARNING" enabled_by_default="false" />
-        <inspection_tool class="HtmlExtraClosingTag" enabled="false" level="ERROR" enabled_by_default="false" />
-        <inspection_tool class="HtmlFormInputWithoutLabel" enabled="false" level="WARNING" enabled_by_default="false" />
-        <inspection_tool class="HtmlPresentationalElement" enabled="false" level="WARNING" enabled_by_default="false" />
-        <inspection_tool class="HtmlUnknownAttribute" enabled="false" level="WARNING" enabled_by_default="false">
-          <option name="myValues">
-            <value>
-              <list size="0" />
-            </value>
-          </option>
-          <option name="myCustomValuesEnabled" value="true" />
-        </inspection_tool>
-        <inspection_tool class="HtmlUnknownTag" enabled="false" level="WARNING" enabled_by_default="false">
-          <option name="myValues">
-            <value>
-              <list size="4">
-                <item index="0" class="java.lang.String" itemvalue="nobr" />
-                <item index="1" class="java.lang.String" itemvalue="noembed" />
-                <item index="2" class="java.lang.String" itemvalue="comment" />
-                <item index="3" class="java.lang.String" itemvalue="noscript" />
-              </list>
-            </value>
-          </option>
-          <option name="myCustomValuesEnabled" value="true" />
-        </inspection_tool>
-        <inspection_tool class="IfMayBeConditional" enabled="true" level="WARNING" enabled_by_default="true" />
-        <inspection_tool class="IfStatementWithIdenticalBranches" enabled="true" level="WARNING" enabled_by_default="true" />
-        <inspection_tool class="IfStatementWithTooManyBranches" enabled="true" level="WARNING" enabled_by_default="true">
-          <option name="m_limit" value="3" />
-        </inspection_tool>
-        <inspection_tool class="ImplicitNumericConversion" enabled="true" level="WARNING" enabled_by_default="true">
-          <option name="ignoreWideningConversions" value="false" />
-          <option name="ignoreCharConversions" value="false" />
-          <option name="ignoreConstantConversions" value="false" />
-        </inspection_tool>
-        <inspection_tool class="InnerClassMayBeStatic" enabled="true" level="WARNING" enabled_by_default="true" />
-        <inspection_tool class="InnerClassOnInterface" enabled="true" level="WARNING" enabled_by_default="true">
-          <option name="m_ignoreInnerInterfaces" value="false" />
-        </inspection_tool>
-        <inspection_tool class="InstanceGuardedByStatic" enabled="true" level="WARNING" enabled_by_default="true" />
-        <inspection_tool class="InstanceofIncompatibleInterface" enabled="true" level="WARNING" enabled_by_default="true" />
-        <inspection_tool class="InstantiationOfUtilityClass" enabled="true" level="WARNING" enabled_by_default="true" />
-        <inspection_tool class="IntLiteralMayBeLongLiteral" enabled="true" level="WARNING" enabled_by_default="true" />
-        <inspection_tool class="IntegerDivisionInFloatingPointContext" enabled="true" level="WARNING" enabled_by_default="true" />
-        <inspection_tool class="IntegerMultiplicationImplicitCastToLong" enabled="true" level="WARNING" enabled_by_default="true">
-          <option name="ignoreNonOverflowingCompileTimeConstants" value="true" />
-        </inspection_tool>
-        <inspection_tool class="IteratorHasNextCallsIteratorNext" enabled="true" level="WARNING" enabled_by_default="true" />
-        <inspection_tool class="IteratorNextDoesNotThrowNoSuchElementException" enabled="true" level="WARNING" enabled_by_default="true" />
-        <inspection_tool class="JavaLangReflect" enabled="true" level="WARNING" enabled_by_default="true" />
-        <inspection_tool class="JavaeeApplicationDomInspection" enabled="false" level="ERROR" enabled_by_default="false" />
-        <inspection_tool class="JpaAttributeMemberSignatureInspection" enabled="false" level="ERROR" enabled_by_default="false" />
-        <inspection_tool class="JpaAttributeTypeInspection" enabled="false" level="ERROR" enabled_by_default="false" />
-        <inspection_tool class="JpaConfigDomFacetInspection" enabled="false" level="WARNING" enabled_by_default="false" />
-        <inspection_tool class="JpaDataSourceORMDomInspection" enabled="false" level="ERROR" enabled_by_default="false" />
-        <inspection_tool class="JpaDataSourceORMInspection" enabled="false" level="ERROR" enabled_by_default="false" />
-        <inspection_tool class="JpaDomInspection" enabled="false" level="ERROR" enabled_by_default="false" />
-        <inspection_tool class="JpaEntityListenerInspection" enabled="false" level="ERROR" enabled_by_default="false" />
-        <inspection_tool class="JpaEntityListenerWarningsInspection" enabled="false" level="WARNING" enabled_by_default="false" />
-        <inspection_tool class="JpaModelReferenceInspection" enabled="false" level="ERROR" enabled_by_default="false" />
-        <inspection_tool class="JpaORMDomInspection" enabled="false" level="ERROR" enabled_by_default="false" />
-        <inspection_tool class="JpaObjectClassSignatureInspection" enabled="false" level="ERROR" enabled_by_default="false" />
-        <inspection_tool class="JpaQlInspection" enabled="false" level="ERROR" enabled_by_default="false" />
-        <inspection_tool class="JpaQueryApiInspection" enabled="false" level="ERROR" enabled_by_default="false" />
-        <inspection_tool class="JspDirectiveInspection" enabled="false" level="ERROR" enabled_by_default="false" />
-        <inspection_tool class="JspPropertiesInspection" enabled="false" level="ERROR" enabled_by_default="false" />
-        <inspection_tool class="KeySetIterationMayUseEntrySet" enabled="true" level="WARNING" enabled_by_default="true" />
-        <inspection_tool class="LabeledStatement" enabled="true" level="WARNING" enabled_by_default="true" />
-        <inspection_tool class="LengthOneStringInIndexOf" enabled="true" level="WARNING" enabled_by_default="true" />
-        <inspection_tool class="LengthOneStringsInConcatenation" enabled="true" level="WARNING" enabled_by_default="true" />
-        <inspection_tool class="LimitedScopeInnerClass" enabled="true" level="WARNING" enabled_by_default="true" />
-        <inspection_tool class="ListenerMayUseAdapter" enabled="true" level="WARNING" enabled_by_default="true">
-          <option name="checkForEmptyMethods" value="true" />
-        </inspection_tool>
-        <inspection_tool class="LogStatementGuardedByLogCondition" enabled="true" level="WARNING" enabled_by_default="true">
-          <option name="loggerClassName" value="java.util.logging.Logger" />
-          <option name="loggerMethodAndconditionMethodNames" value="fine,isLoggable(java.util.logging.Level.FINE),finer,isLoggable(java.util.logging.Level.FINER),finest,isLoggable(java.util.logging.Level.FINEST)" />
-        </inspection_tool>
-        <inspection_tool class="LoggerInitializedWithForeignClass" enabled="true" level="WARNING" enabled_by_default="true">
-          <option name="loggerClassName" value="org.apache.log4j.Logger" />
-          <option name="loggerFactoryMethodName" value="getLogger" />
-        </inspection_tool>
-        <inspection_tool class="LoggingConditionDisagreesWithLogStatement" enabled="true" level="WARNING" enabled_by_default="true" />
-        <inspection_tool class="LongLiteralsEndingWithLowercaseL" enabled="true" level="WARNING" enabled_by_default="true" />
-        <inspection_tool class="LoopConditionNotUpdatedInsideLoop" enabled="true" level="WARNING" enabled_by_default="true">
-          <option name="ignoreIterators" value="false" />
-        </inspection_tool>
-        <inspection_tool class="LoopWithImplicitTerminationCondition" enabled="true" level="WARNING" enabled_by_default="true" />
-        <inspection_tool class="ManagedBeanClassInspection" enabled="false" level="ERROR" enabled_by_default="false" />
-        <inspection_tool class="MapReplaceableByEnumMap" enabled="true" level="WARNING" enabled_by_default="true" />
-        <inspection_tool class="MarkerInterface" enabled="true" level="WARNING" enabled_by_default="true" />
-        <inspection_tool class="MethodMayBeStatic" enabled="true" level="WARNING" enabled_by_default="true">
-          <option name="m_onlyPrivateOrFinal" value="false" />
-          <option name="m_ignoreEmptyMethods" value="true" />
-        </inspection_tool>
-        <inspection_tool class="MethodMayBeSynchronized" enabled="true" level="WARNING" enabled_by_default="true" />
-        <inspection_tool class="MethodNameSameAsClassName" enabled="false" level="WARNING" enabled_by_default="false" />
-        <inspection_tool class="MethodReturnAlwaysConstant" enabled="true" level="WARNING" enabled_by_default="true" />
-        <inspection_tool class="MimeType" enabled="false" level="ERROR" enabled_by_default="false" />
-        <inspection_tool class="MissingAspectjAutoproxyInspection" enabled="false" level="WARNING" enabled_by_default="false" />
-        <inspection_tool class="MissingDeprecatedAnnotation" enabled="true" level="WARNING" enabled_by_default="true" />
-        <inspection_tool class="MissingMnemonic" enabled="false" level="WARNING" enabled_by_default="false" />
-        <inspection_tool class="MissingOverrideAnnotation" enabled="true" level="WARNING" enabled_by_default="true">
-          <option name="ignoreObjectMethods" value="true" />
-        </inspection_tool>
-        <inspection_tool class="MisspelledCompareTo" enabled="true" level="WARNING" enabled_by_default="true" />
-        <inspection_tool class="MisspelledEquals" enabled="true" level="WARNING" enabled_by_default="true" />
-        <inspection_tool class="MisspelledHashcode" enabled="true" level="WARNING" enabled_by_default="true" />
-        <inspection_tool class="MisspelledToString" enabled="true" level="WARNING" enabled_by_default="true" />
-        <inspection_tool class="MultipleTopLevelClassesInFile" enabled="true" level="WARNING" enabled_by_default="true" />
-        <inspection_tool class="NakedNotify" enabled="true" level="WARNING" enabled_by_default="true" />
-        <inspection_tool class="NativeMethods" enabled="true" level="WARNING" enabled_by_default="true" />
-        <inspection_tool class="NegatedConditional" enabled="true" level="WARNING" enabled_by_default="true">
-          <option name="m_ignoreNegatedNullComparison" value="true" />
-        </inspection_tool>
-        <inspection_tool class="NegatedIfElse" enabled="true" level="WARNING" enabled_by_default="true">
-          <option name="m_ignoreNegatedNullComparison" value="true" />
-        </inspection_tool>
-        <inspection_tool class="NestedConditionalExpression" enabled="true" level="WARNING" enabled_by_default="true" />
-        <inspection_tool class="NestedSwitchStatement" enabled="true" level="WARNING" enabled_by_default="true" />
-        <inspection_tool class="NestedSynchronizedStatement" enabled="true" level="WARNING" enabled_by_default="true" />
-        <inspection_tool class="NoButtonGroup" enabled="false" level="WARNING" enabled_by_default="false" />
-        <inspection_tool class="NoExplicitFinalizeCalls" enabled="false" level="WARNING" enabled_by_default="false" />
-        <inspection_tool class="NoLabelFor" enabled="false" level="WARNING" enabled_by_default="false" />
-        <inspection_tool class="NoScrollPane" enabled="false" level="WARNING" enabled_by_default="false" />
-        <inspection_tool class="NonFinalFieldInImmutable" enabled="true" level="WARNING" enabled_by_default="true" />
-        <inspection_tool class="NonFinalGuard" enabled="true" level="WARNING" enabled_by_default="true" />
-        <inspection_tool class="NonReproducibleMathCall" enabled="true" level="WARNING" enabled_by_default="true" />
-        <inspection_tool class="NonShortCircuitBoolean" enabled="true" level="WARNING" enabled_by_default="true" />
-        <inspection_tool class="NonStaticFinalLogger" enabled="true" level="WARNING" enabled_by_default="true">
-          <option name="loggerClassName" value="java.util.logging.Logger" />
-        </inspection_tool>
-        <inspection_tool class="NonSynchronizedMethodOverridesSynchronizedMethod" enabled="true" level="WARNING" enabled_by_default="true" />
-        <inspection_tool class="NoopMethodInAbstractClass" enabled="true" level="WARNING" enabled_by_default="true" />
-        <inspection_tool class="NotifyCalledOnCondition" enabled="true" level="WARNING" enabled_by_default="true" />
-        <inspection_tool class="NotifyNotInSynchronizedContext" enabled="true" level="WARNING" enabled_by_default="true" />
-        <inspection_tool class="NotifyWithoutCorrespondingWait" enabled="true" level="WARNING" enabled_by_default="true" />
-        <inspection_tool class="ObjectAllocationInLoop" enabled="true" level="WARNING" enabled_by_default="true" />
-        <inspection_tool class="ObjectEquality" enabled="true" level="WARNING" enabled_by_default="true">
-          <option name="m_ignoreEnums" value="true" />
-          <option name="m_ignoreClassObjects" value="false" />
-          <option name="m_ignorePrivateConstructors" value="false" />
-        </inspection_tool>
-        <inspection_tool class="ObjectNotify" enabled="true" level="WARNING" enabled_by_default="true" />
-        <inspection_tool class="ObjectToString" enabled="true" level="WARNING" enabled_by_default="true" />
-        <inspection_tool class="ObsoleteCollection" enabled="true" level="WARNING" enabled_by_default="true">
-          <option name="ignoreRequiredObsoleteCollectionTypes" value="false" />
-        </inspection_tool>
-        <inspection_tool class="OctalAndDecimalIntegersMixed" enabled="true" level="WARNING" enabled_by_default="true" />
-        <inspection_tool class="OneButtonGroup" enabled="false" level="WARNING" enabled_by_default="false" />
-        <inspection_tool class="OrredNotEqualExpression" enabled="false" level="WARNING" enabled_by_default="false" />
-        <inspection_tool class="OverlyComplexArithmeticExpression" enabled="true" level="WARNING" enabled_by_default="true">
-          <option name="m_limit" value="6" />
-        </inspection_tool>
-        <inspection_tool class="OverlyComplexBooleanExpression" enabled="true" level="WARNING" enabled_by_default="true">
-          <option name="m_limit" value="3" />
-          <option name="m_ignorePureConjunctionsDisjunctions" value="true" />
-        </inspection_tool>
-        <inspection_tool class="PointcutMethodStyleInspection" enabled="false" level="WARNING" enabled_by_default="false" />
-        <inspection_tool class="PointlessIndexOfComparison" enabled="true" level="WARNING" enabled_by_default="true" />
-        <inspection_tool class="ProtectedMemberInFinalClass" enabled="true" level="WARNING" enabled_by_default="true" />
-        <inspection_tool class="PublicConstructorInNonPublicClass" enabled="true" level="WARNING" enabled_by_default="true" />
-        <inspection_tool class="PublicFieldAccessedInSynchronizedContext" enabled="true" level="WARNING" enabled_by_default="true" />
-        <inspection_tool class="RandomDoubleForRandomInteger" enabled="true" level="WARNING" enabled_by_default="true" />
-        <inspection_tool class="RedundantArrayCreation" enabled="false" level="WARNING" enabled_by_default="false" />
-        <inspection_tool class="RedundantCast" enabled="false" level="WARNING" enabled_by_default="false" />
-        <inspection_tool class="RedundantStringFormatCall" enabled="true" level="WARNING" enabled_by_default="true" />
-        <inspection_tool class="RedundantSuppression" enabled="true" level="WARNING" enabled_by_default="true" />
-        <inspection_tool class="RedundantThrowsDeclaration" enabled="true" level="WARNING" enabled_by_default="true" />
-        <inspection_tool class="RedundantTypeArguments" enabled="false" level="WARNING" enabled_by_default="false" />
-        <inspection_tool class="ReferencesToClassesFromDefaultPackagesInJSPFile" enabled="false" level="ERROR" enabled_by_default="false" />
-        <inspection_tool class="ReplaceAllDot" enabled="true" level="WARNING" enabled_by_default="true" />
-        <inspection_tool class="RequiredAttributes" enabled="false" level="WARNING" enabled_by_default="false">
-          <option name="myAdditionalRequiredHtmlAttributes" value="" />
-        </inspection_tool>
-        <inspection_tool class="ResultOfObjectAllocationIgnored" enabled="true" level="WARNING" enabled_by_default="true" />
-        <inspection_tool class="ResultSetIndexZero" enabled="true" level="WARNING" enabled_by_default="true" />
-        <inspection_tool class="ReturnFromFinallyBlock" enabled="false" level="WARNING" enabled_by_default="false" />
-        <inspection_tool class="ReturnNull" enabled="true" level="WARNING" enabled_by_default="true">
-          <option name="m_reportObjectMethods" value="true" />
-          <option name="m_reportArrayMethods" value="true" />
-          <option name="m_reportCollectionMethods" value="true" />
-          <option name="m_ignorePrivateMethods" value="false" />
-        </inspection_tool>
-        <inspection_tool class="RuntimeExec" enabled="true" level="WARNING" enabled_by_default="true" />
-        <inspection_tool class="SafeLock" enabled="true" level="WARNING" enabled_by_default="true" />
-        <inspection_tool class="SecondUnsafeCall" enabled="false" level="WARNING" enabled_by_default="false" />
-        <inspection_tool class="SelfIncludingJspFiles" enabled="false" level="ERROR" enabled_by_default="false" />
-        <inspection_tool class="SetReplaceableByEnumSet" enabled="true" level="WARNING" enabled_by_default="true" />
-        <inspection_tool class="SignalWithoutCorrespondingAwait" enabled="true" level="WARNING" enabled_by_default="true" />
-        <inspection_tool class="SimplifiableIfStatement" enabled="false" level="WARNING" enabled_by_default="false" />
-        <inspection_tool class="Singleton" enabled="true" level="WARNING" enabled_by_default="true" />
-        <inspection_tool class="SizeReplaceableByIsEmpty" enabled="true" level="WARNING" enabled_by_default="true">
-          <option name="ignoreNegations" value="false" />
-        </inspection_tool>
-        <inspection_tool class="SleepWhileHoldingLock" enabled="true" level="WARNING" enabled_by_default="true" />
-        <inspection_tool class="SpellCheckingInspection" enabled="false" level="TYPO" enabled_by_default="false">
-          <option name="processCode" value="true" />
-          <option name="processLiterals" value="true" />
-          <option name="processComments" value="true" />
-        </inspection_tool>
-        <inspection_tool class="SpringAopErrorsInspection" enabled="false" level="ERROR" enabled_by_default="false" />
-        <inspection_tool class="SpringAopWarningsInspection" enabled="false" level="WARNING" enabled_by_default="false" />
-        <inspection_tool class="StaticCallOnSubclass" enabled="true" level="WARNING" enabled_by_default="true" />
-        <inspection_tool class="StaticCollection" enabled="true" level="WARNING" enabled_by_default="true">
-          <option name="m_ignoreWeakCollections" value="false" />
-        </inspection_tool>
-        <inspection_tool class="StaticFieldReferenceOnSubclass" enabled="true" level="WARNING" enabled_by_default="true" />
-        <inspection_tool class="StaticGuardedByInstance" enabled="true" level="WARNING" enabled_by_default="true" />
-        <inspection_tool class="StaticNonFinalField" enabled="true" level="WARNING" enabled_by_default="true" />
-        <inspection_tool class="StringBufferField" enabled="true" level="WARNING" enabled_by_default="true" />
-        <inspection_tool class="StringBufferMustHaveInitialCapacity" enabled="true" level="WARNING" enabled_by_default="true" />
-        <inspection_tool class="StringBufferReplaceableByString" enabled="true" level="WARNING" enabled_by_default="true" />
-        <inspection_tool class="StringBufferToStringInConcatenation" enabled="true" level="WARNING" enabled_by_default="true" />
-        <inspection_tool class="StringConcatenationInLoops" enabled="true" level="WARNING" enabled_by_default="true">
-          <option name="m_ignoreUnlessAssigned" value="true" />
-        </inspection_tool>
-        <inspection_tool class="StringEqualsEmptyString" enabled="true" level="WARNING" enabled_by_default="true" />
-        <inspection_tool class="StringReplaceableByStringBuffer" enabled="true" level="WARNING" enabled_by_default="true">
-          <option name="onlyWarnOnLoop" value="true" />
-        </inspection_tool>
-        <inspection_tool class="SubstringZero" enabled="true" level="WARNING" enabled_by_default="true" />
-        <inspection_tool class="SubtractionInCompareTo" enabled="true" level="WARNING" enabled_by_default="true" />
-        <inspection_tool class="SuppressionAnnotation" enabled="true" level="WARNING" enabled_by_default="true" />
-        <inspection_tool class="SuspiciousIndentAfterControlStatement" enabled="true" level="WARNING" enabled_by_default="true" />
-        <inspection_tool class="SwitchStatement" enabled="true" level="WARNING" enabled_by_default="true" />
-        <inspection_tool class="SwitchStatementDensity" enabled="true" level="WARNING" enabled_by_default="true">
-          <option name="m_limit" value="20" />
-        </inspection_tool>
-        <inspection_tool class="SwitchStatementWithConfusingDeclaration" enabled="true" level="WARNING" enabled_by_default="true" />
-        <inspection_tool class="SwitchStatementWithTooFewBranches" enabled="true" level="WARNING" enabled_by_default="true">
-          <option name="m_limit" value="2" />
-        </inspection_tool>
-        <inspection_tool class="SwitchStatementWithTooManyBranches" enabled="true" level="WARNING" enabled_by_default="true">
-          <option name="m_limit" value="10" />
-        </inspection_tool>
-        <inspection_tool class="SwitchStatementsWithoutDefault" enabled="true" level="WARNING" enabled_by_default="true">
-          <option name="m_ignoreFullyCoveredEnums" value="true" />
-        </inspection_tool>
-        <inspection_tool class="SynchronizeOnLock" enabled="true" level="WARNING" enabled_by_default="true" />
-        <inspection_tool class="SynchronizeOnThis" enabled="true" level="WARNING" enabled_by_default="true" />
-        <inspection_tool class="SynchronizedMethod" enabled="true" level="WARNING" enabled_by_default="true">
-          <option name="m_includeNativeMethods" value="true" />
-        </inspection_tool>
-        <inspection_tool class="SynchronizedOnLiteralObject" enabled="true" level="WARNING" enabled_by_default="true" />
-        <inspection_tool class="SystemExit" enabled="true" level="WARNING" enabled_by_default="true" />
-        <inspection_tool class="SystemGC" enabled="true" level="WARNING" enabled_by_default="true" />
-        <inspection_tool class="SystemGetenv" enabled="true" level="WARNING" enabled_by_default="true" />
-        <inspection_tool class="SystemOutErr" enabled="true" level="WARNING" enabled_by_default="true" />
-        <inspection_tool class="SystemRunFinalizersOnExit" enabled="true" level="WARNING" enabled_by_default="true" />
-        <inspection_tool class="TailRecursion" enabled="true" level="WARNING" enabled_by_default="true" />
-        <inspection_tool class="TextLabelInSwitchStatement" enabled="true" level="WARNING" enabled_by_default="true" />
-        <inspection_tool class="ThreadDumpStack" enabled="true" level="WARNING" enabled_by_default="true" />
-        <inspection_tool class="ThreadLocalNotStaticFinal" enabled="true" level="WARNING" enabled_by_default="true" />
-        <inspection_tool class="ThreadPriority" enabled="true" level="WARNING" enabled_by_default="true" />
-        <inspection_tool class="ThreadRun" enabled="true" level="WARNING" enabled_by_default="true" />
-        <inspection_tool class="ThreadStartInConstruction" enabled="true" level="WARNING" enabled_by_default="true" />
-        <inspection_tool class="ThreadStopSuspendResume" enabled="true" level="WARNING" enabled_by_default="true" />
-        <inspection_tool class="ThreadWithDefaultRunMethod" enabled="true" level="WARNING" enabled_by_default="true" />
-        <inspection_tool class="ThreadYield" enabled="true" level="WARNING" enabled_by_default="true" />
-        <inspection_tool class="ThrowFromFinallyBlock" enabled="false" level="WARNING" enabled_by_default="false" />
-        <inspection_tool class="ThrowablePrintStackTrace" enabled="true" level="WARNING" enabled_by_default="true" />
-        <inspection_tool class="TodoComment" enabled="true" level="WARNING" enabled_by_default="true" />
-        <inspection_tool class="TrivialStringConcatenation" enabled="true" level="WARNING" enabled_by_default="true" />
-        <inspection_tool class="TypeParameterExtendsObject" enabled="false" level="WARNING" enabled_by_default="false" />
-        <inspection_tool class="UnaryPlus" enabled="true" level="WARNING" enabled_by_default="true" />
-        <inspection_tool class="UnconditionalWait" enabled="true" level="WARNING" enabled_by_default="true" />
-        <inspection_tool class="UnhandledExceptionInJSP" enabled="false" level="WARNING" enabled_by_default="false" />
-        <inspection_tool class="UnknownGuard" enabled="true" level="WARNING" enabled_by_default="true" />
-        <inspection_tool class="UnnecessaryBoxing" enabled="false" level="WARNING" enabled_by_default="false" />
-        <inspection_tool class="UnnecessaryDefault" enabled="true" level="WARNING" enabled_by_default="true" />
-        <inspection_tool class="UnnecessaryLocalVariable" enabled="false" level="WARNING" enabled_by_default="false">
-          <option name="m_ignoreImmediatelyReturnedVariables" value="false" />
-          <option name="m_ignoreAnnotatedVariables" value="false" />
-        </inspection_tool>
-        <inspection_tool class="UnnecessarySemicolon" enabled="false" level="WARNING" enabled_by_default="false" />
-        <inspection_tool class="UnnecessaryUnaryMinus" enabled="true" level="WARNING" enabled_by_default="true" />
-        <inspection_tool class="UnnecessaryUnboxing" enabled="false" level="WARNING" enabled_by_default="false" />
-        <inspection_tool class="UnpredictableBigDecimalConstructorCall" enabled="true" level="WARNING" enabled_by_default="true">
-          <option name="ignoreReferences" value="true" />
-          <option name="ignoreComplexLiterals" value="false" />
-        </inspection_tool>
-        <inspection_tool class="UnusedLibrary" enabled="true" level="WARNING" enabled_by_default="true" />
-        <inspection_tool class="UseOfAWTPeerClass" enabled="true" level="WARNING" enabled_by_default="true" />
-        <inspection_tool class="UseOfJDBCDriverClass" enabled="true" level="WARNING" enabled_by_default="true" />
-        <inspection_tool class="UseOfProcessBuilder" enabled="true" level="WARNING" enabled_by_default="true" />
-        <inspection_tool class="UseOfPropertiesAsHashtable" enabled="true" level="WARNING" enabled_by_default="true" />
-        <inspection_tool class="UseOfSunClasses" enabled="true" level="WARNING" enabled_by_default="true" />
-        <inspection_tool class="UtilityClass" enabled="true" level="WARNING" enabled_by_default="true" />
-        <inspection_tool class="UtilityClassWithPublicConstructor" enabled="true" level="WARNING" enabled_by_default="true" />
-        <inspection_tool class="UtilityClassWithoutPrivateConstructor" enabled="true" level="WARNING" enabled_by_default="true">
-          <option name="ignoreClassesWithOnlyMain" value="false" />
-        </inspection_tool>
-        <inspection_tool class="VarargParameter" enabled="true" level="WARNING" enabled_by_default="true" />
-        <inspection_tool class="VariableNotUsedInsideIf" enabled="true" level="WARNING" enabled_by_default="true" />
-        <inspection_tool class="VolatileArrayField" enabled="true" level="WARNING" enabled_by_default="true" />
-        <inspection_tool class="VolatileLongOrDoubleField" enabled="true" level="WARNING" enabled_by_default="true" />
-        <inspection_tool class="W3CssValidation" enabled="false" level="WARNING" enabled_by_default="false">
-          <option name="myCssVersion" value="css3" />
-        </inspection_tool>
-        <inspection_tool class="WaitCalledOnCondition" enabled="true" level="WARNING" enabled_by_default="true" />
-        <inspection_tool class="WaitNotInLoop" enabled="true" level="WARNING" enabled_by_default="true" />
-        <inspection_tool class="WaitNotInSynchronizedContext" enabled="true" level="WARNING" enabled_by_default="true" />
-        <inspection_tool class="WaitOrAwaitWithoutTimeout" enabled="true" level="WARNING" enabled_by_default="true" />
-        <inspection_tool class="WaitWhileHoldingTwoLocks" enabled="true" level="WARNING" enabled_by_default="true" />
-        <inspection_tool class="WaitWithoutCorrespondingNotify" enabled="true" level="WARNING" enabled_by_default="true" />
-        <inspection_tool class="WebProperties" enabled="false" level="ERROR" enabled_by_default="false" />
-        <inspection_tool class="WebWarnings" enabled="false" level="WARNING" enabled_by_default="false" />
-        <inspection_tool class="WhileLoopSpinsOnField" enabled="true" level="WARNING" enabled_by_default="true">
-          <option name="ignoreNonEmtpyLoops" value="false" />
-        </inspection_tool>
-        <inspection_tool class="XmlDuplicatedId" enabled="false" level="ERROR" enabled_by_default="false" />
-        <inspection_tool class="XmlUnboundNsPrefix" enabled="false" level="WARNING" enabled_by_default="false" />
-        <inspection_tool class="XmlWrongRootElement" enabled="false" level="ERROR" enabled_by_default="false" />
-        <inspection_tool class="ZeroLengthArrayInitialization" enabled="true" level="WARNING" enabled_by_default="true" />
-        <inspection_tool class="dependsOnMethodTestNG" enabled="false" level="WARNING" enabled_by_default="false" />
-        <inspection_tool class="groupsTestNG" enabled="false" level="WARNING" enabled_by_default="false">
-          <option name="groups">
-            <value>
-              <list size="0" />
-            </value>
-          </option>
-        </inspection_tool>
-      </profile>
-    </profiles>
-    <option name="PROJECT_PROFILE" value="Project Default" />
-    <option name="USE_PROJECT_PROFILE" value="true" />
-    <version value="1.0" />
-    <list size="6">
-      <item index="0" class="java.lang.String" itemvalue="SERVER PROBLEM" />
-      <item index="1" class="java.lang.String" itemvalue="WEAK WARNING" />
-      <item index="2" class="java.lang.String" itemvalue="INFO" />
-      <item index="3" class="java.lang.String" itemvalue="TYPO" />
-      <item index="4" class="java.lang.String" itemvalue="WARNING" />
-      <item index="5" class="java.lang.String" itemvalue="ERROR" />
-    </list>
-  </component>
-  <component name="IssueNavigationConfiguration">
-    <option name="links">
-      <list>
-        <IssueNavigationLink>
-          <option name="issueRegexp" value="[A-Z]+\-\d+" />
-          <option name="linkRegexp" value="http://www.unidata.ucar.edu/jira/browse/$0" />
-        </IssueNavigationLink>
-      </list>
-    </option>
-  </component>
-  <component name="JavacSettings">
-    <option name="GENERATE_NO_WARNINGS" value="true" />
-    <option name="DEPRECATION" value="false" />
-    <option name="ADDITIONAL_OPTIONS_STRING" value=" " />
-    <option name="MAXIMUM_HEAP_SIZE" value="512" />
-  </component>
-  <component name="JavadocGenerationManager">
-    <option name="OUTPUT_DIRECTORY" />
-    <option name="OPTION_SCOPE" value="protected" />
-    <option name="OPTION_HIERARCHY" value="true" />
-    <option name="OPTION_NAVIGATOR" value="true" />
-    <option name="OPTION_INDEX" value="true" />
-    <option name="OPTION_SEPARATE_INDEX" value="true" />
-    <option name="OPTION_DOCUMENT_TAG_USE" value="false" />
-    <option name="OPTION_DOCUMENT_TAG_AUTHOR" value="false" />
-    <option name="OPTION_DOCUMENT_TAG_VERSION" value="false" />
-    <option name="OPTION_DOCUMENT_TAG_DEPRECATED" value="true" />
-    <option name="OPTION_DEPRECATED_LIST" value="true" />
-    <option name="OTHER_OPTIONS" value="" />
-    <option name="HEAP_SIZE" />
-    <option name="LOCALE" />
-    <option name="OPEN_IN_BROWSER" value="true" />
-  </component>
-  <component name="LogConsolePreferences">
-    <option name="FILTER_ERRORS" value="false" />
-    <option name="FILTER_WARNINGS" value="false" />
-    <option name="FILTER_INFO" value="true" />
-    <option name="CUSTOM_FILTER" />
-  </component>
-  <component name="Palette2">
-    <group name="Swing">
-      <item class="com.intellij.uiDesigner.HSpacer" tooltip-text="Horizontal Spacer" icon="/com/intellij/uiDesigner/icons/hspacer.png" removable="false" auto-create-binding="false" can-attach-label="false">
-        <default-constraints vsize-policy="1" hsize-policy="6" anchor="0" fill="1" />
-      </item>
-      <item class="com.intellij.uiDesigner.VSpacer" tooltip-text="Vertical Spacer" icon="/com/intellij/uiDesigner/icons/vspacer.png" removable="false" auto-create-binding="false" can-attach-label="false">
-        <default-constraints vsize-policy="6" hsize-policy="1" anchor="0" fill="2" />
-      </item>
-      <item class="javax.swing.JPanel" icon="/com/intellij/uiDesigner/icons/panel.png" removable="false" auto-create-binding="false" can-attach-label="false">
-        <default-constraints vsize-policy="3" hsize-policy="3" anchor="0" fill="3" />
-      </item>
-      <item class="javax.swing.JScrollPane" icon="/com/intellij/uiDesigner/icons/scrollPane.png" removable="false" auto-create-binding="false" can-attach-label="true">
-        <default-constraints vsize-policy="7" hsize-policy="7" anchor="0" fill="3" />
-      </item>
-      <item class="javax.swing.JButton" icon="/com/intellij/uiDesigner/icons/button.png" removable="false" auto-create-binding="true" can-attach-label="false">
-        <default-constraints vsize-policy="0" hsize-policy="3" anchor="0" fill="1" />
-        <initial-values>
-          <property name="text" value="Button" />
-        </initial-values>
-      </item>
-      <item class="javax.swing.JRadioButton" icon="/com/intellij/uiDesigner/icons/radioButton.png" removable="false" auto-create-binding="true" can-attach-label="false">
-        <default-constraints vsize-policy="0" hsize-policy="3" anchor="8" fill="0" />
-        <initial-values>
-          <property name="text" value="RadioButton" />
-        </initial-values>
-      </item>
-      <item class="javax.swing.JCheckBox" icon="/com/intellij/uiDesigner/icons/checkBox.png" removable="false" auto-create-binding="true" can-attach-label="false">
-        <default-constraints vsize-policy="0" hsize-policy="3" anchor="8" fill="0" />
-        <initial-values>
-          <property name="text" value="CheckBox" />
-        </initial-values>
-      </item>
-      <item class="javax.swing.JLabel" icon="/com/intellij/uiDesigner/icons/label.png" removable="false" auto-create-binding="false" can-attach-label="false">
-        <default-constraints vsize-policy="0" hsize-policy="0" anchor="8" fill="0" />
-        <initial-values>
-          <property name="text" value="Label" />
-        </initial-values>
-      </item>
-      <item class="javax.swing.JTextField" icon="/com/intellij/uiDesigner/icons/textField.png" removable="false" auto-create-binding="true" can-attach-label="true">
-        <default-constraints vsize-policy="0" hsize-policy="6" anchor="8" fill="1">
-          <preferred-size width="150" height="-1" />
-        </default-constraints>
-      </item>
-      <item class="javax.swing.JPasswordField" icon="/com/intellij/uiDesigner/icons/passwordField.png" removable="false" auto-create-binding="true" can-attach-label="true">
-        <default-constraints vsize-policy="0" hsize-policy="6" anchor="8" fill="1">
-          <preferred-size width="150" height="-1" />
-        </default-constraints>
-      </item>
-      <item class="javax.swing.JFormattedTextField" icon="/com/intellij/uiDesigner/icons/formattedTextField.png" removable="false" auto-create-binding="true" can-attach-label="true">
-        <default-constraints vsize-policy="0" hsize-policy="6" anchor="8" fill="1">
-          <preferred-size width="150" height="-1" />
-        </default-constraints>
-      </item>
-      <item class="javax.swing.JTextArea" icon="/com/intellij/uiDesigner/icons/textArea.png" removable="false" auto-create-binding="true" can-attach-label="true">
-        <default-constraints vsize-policy="6" hsize-policy="6" anchor="0" fill="3">
-          <preferred-size width="150" height="50" />
-        </default-constraints>
-      </item>
-      <item class="javax.swing.JTextPane" icon="/com/intellij/uiDesigner/icons/textPane.png" removable="false" auto-create-binding="true" can-attach-label="true">
-        <default-constraints vsize-policy="6" hsize-policy="6" anchor="0" fill="3">
-          <preferred-size width="150" height="50" />
-        </default-constraints>
-      </item>
-      <item class="javax.swing.JEditorPane" icon="/com/intellij/uiDesigner/icons/editorPane.png" removable="false" auto-create-binding="true" can-attach-label="true">
-        <default-constraints vsize-policy="6" hsize-policy="6" anchor="0" fill="3">
-          <preferred-size width="150" height="50" />
-        </default-constraints>
-      </item>
-      <item class="javax.swing.JComboBox" icon="/com/intellij/uiDesigner/icons/comboBox.png" removable="false" auto-create-binding="true" can-attach-label="true">
-        <default-constraints vsize-policy="0" hsize-policy="2" anchor="8" fill="1" />
-      </item>
-      <item class="javax.swing.JTable" icon="/com/intellij/uiDesigner/icons/table.png" removable="false" auto-create-binding="true" can-attach-label="false">
-        <default-constraints vsize-policy="6" hsize-policy="6" anchor="0" fill="3">
-          <preferred-size width="150" height="50" />
-        </default-constraints>
-      </item>
-      <item class="javax.swing.JList" icon="/com/intellij/uiDesigner/icons/list.png" removable="false" auto-create-binding="true" can-attach-label="false">
-        <default-constraints vsize-policy="6" hsize-policy="2" anchor="0" fill="3">
-          <preferred-size width="150" height="50" />
-        </default-constraints>
-      </item>
-      <item class="javax.swing.JTree" icon="/com/intellij/uiDesigner/icons/tree.png" removable="false" auto-create-binding="true" can-attach-label="false">
-        <default-constraints vsize-policy="6" hsize-policy="6" anchor="0" fill="3">
-          <preferred-size width="150" height="50" />
-        </default-constraints>
-      </item>
-      <item class="javax.swing.JTabbedPane" icon="/com/intellij/uiDesigner/icons/tabbedPane.png" removable="false" auto-create-binding="true" can-attach-label="false">
-        <default-constraints vsize-policy="3" hsize-policy="3" anchor="0" fill="3">
-          <preferred-size width="200" height="200" />
-        </default-constraints>
-      </item>
-      <item class="javax.swing.JSplitPane" icon="/com/intellij/uiDesigner/icons/splitPane.png" removable="false" auto-create-binding="false" can-attach-label="false">
-        <default-constraints vsize-policy="3" hsize-policy="3" anchor="0" fill="3">
-          <preferred-size width="200" height="200" />
-        </default-constraints>
-      </item>
-      <item class="javax.swing.JSpinner" icon="/com/intellij/uiDesigner/icons/spinner.png" removable="false" auto-create-binding="true" can-attach-label="true">
-        <default-constraints vsize-policy="0" hsize-policy="6" anchor="8" fill="1" />
-      </item>
-      <item class="javax.swing.JSlider" icon="/com/intellij/uiDesigner/icons/slider.png" removable="false" auto-create-binding="true" can-attach-label="false">
-        <default-constraints vsize-policy="0" hsize-policy="6" anchor="8" fill="1" />
-      </item>
-      <item class="javax.swing.JSeparator" icon="/com/intellij/uiDesigner/icons/separator.png" removable="false" auto-create-binding="false" can-attach-label="false">
-        <default-constraints vsize-policy="6" hsize-policy="6" anchor="0" fill="3" />
-      </item>
-      <item class="javax.swing.JProgressBar" icon="/com/intellij/uiDesigner/icons/progressbar.png" removable="false" auto-create-binding="true" can-attach-label="false">
-        <default-constraints vsize-policy="0" hsize-policy="6" anchor="0" fill="1" />
-      </item>
-      <item class="javax.swing.JToolBar" icon="/com/intellij/uiDesigner/icons/toolbar.png" removable="false" auto-create-binding="false" can-attach-label="false">
-        <default-constraints vsize-policy="0" hsize-policy="6" anchor="0" fill="1">
-          <preferred-size width="-1" height="20" />
-        </default-constraints>
-      </item>
-      <item class="javax.swing.JToolBar$Separator" icon="/com/intellij/uiDesigner/icons/toolbarSeparator.png" removable="false" auto-create-binding="false" can-attach-label="false">
-        <default-constraints vsize-policy="0" hsize-policy="0" anchor="0" fill="1" />
-      </item>
-      <item class="javax.swing.JScrollBar" icon="/com/intellij/uiDesigner/icons/scrollbar.png" removable="false" auto-create-binding="true" can-attach-label="false">
-        <default-constraints vsize-policy="6" hsize-policy="0" anchor="0" fill="2" />
-      </item>
-    </group>
-  </component>
-  <component name="ProjectDetails">
-    <option name="projectName" value="thredds" />
-  </component>
-  <component name="ProjectDictionaryState">
-    <dictionary name="John">
-      <words>
-        <w>barotropic</w>
-        <w>isentropic</w>
-        <w>mesoscale</w>
-      </words>
-    </dictionary>
-    <dictionary name="edavis">
-      <words>
-        <w>dataset</w>
-        <w>datasets</w>
-        <w>fmrc</w>
-        <w>metadata</w>
-        <w>ncml</w>
-        <w>netcdf</w>
-        <w>thredds</w>
-      </words>
-    </dictionary>
-  </component>
-  <component name="ProjectKey">
-    <option name="state" value="svn://zero/thredds/trunk/intelliJ/threddsFull/thredds.ipr" />
-  </component>
-  <component name="ProjectModuleManager">
-    <modules>
-      <module fileurl="file://$PROJECT_DIR$/bufr.iml" filepath="$PROJECT_DIR$/bufr.iml" />
-      <module fileurl="file://$PROJECT_DIR$/cdm.iml" filepath="$PROJECT_DIR$/cdm.iml" />
-      <module fileurl="file://$PROJECT_DIR$/common.iml" filepath="$PROJECT_DIR$/common.iml" />
-      <module fileurl="file://$PROJECT_DIR$/docs.iml" filepath="$PROJECT_DIR$/docs.iml" />
-      <module fileurl="file://$PROJECT_DIR$/grib.iml" filepath="$PROJECT_DIR$/grib.iml" />
-      <module fileurl="file://$PROJECT_DIR$/intelliJ.iml" filepath="$PROJECT_DIR$/intelliJ.iml" />
-      <module fileurl="file://$PROJECT_DIR$/ldm.iml" filepath="$PROJECT_DIR$/ldm.iml" />
-      <module fileurl="file://$PROJECT_DIR$/lib.iml" filepath="$PROJECT_DIR$/lib.iml" />
-      <module fileurl="file://$PROJECT_DIR$/opendap.iml" filepath="$PROJECT_DIR$/opendap.iml" />
-      <module fileurl="file://$PROJECT_DIR$/../../tdm/tdm.iml" filepath="$PROJECT_DIR$/../../tdm/tdm.iml" />
-      <module fileurl="file://$PROJECT_DIR$/tds.iml" filepath="$PROJECT_DIR$/tds.iml" />
-      <module fileurl="file://$PROJECT_DIR$/ui.iml" filepath="$PROJECT_DIR$/ui.iml" />
-      <module fileurl="file://$PROJECT_DIR$/../../visad/visad.iml" filepath="$PROJECT_DIR$/../../visad/visad.iml" />
-      <module fileurl="file://$PROJECT_DIR$/wmoTables.iml" filepath="$PROJECT_DIR$/wmoTables.iml" />
-    </modules>
-  </component>
-  <component name="ProjectResources">
-    <default-html-doctype>http://www.w3.org/1999/xhtml</default-html-doctype>
-  </component>
-  <component name="ProjectRootManager" version="2" languageLevel="JDK_1_6" assert-keyword="true" jdk-15="true" project-jdk-name="1.6" project-jdk-type="JavaSDK">
-    <output url="file://$PROJECT_DIR$/../../../target/classes" />
-  </component>
-  <component name="ResourceManagerContainer">
-    <option name="myResourceBundles">
-      <value>
-        <list size="0" />
-      </value>
-    </option>
-  </component>
-  <component name="SvnBranchConfigurationManager">
-    <option name="myConfigurationMap">
-      <map>
-        <entry key="$PROJECT_DIR$/../../bufr">
-          <value>
-            <SvnBranchConfiguration>
-              <option name="branchMap">
-                <map>
-                  <entry key="https://sub.unidata.ucar.edu/thredds/branch">
-                    <value>
-                      <list />
-                    </value>
-                  </entry>
-                  <entry key="https://sub.unidata.ucar.edu/thredds/tag">
-                    <value>
-                      <list />
-                    </value>
-                  </entry>
-                </map>
-              </option>
-              <option name="branchUrls">
-                <list>
-                  <option value="https://sub.unidata.ucar.edu/thredds/branch" />
-                  <option value="https://sub.unidata.ucar.edu/thredds/tag" />
-                </list>
-              </option>
-              <option name="trunkUrl" value="https://sub.unidata.ucar.edu/thredds/trunk" />
-            </SvnBranchConfiguration>
-          </value>
-        </entry>
-        <entry key="$PROJECT_DIR$/../../cdm">
-          <value>
-            <SvnBranchConfiguration>
-              <option name="branchMap">
-                <map>
-                  <entry key="http://sub.unidata.ucar.edu/thredds/branch">
-                    <value>
-                      <list />
-                    </value>
-                  </entry>
-                  <entry key="http://sub.unidata.ucar.edu/thredds/tag">
-                    <value>
-                      <list />
-                    </value>
-                  </entry>
-                </map>
-              </option>
-              <option name="branchUrls">
-                <list>
-                  <option value="http://sub.unidata.ucar.edu/thredds/branch" />
-                  <option value="http://sub.unidata.ucar.edu/thredds/tag" />
-                </list>
-              </option>
-              <option name="trunkUrl" value="http://sub.unidata.ucar.edu/thredds/trunk" />
-            </SvnBranchConfiguration>
-          </value>
-        </entry>
-        <entry key="$PROJECT_DIR$/../../common">
-          <value>
-            <SvnBranchConfiguration>
-              <option name="branchMap">
-                <map>
-                  <entry key="http://sub.unidata.ucar.edu/thredds/branch">
-                    <value>
-                      <list />
-                    </value>
-                  </entry>
-                  <entry key="http://sub.unidata.ucar.edu/thredds/tag">
-                    <value>
-                      <list />
-                    </value>
-                  </entry>
-                </map>
-              </option>
-              <option name="branchUrls">
-                <list>
-                  <option value="http://sub.unidata.ucar.edu/thredds/branch" />
-                  <option value="http://sub.unidata.ucar.edu/thredds/tag" />
-                </list>
-              </option>
-              <option name="trunkUrl" value="http://sub.unidata.ucar.edu/thredds/trunk" />
-            </SvnBranchConfiguration>
-          </value>
-        </entry>
-        <entry key="$PROJECT_DIR$/../../docs">
-          <value>
-            <SvnBranchConfiguration>
-              <option name="branchMap">
-                <map>
-                  <entry key="http://sub.unidata.ucar.edu/thredds/branch">
-                    <value>
-                      <list />
-                    </value>
-                  </entry>
-                  <entry key="http://sub.unidata.ucar.edu/thredds/tag">
-                    <value>
-                      <list />
-                    </value>
-                  </entry>
-                </map>
-              </option>
-              <option name="branchUrls">
-                <list>
-                  <option value="http://sub.unidata.ucar.edu/thredds/branch" />
-                  <option value="http://sub.unidata.ucar.edu/thredds/tag" />
-                </list>
-              </option>
-              <option name="trunkUrl" value="http://sub.unidata.ucar.edu/thredds/trunk" />
-            </SvnBranchConfiguration>
-          </value>
-        </entry>
-        <entry key="$PROJECT_DIR$/../../grib">
-          <value>
-            <SvnBranchConfiguration>
-              <option name="branchMap">
-                <map>
-                  <entry key="http://sub.unidata.ucar.edu/thredds/branch">
-                    <value>
-                      <list />
-                    </value>
-                  </entry>
-                  <entry key="http://sub.unidata.ucar.edu/thredds/tag">
-                    <value>
-                      <list />
-                    </value>
-                  </entry>
-                </map>
-              </option>
-              <option name="branchUrls">
-                <list>
-                  <option value="http://sub.unidata.ucar.edu/thredds/branch" />
-                  <option value="http://sub.unidata.ucar.edu/thredds/tag" />
-                </list>
-              </option>
-              <option name="trunkUrl" value="http://sub.unidata.ucar.edu/thredds/trunk" />
-            </SvnBranchConfiguration>
-          </value>
-        </entry>
-        <entry key="$PROJECT_DIR$/..">
-          <value>
-            <SvnBranchConfiguration>
-              <option name="branchMap">
-                <map>
-                  <entry key="http://sub.unidata.ucar.edu/thredds/branch">
-                    <value>
-                      <list />
-                    </value>
-                  </entry>
-                  <entry key="http://sub.unidata.ucar.edu/thredds/tag">
-                    <value>
-                      <list />
-                    </value>
-                  </entry>
-                </map>
-              </option>
-              <option name="branchUrls">
-                <list>
-                  <option value="http://sub.unidata.ucar.edu/thredds/branch" />
-                  <option value="http://sub.unidata.ucar.edu/thredds/tag" />
-                </list>
-              </option>
-              <option name="trunkUrl" value="http://sub.unidata.ucar.edu/thredds/trunk" />
-            </SvnBranchConfiguration>
-          </value>
-        </entry>
-        <entry key="$PROJECT_DIR$">
-          <value>
-            <SvnBranchConfiguration>
-              <option name="branchMap">
-                <map>
-                  <entry key="http://sub.unidata.ucar.edu/thredds/branch">
-                    <value>
-                      <list />
-                    </value>
-                  </entry>
-                  <entry key="http://sub.unidata.ucar.edu/thredds/tag">
-                    <value>
-                      <list />
-                    </value>
-                  </entry>
-                </map>
-              </option>
-              <option name="branchUrls">
-                <list>
-                  <option value="http://sub.unidata.ucar.edu/thredds/branch" />
-                  <option value="http://sub.unidata.ucar.edu/thredds/tag" />
-                </list>
-              </option>
-              <option name="trunkUrl" value="http://sub.unidata.ucar.edu/thredds/trunk" />
-            </SvnBranchConfiguration>
-          </value>
-        </entry>
-        <entry key="$PROJECT_DIR$/../../ldm">
-          <value>
-            <SvnBranchConfiguration>
-              <option name="branchMap">
-                <map>
-                  <entry key="http://sub.unidata.ucar.edu/thredds/branch">
-                    <value>
-                      <list />
-                    </value>
-                  </entry>
-                  <entry key="http://sub.unidata.ucar.edu/thredds/tag">
-                    <value>
-                      <list />
-                    </value>
-                  </entry>
-                </map>
-              </option>
-              <option name="branchUrls">
-                <list>
-                  <option value="http://sub.unidata.ucar.edu/thredds/branch" />
-                  <option value="http://sub.unidata.ucar.edu/thredds/tag" />
-                </list>
-              </option>
-              <option name="trunkUrl" value="http://sub.unidata.ucar.edu/thredds/trunk" />
-            </SvnBranchConfiguration>
-          </value>
-        </entry>
-        <entry key="$PROJECT_DIR$/../../lib">
-          <value>
-            <SvnBranchConfiguration>
-              <option name="branchMap">
-                <map>
-                  <entry key="http://sub.unidata.ucar.edu/thredds/branch">
-                    <value>
-                      <list />
-                    </value>
-                  </entry>
-                  <entry key="http://sub.unidata.ucar.edu/thredds/tag">
-                    <value>
-                      <list />
-                    </value>
-                  </entry>
-                </map>
-              </option>
-              <option name="branchUrls">
-                <list>
-                  <option value="http://sub.unidata.ucar.edu/thredds/branch" />
-                  <option value="http://sub.unidata.ucar.edu/thredds/tag" />
-                </list>
-              </option>
-              <option name="trunkUrl" value="http://sub.unidata.ucar.edu/thredds/trunk" />
-            </SvnBranchConfiguration>
-          </value>
-        </entry>
-        <entry key="$PROJECT_DIR$/../../opendap">
-          <value>
-            <SvnBranchConfiguration>
-              <option name="branchMap">
-                <map>
-                  <entry key="http://sub.unidata.ucar.edu/thredds/branch">
-                    <value>
-                      <list />
-                    </value>
-                  </entry>
-                  <entry key="http://sub.unidata.ucar.edu/thredds/tag">
-                    <value>
-                      <list />
-                    </value>
-                  </entry>
-                </map>
-              </option>
-              <option name="branchUrls">
-                <list>
-                  <option value="http://sub.unidata.ucar.edu/thredds/branch" />
-                  <option value="http://sub.unidata.ucar.edu/thredds/tag" />
-                </list>
-              </option>
-              <option name="trunkUrl" value="http://sub.unidata.ucar.edu/thredds/trunk" />
-            </SvnBranchConfiguration>
-          </value>
-        </entry>
-        <entry key="$PROJECT_DIR$/../../tdm">
-          <value>
-            <SvnBranchConfiguration>
-              <option name="branchMap">
-                <map>
-                  <entry key="https://sub.unidata.ucar.edu/thredds/branch">
-                    <value>
-                      <list />
-                    </value>
-                  </entry>
-                  <entry key="https://sub.unidata.ucar.edu/thredds/tag">
-                    <value>
-                      <list />
-                    </value>
-                  </entry>
-                </map>
-              </option>
-              <option name="branchUrls">
-                <list>
-                  <option value="https://sub.unidata.ucar.edu/thredds/branch" />
-                  <option value="https://sub.unidata.ucar.edu/thredds/tag" />
-                </list>
-              </option>
-              <option name="trunkUrl" value="https://sub.unidata.ucar.edu/thredds/trunk" />
-            </SvnBranchConfiguration>
-          </value>
-        </entry>
-        <entry key="$PROJECT_DIR$/../../tds">
-          <value>
-            <SvnBranchConfiguration>
-              <option name="branchMap">
-                <map>
-                  <entry key="http://sub.unidata.ucar.edu/thredds/branch">
-                    <value>
-                      <list />
-                    </value>
-                  </entry>
-                  <entry key="http://sub.unidata.ucar.edu/thredds/tag">
-                    <value>
-                      <list />
-                    </value>
-                  </entry>
-                </map>
-              </option>
-              <option name="branchUrls">
-                <list>
-                  <option value="http://sub.unidata.ucar.edu/thredds/branch" />
-                  <option value="http://sub.unidata.ucar.edu/thredds/tag" />
-                </list>
-              </option>
-              <option name="trunkUrl" value="http://sub.unidata.ucar.edu/thredds/trunk" />
-            </SvnBranchConfiguration>
-          </value>
-        </entry>
-        <entry key="$PROJECT_DIR$/../../ui">
-          <value>
-            <SvnBranchConfiguration>
-              <option name="branchMap">
-                <map>
-                  <entry key="http://sub.unidata.ucar.edu/thredds/branch">
-                    <value>
-                      <list />
-                    </value>
-                  </entry>
-                  <entry key="http://sub.unidata.ucar.edu/thredds/tag">
-                    <value>
-                      <list />
-                    </value>
-                  </entry>
-                </map>
-              </option>
-              <option name="branchUrls">
-                <list>
-                  <option value="http://sub.unidata.ucar.edu/thredds/branch" />
-                  <option value="http://sub.unidata.ucar.edu/thredds/tag" />
-                </list>
-              </option>
-              <option name="trunkUrl" value="http://sub.unidata.ucar.edu/thredds/trunk" />
-            </SvnBranchConfiguration>
-          </value>
-        </entry>
-        <entry key="$PROJECT_DIR$/../../wmoTables">
-          <value>
-            <SvnBranchConfiguration>
-              <option name="branchMap">
-                <map>
-                  <entry key="https://sub.unidata.ucar.edu/thredds/branch">
-                    <value>
-                      <list />
-                    </value>
-                  </entry>
-                  <entry key="https://sub.unidata.ucar.edu/thredds/tag">
-                    <value>
-                      <list />
-                    </value>
-                  </entry>
-                </map>
-              </option>
-              <option name="branchUrls">
-                <list>
-                  <option value="https://sub.unidata.ucar.edu/thredds/branch" />
-                  <option value="https://sub.unidata.ucar.edu/thredds/tag" />
-                </list>
-              </option>
-              <option name="trunkUrl" value="https://sub.unidata.ucar.edu/thredds/trunk" />
-            </SvnBranchConfiguration>
-          </value>
-        </entry>
-      </map>
-    </option>
-    <option name="myVersion" value="124" />
-    <option name="mySupportsUserInfoFilter" value="true" />
-  </component>
-  <component name="VcsDirectoryMappings">
-<<<<<<< HEAD
-    <mapping directory="" vcs="Git" />
-=======
-    <mapping directory="$PROJECT_DIR$/../.." vcs="Git" />
->>>>>>> 68e31a09
-  </component>
-  <component name="WebServicesPlugin" addRequiredLibraries="true" />
-  <component name="com.intellij.jsf.UserDefinedFacesConfigs">
-    <option name="USER_DEFINED_CONFIGS">
-      <value>
-        <list size="0" />
-      </value>
-    </option>
-  </component>
-  <component name="com.sixrr.metrics.MetricsReloaded">
-    <option name="selectedProfile" value="Lines of code metrics" />
-    <option name="autoscroll" value="true" />
-    <option name="calculateMetrics" value="true" />
-    <option name="includeTestClasses" value="false" />
-    <option name="flattenInnerClasses" value="true" />
-    <option name="cycleTableSpecificationString" value="" />
-    <option name="shortCycleTableSpecificationString" value="" />
-  </component>
-  <component name="libraryTable">
-    <library name="ehcache">
-      <CLASSES>
-        <root url="jar://$PROJECT_DIR$/../../lib/external/ehcache-1.6.0.jar!/" />
-      </CLASSES>
-      <JAVADOC>
-        <root url="jar://$PROJECT_DIR$/../../lib/external/source/ehcache-1.6.0-javadoc.jar!/" />
-      </JAVADOC>
-      <SOURCES>
-        <root url="jar://$PROJECT_DIR$/../../lib/external/source/ehcache-1.6.0-sources.jar!/" />
-      </SOURCES>
-    </library>
-    <library name="jetty">
-      <CLASSES>
-        <root url="file://F:/lib/jetty/jetty-distribution-7.2.0.v20101020/lib" />
-      </CLASSES>
-      <JAVADOC />
-      <SOURCES>
-        <root url="file://F:/lib/jetty/jetty-distribution-7.2.0.v20101020/jetty-server/src/main/java" />
-      </SOURCES>
-      <jarDirectory url="file://F:/lib/jetty/jetty-distribution-7.2.0.v20101020/lib" recursive="false" />
-    </library>
-    <library name="joda-time">
-      <CLASSES>
-        <root url="jar://$PROJECT_DIR$/../../lib/external/joda-time-2.0.jar!/" />
-      </CLASSES>
-      <JAVADOC />
-      <SOURCES />
-    </library>
-    <library name="JSTL">
-      <CLASSES>
-        <root url="jar://$PROJECT_DIR$/../../lib/external/standard.jar!/" />
-        <root url="jar://$PROJECT_DIR$/../../lib/external/jstl.jar!/" />
-      </CLASSES>
-      <JAVADOC />
-      <SOURCES />
-    </library>
-    <library name="Logging">
-      <CLASSES>
-        <root url="jar://$PROJECT_DIR$/../../lib/external/slf4j-api-1.6.1.jar!/" />
-        <root url="jar://$PROJECT_DIR$/../../lib/external/slf4j-log4j12-1.6.1.jar!/" />
-        <root url="jar://$PROJECT_DIR$/../../lib/external/log4j-1.2.16.jar!/" />
-      </CLASSES>
-      <JAVADOC />
-      <SOURCES />
-    </library>
-    <library name="Spring">
-      <CLASSES>
-        <root url="jar://$PROJECT_DIR$/../../lib/external/jcl-over-slf4j-1.6.1.jar!/" />
-        <root url="jar://$PROJECT_DIR$/../../lib/external/org.springframework.context-3.0.5.RELEASE.jar!/" />
-        <root url="jar://$PROJECT_DIR$/../../lib/external/org.springframework.beans-3.0.5.RELEASE.jar!/" />
-        <root url="jar://$PROJECT_DIR$/../../lib/external/org.springframework.core-3.0.5.RELEASE.jar!/" />
-        <root url="jar://$PROJECT_DIR$/../../lib/external/org.springframework.asm-3.0.5.RELEASE.jar!/" />
-        <root url="jar://$PROJECT_DIR$/../../lib/external/org.springframework.expression-3.0.5.RELEASE.jar!/" />
-        <root url="jar://$PROJECT_DIR$/../../lib/external/org.springframework.aop-3.0.5.RELEASE.jar!/" />
-      </CLASSES>
-      <JAVADOC />
-      <SOURCES />
-    </library>
-    <library name="Spring-Web">
-      <CLASSES>
-        <root url="jar://$PROJECT_DIR$/../../lib/external/org.springframework.context-3.0.5.RELEASE.jar!/" />
-        <root url="jar://$PROJECT_DIR$/../../lib/external/org.springframework.web-3.0.5.RELEASE.jar!/" />
-        <root url="jar://$PROJECT_DIR$/../../lib/external/org.springframework.web.servlet-3.0.5.RELEASE.jar!/" />
-        <root url="jar://$PROJECT_DIR$/../../lib/external/org.springframework.beans-3.0.5.RELEASE.jar!/" />
-        <root url="jar://$PROJECT_DIR$/../../lib/external/jcl-over-slf4j-1.6.1.jar!/" />
-        <root url="jar://$PROJECT_DIR$/../../lib/external/org.springframework.core-3.0.5.RELEASE.jar!/" />
-        <root url="jar://$PROJECT_DIR$/../../lib/external/org.springframework.asm-3.0.5.RELEASE.jar!/" />
-        <root url="jar://$PROJECT_DIR$/../../lib/external/org.springframework.aop-3.0.5.RELEASE.jar!/" />
-        <root url="jar://$PROJECT_DIR$/../../lib/external/org.springframework.expression-3.0.5.RELEASE.jar!/" />
-      </CLASSES>
-      <JAVADOC />
-      <SOURCES />
-    </library>
-  </component>
-  <component name="org.twodividedbyzero.idea.findbugs">
-    <option name="_basePreferences">
-      <map>
-        <entry key="property.analysisEffortLevel" value="default" />
-        <entry key="property.analyzeAfterCompile" value="false" />
-        <entry key="property.minPriorityToReport" value="Medium" />
-        <entry key="property.runAnalysisInBackground" value="false" />
-        <entry key="property.showHiddenDetectors" value="false" />
-        <entry key="property.toolWindowToFront" value="true" />
-      </map>
-    </option>
-    <option name="_detectors">
-      <map>
-        <entry key="AppendingToAnObjectOutputStream" value="true" />
-        <entry key="BCPMethodReturnCheck" value="false" />
-        <entry key="BadAppletConstructor" value="false" />
-        <entry key="BadResultSetAccess" value="true" />
-        <entry key="BadSyntaxForRegularExpression" value="true" />
-        <entry key="BadUseOfReturnValue" value="true" />
-        <entry key="BadlyOverriddenAdapter" value="true" />
-        <entry key="BooleanReturnNull" value="true" />
-        <entry key="BuildInterproceduralCallGraph" value="false" />
-        <entry key="BuildObligationPolicyDatabase" value="true" />
-        <entry key="CallToUnsupportedMethod" value="false" />
-        <entry key="CalledMethods" value="true" />
-        <entry key="CheckCalls" value="false" />
-        <entry key="CheckExpectedWarnings" value="false" />
-        <entry key="CheckImmutableAnnotation" value="true" />
-        <entry key="CheckTypeQualifiers" value="true" />
-        <entry key="CloneIdiom" value="true" />
-        <entry key="ComparatorIdiom" value="true" />
-        <entry key="ConfusedInheritance" value="true" />
-        <entry key="ConfusionBetweenInheritedAndOuterMethod" value="true" />
-        <entry key="CrossSiteScripting" value="true" />
-        <entry key="DoInsideDoPrivileged" value="true" />
-        <entry key="DontCatchIllegalMonitorStateException" value="true" />
-        <entry key="DontIgnoreResultOfPutIfAbsent" value="true" />
-        <entry key="DontUseEnum" value="true" />
-        <entry key="DroppedException" value="true" />
-        <entry key="DumbMethodInvocations" value="true" />
-        <entry key="DumbMethods" value="true" />
-        <entry key="DuplicateBranches" value="true" />
-        <entry key="EmptyZipFileEntry" value="true" />
-        <entry key="EqStringTest" value="false" />
-        <entry key="EqualsOperandShouldHaveClassCompatibleWithThis" value="true" />
-        <entry key="FieldItemSummary" value="true" />
-        <entry key="FinalizerNullsFields" value="true" />
-        <entry key="FindBadCast" value="false" />
-        <entry key="FindBadCast2" value="true" />
-        <entry key="FindBadEqualsImplementation" value="false" />
-        <entry key="FindBadForLoop" value="true" />
-        <entry key="FindBugsSummaryStats" value="true" />
-        <entry key="FindCircularDependencies" value="false" />
-        <entry key="FindDeadLocalStores" value="true" />
-        <entry key="FindDoubleCheck" value="true" />
-        <entry key="FindEmptySynchronizedBlock" value="true" />
-        <entry key="FindFieldSelfAssignment" value="true" />
-        <entry key="FindFinalizeInvocations" value="true" />
-        <entry key="FindFloatEquality" value="true" />
-        <entry key="FindFloatMath" value="false" />
-        <entry key="FindHEmismatch" value="true" />
-        <entry key="FindInconsistentSync2" value="true" />
-        <entry key="FindJSR166LockMonitorenter" value="true" />
-        <entry key="FindLocalSelfAssignment2" value="true" />
-        <entry key="FindMaskedFields" value="true" />
-        <entry key="FindMismatchedWaitOrNotify" value="true" />
-        <entry key="FindNakedNotify" value="true" />
-        <entry key="FindNonSerializableStoreIntoSession" value="true" />
-        <entry key="FindNonSerializableValuePassedToWriteObject" value="true" />
-        <entry key="FindNonShortCircuit" value="true" />
-        <entry key="FindNullDeref" value="true" />
-        <entry key="FindNullDerefsInvolvingNonShortCircuitEvaluation" value="true" />
-        <entry key="FindOpenStream" value="true" />
-        <entry key="FindPuzzlers" value="true" />
-        <entry key="FindRefComparison" value="true" />
-        <entry key="FindReturnRef" value="true" />
-        <entry key="FindRunInvocations" value="true" />
-        <entry key="FindSelfComparison" value="true" />
-        <entry key="FindSelfComparison2" value="true" />
-        <entry key="FindSleepWithLockHeld" value="true" />
-        <entry key="FindSpinLoop" value="true" />
-        <entry key="FindSqlInjection" value="true" />
-        <entry key="FindTwoLockWait" value="true" />
-        <entry key="FindUncalledPrivateMethods" value="true" />
-        <entry key="FindUnconditionalWait" value="true" />
-        <entry key="FindUninitializedGet" value="true" />
-        <entry key="FindUnrelatedTypesInGenericContainer" value="true" />
-        <entry key="FindUnreleasedLock" value="true" />
-        <entry key="FindUnsatisfiedObligation" value="true" />
-        <entry key="FindUnsyncGet" value="true" />
-        <entry key="FindUselessControlFlow" value="true" />
-        <entry key="FormatStringChecker" value="true" />
-        <entry key="HugeSharedStringConstants" value="true" />
-        <entry key="IDivResultCastToDouble" value="true" />
-        <entry key="IncompatMask" value="true" />
-        <entry key="InconsistentAnnotations" value="true" />
-        <entry key="InefficientMemberAccess" value="false" />
-        <entry key="InefficientToArray" value="true" />
-        <entry key="InfiniteLoop" value="true" />
-        <entry key="InfiniteRecursiveLoop" value="true" />
-        <entry key="InfiniteRecursiveLoop2" value="false" />
-        <entry key="InheritanceUnsafeGetResource" value="true" />
-        <entry key="InitializationChain" value="true" />
-        <entry key="InstantiateStaticClass" value="true" />
-        <entry key="InvalidJUnitTest" value="true" />
-        <entry key="IteratorIdioms" value="true" />
-        <entry key="LazyInit" value="true" />
-        <entry key="LoadOfKnownNullValue" value="true" />
-        <entry key="LockedFields" value="false" />
-        <entry key="LostLoggerDueToWeakReference" value="true" />
-        <entry key="MethodReturnCheck" value="true" />
-        <entry key="Methods" value="true" />
-        <entry key="MultithreadedInstanceAccess" value="true" />
-        <entry key="MutableLock" value="true" />
-        <entry key="MutableStaticFields" value="true" />
-        <entry key="Naming" value="true" />
-        <entry key="Noise" value="false" />
-        <entry key="NoiseNullDeref" value="false" />
-        <entry key="NoteAnnotationRetention" value="true" />
-        <entry key="NoteCheckReturnValue" value="true" />
-        <entry key="NoteCheckReturnValueAnnotations" value="true" />
-        <entry key="NoteDirectlyRelevantTypeQualifiers" value="true" />
-        <entry key="NoteJCIPAnnotation" value="true" />
-        <entry key="NoteNonNullAnnotations" value="true" />
-        <entry key="NoteNonnullReturnValues" value="true" />
-        <entry key="NoteSuppressedWarnings" value="true" />
-        <entry key="NoteUnconditionalParamDerefs" value="true" />
-        <entry key="NumberConstructor" value="true" />
-        <entry key="OverridingEqualsNotSymmetrical" value="true" />
-        <entry key="PreferZeroLengthArrays" value="true" />
-        <entry key="PublicSemaphores" value="false" />
-        <entry key="QuestionableBooleanAssignment" value="true" />
-        <entry key="ReadOfInstanceFieldInMethodInvokedByConstructorInSuperclass" value="true" />
-        <entry key="ReadReturnShouldBeChecked" value="true" />
-        <entry key="RedundantInterfaces" value="true" />
-        <entry key="ReflectiveClasses" value="true" />
-        <entry key="RepeatedConditionals" value="true" />
-        <entry key="ResolveAllReferences" value="false" />
-        <entry key="RuntimeExceptionCapture" value="true" />
-        <entry key="SerializableIdiom" value="true" />
-        <entry key="StartInConstructor" value="true" />
-        <entry key="StaticCalendarDetector" value="true" />
-        <entry key="StringConcatenation" value="true" />
-        <entry key="SuperfluousInstanceOf" value="true" />
-        <entry key="SuspiciousThreadInterrupted" value="true" />
-        <entry key="SwitchFallthrough" value="true" />
-        <entry key="SynchronizationOnSharedBuiltinConstant" value="true" />
-        <entry key="SynchronizeAndNullCheckField" value="true" />
-        <entry key="SynchronizeOnClassLiteralNotGetClass" value="true" />
-        <entry key="SynchronizingOnContentsOfFieldToProtectField" value="true" />
-        <entry key="TestASM" value="false" />
-        <entry key="TestDataflowAnalysis" value="false" />
-        <entry key="TestingGround" value="false" />
-        <entry key="TrainFieldStoreTypes" value="true" />
-        <entry key="TrainNonNullAnnotations" value="true" />
-        <entry key="TrainUnconditionalDerefParams" value="true" />
-        <entry key="URLProblems" value="true" />
-        <entry key="UncallableMethodOfAnonymousClass" value="true" />
-        <entry key="UnnecessaryMath" value="true" />
-        <entry key="UnreadFields" value="true" />
-        <entry key="UseObjectEquals" value="false" />
-        <entry key="UselessSubclassMethod" value="false" />
-        <entry key="VarArgsProblems" value="true" />
-        <entry key="VolatileUsage" value="true" />
-        <entry key="WaitInLoop" value="true" />
-        <entry key="WrongMapIterator" value="true" />
-        <entry key="XMLFactoryBypass" value="true" />
-      </map>
-    </option>
-    <option name="_reportCategories">
-      <map>
-        <entry key="BAD_PRACTICE" value="true" />
-        <entry key="CORRECTNESS" value="true" />
-        <entry key="EXPERIMENTAL" value="true" />
-        <entry key="I18N" value="true" />
-        <entry key="MALICIOUS_CODE" value="true" />
-        <entry key="MT_CORRECTNESS" value="true" />
-        <entry key="NOISE" value="false" />
-        <entry key="PERFORMANCE" value="true" />
-        <entry key="SECURITY" value="true" />
-        <entry key="STYLE" value="true" />
-      </map>
-    </option>
-  </component>
-</project>
-
+<?xml version="1.0" encoding="UTF-8"?>
+<project version="4">
+  <component name="AntConfiguration">
+    <defaultAnt bundledAnt="true" />
+    <buildFile url="file://$PROJECT_DIR$/../../cdm/build.xml">
+      <additionalClassPath />
+      <antReference projectDefault="true" />
+      <customJdkName value="" />
+      <maximumHeapSize value="256" />
+      <maximumStackSize value="128" />
+      <properties />
+      <executeOn event="compositeTask" target="[clean,dist,release]" presentableName="[clean,dist,release]" />
+    </buildFile>
+    <buildFile url="file://$PROJECT_DIR$/../../tds/build.xml">
+      <additionalClassPath />
+      <antReference projectDefault="true" />
+      <customJdkName value="" />
+      <maximumHeapSize value="128" />
+      <maximumStackSize value="2" />
+      <properties />
+    </buildFile>
+    <buildFile url="file://$PROJECT_DIR$/../../grib/build.xml">
+      <additionalClassPath />
+      <antReference projectDefault="true" />
+      <customJdkName value="" />
+      <maximumHeapSize value="128" />
+      <maximumStackSize value="2" />
+      <properties />
+    </buildFile>
+    <buildFile url="file://$PROJECT_DIR$/../../opendap/build.xml">
+      <additionalClassPath />
+      <antReference projectDefault="true" />
+      <customJdkName value="" />
+      <maximumHeapSize value="128" />
+      <maximumStackSize value="2" />
+      <properties />
+    </buildFile>
+  </component>
+  <component name="ArtifactManager">
+    <artifact type="exploded-war" name="tds:war exploded">
+      <output-path>$PROJECT_DIR$/../../tds/target/war</output-path>
+      <root id="root">
+        <element id="directory" name="WEB-INF">
+          <element id="directory" name="classes">
+            <element id="module-output" name="tds" />
+            <element id="module-output" name="cdm" />
+            <element id="module-output" name="common" />
+            <element id="module-output" name="opendap" />
+            <element id="module-output" name="grib" />
+            <element id="module-output" name="bufr" />
+            <element id="dir-copy" path="$PROJECT_DIR$/../../cdm/src/main/resources" />
+            <element id="dir-copy" path="$PROJECT_DIR$/../../grib/src/main/resources" />
+            <element id="dir-copy" path="$PROJECT_DIR$/../../bufr/src/main/resources" />
+            <element id="dir-copy" path="$PROJECT_DIR$/../../tds/src/main/webapp/WEB-INF/classes" />
+            <element id="module-output" name="time" />
+          </element>
+          <element id="directory" name="lib">
+            <element id="file-copy" path="$PROJECT_DIR$/../../lib/external/slf4j-api-1.5.6.jar" />
+            <element id="file-copy" path="$PROJECT_DIR$/../../lib/external/jdom.jar" />
+            <element id="file-copy" path="$PROJECT_DIR$/../../lib/external/junit-4.5.jar" />
+            <element id="file-copy" path="$PROJECT_DIR$/../../lib/external/commons-logging-1.1.jar" />
+            <element id="file-copy" path="$PROJECT_DIR$/../../lib/external/commons-httpclient-3.1.jar" />
+            <element id="file-copy" path="$PROJECT_DIR$/../../lib/external/slf4j-jdk14-1.5.6.jar" />
+            <element id="file-copy" path="$PROJECT_DIR$/../../lib/external/junit.jar" />
+            <element id="file-copy" path="$PROJECT_DIR$/../../lib/release/visadNoDods.jar" />
+            <element id="file-copy" path="$PROJECT_DIR$/../../lib/external/commons-codec-1.3.jar" />
+            <element id="library" level="module" name="stax" module-name="cdm" />
+            <element id="file-copy" path="$PROJECT_DIR$/../../lib/external/jna.jar" />
+            <element id="library" level="project" name="ehcache" />
+            <element id="file-copy" path="$PROJECT_DIR$/../../lib/external/easymock-2.5.2.jar" />
+            <element id="file-copy" path="$PROJECT_DIR$/../../lib/external/je-4.0.71.jar" />
+            <element id="file-copy" path="$PROJECT_DIR$/../../lib/external/quartz-1.7.3.jar" />
+            <element id="file-copy" path="$PROJECT_DIR$/../../lib/external/protobuf-java-2.3.0.jar" />
+            <element id="file-copy" path="$PROJECT_DIR$/../../lib/release/bufrTables-2.0.jar" />
+            <element id="file-copy" path="$PROJECT_DIR$/../../lib/external/casclient-2.1.1.jar" />
+            <element id="file-copy" path="$PROJECT_DIR$/../../lib/external/commons-fileupload-1.2.1.jar" />
+            <element id="file-copy" path="$PROJECT_DIR$/../../lib/external/commons-io-1.4.jar" />
+            <element id="file-copy" path="$PROJECT_DIR$/../../lib/external/httpunit.jar" />
+            <element id="library" level="module" name="Logging" module-name="tds" />
+            <element id="file-copy" path="$PROJECT_DIR$/../../lib/external/spring-test-2.5.jar" />
+            <element id="library" level="module" name="Spring" module-name="tds" />
+            <element id="library" level="module" name="JSTL" module-name="tds" />
+            <element id="file-copy" path="$PROJECT_DIR$/../../lib/external/joda-time-1.6.jar" />
+            <element id="file-copy" path="$PROJECT_DIR$/../../lib/external/jfreechart-1.0.12.jar" />
+            <element id="file-copy" path="$PROJECT_DIR$/../../lib/external/jcommon-1.0.15.jar" />
+            <element id="file-copy" path="$PROJECT_DIR$/../../lib/external/epsg-wkt.jar" />
+            <element id="file-copy" path="$PROJECT_DIR$/../../lib/external/geotk-bundle-referencing-3.04.jar" />
+            <element id="file-copy" path="$PROJECT_DIR$/../../lib/external/json-taglib-0.4.1.jar" />
+            <element id="file-copy" path="$PROJECT_DIR$/../../lib/external/jakarta-oro-2.0.8.jar" />
+            <element id="file-copy" path="$PROJECT_DIR$/../../lib/external/jaxen-1.1.2.jar" />
+            <element id="file-copy" path="$PROJECT_DIR$/../../lib/release/ncwms.jar" />
+            <element id="file-copy" path="$PROJECT_DIR$/../../lib/external/protobuf-java-2.4.0a.jar" />
+            <element id="library" level="project" name="joda-time" />
+            <element id="library" level="project" name="Spring-Web" />
+            <element id="library" level="project" name="Logging" />
+            <element id="library" level="project" name="ncISO" />
+          </element>
+        </element>
+        <element id="javaee-facet-resources" facet="tds/web/tds" />
+      </root>
+    </artifact>
+    <artifact type="exploded-war" build-on-make="true" name="wmoTables:war exploded">
+      <output-path>$PROJECT_DIR$/../../wmoTables/target/war</output-path>
+      <root id="root">
+        <element id="javaee-facet-resources" facet="wmoTables/web/wmoTables" />
+        <element id="directory" name="WEB-INF">
+          <element id="directory" name="classes">
+            <element id="javaee-facet-classes" facet="wmoTables/web/wmoTables" />
+            <element id="dir-copy" path="$PROJECT_DIR$/../../wmoTables/src/main/resources" />
+            <element id="module-output" name="bufr" />
+            <element id="module-output" name="cdm" />
+            <element id="module-output" name="common" />
+            <element id="module-output" name="grib" />
+            <element id="dir-copy" path="$PROJECT_DIR$/../../grib/src/main/resources" />
+            <element id="dir-copy" path="$PROJECT_DIR$/../../cdm/src/main/resources" />
+            <element id="module-output" name="opendap" />
+            <element id="module-output" name="wmoTables" />
+          </element>
+          <element id="directory" name="lib">
+            <element id="library" level="project" name="Spring" />
+            <element id="library" level="project" name="Logging" />
+            <element id="file-copy" path="$PROJECT_DIR$/../../lib/external/commons-fileupload-1.2.1.jar" />
+            <element id="file-copy" path="$PROJECT_DIR$/../../lib/external/commons-io-1.4.jar" />
+            <element id="file-copy" path="$PROJECT_DIR$/../../lib/external/slf4j-api-1.5.6.jar" />
+            <element id="file-copy" path="$PROJECT_DIR$/../../lib/external/slf4j-jdk14-1.5.6.jar" />
+            <element id="file-copy" path="$PROJECT_DIR$/../../lib/external/jdom.jar" />
+            <element id="file-copy" path="$PROJECT_DIR$/../../lib/external/commons-logging-1.1.jar" />
+            <element id="file-copy" path="$PROJECT_DIR$/../../lib/external/commons-codec-1.3.jar" />
+            <element id="library" level="project" name="ehcache" />
+            <element id="file-copy" path="$PROJECT_DIR$/../../lib/external/je-4.0.71.jar" />
+            <element id="file-copy" path="$PROJECT_DIR$/../../lib/external/commons-httpclient-3.1.jar" />
+            <element id="file-copy" path="$PROJECT_DIR$/../../lib/external/quartz-1.7.3.jar" />
+            <element id="file-copy" path="$PROJECT_DIR$/../../lib/external/protobuf-java-2.3.0.jar" />
+          </element>
+        </element>
+      </root>
+    </artifact>
+  </component>
+  <component name="BuildJarProjectSettings">
+    <option name="BUILD_JARS_ON_MAKE" value="false" />
+  </component>
+  <component name="CodeStyleProjectProfileManger">
+    <option name="PROJECT_PROFILE" />
+    <option name="USE_PROJECT_LEVEL_SETTINGS" value="false" />
+  </component>
+  <component name="CodeStyleSettingsManager">
+    <option name="PER_PROJECT_SETTINGS">
+      <value>
+        <ADDITIONAL_INDENT_OPTIONS fileType="java">
+          <option name="INDENT_SIZE" value="4" />
+          <option name="CONTINUATION_INDENT_SIZE" value="8" />
+          <option name="TAB_SIZE" value="4" />
+          <option name="USE_TAB_CHARACTER" value="false" />
+          <option name="SMART_TABS" value="false" />
+          <option name="LABEL_INDENT_SIZE" value="0" />
+          <option name="LABEL_INDENT_ABSOLUTE" value="false" />
+          <option name="USE_RELATIVE_INDENTS" value="false" />
+        </ADDITIONAL_INDENT_OPTIONS>
+        <ADDITIONAL_INDENT_OPTIONS fileType="jsp">
+          <option name="INDENT_SIZE" value="4" />
+          <option name="CONTINUATION_INDENT_SIZE" value="8" />
+          <option name="TAB_SIZE" value="4" />
+          <option name="USE_TAB_CHARACTER" value="false" />
+          <option name="SMART_TABS" value="false" />
+          <option name="LABEL_INDENT_SIZE" value="0" />
+          <option name="LABEL_INDENT_ABSOLUTE" value="false" />
+          <option name="USE_RELATIVE_INDENTS" value="false" />
+        </ADDITIONAL_INDENT_OPTIONS>
+        <ADDITIONAL_INDENT_OPTIONS fileType="txt">
+          <option name="INDENT_SIZE" value="4" />
+          <option name="CONTINUATION_INDENT_SIZE" value="8" />
+          <option name="TAB_SIZE" value="4" />
+          <option name="USE_TAB_CHARACTER" value="false" />
+          <option name="SMART_TABS" value="false" />
+          <option name="LABEL_INDENT_SIZE" value="0" />
+          <option name="LABEL_INDENT_ABSOLUTE" value="false" />
+          <option name="USE_RELATIVE_INDENTS" value="false" />
+        </ADDITIONAL_INDENT_OPTIONS>
+        <ADDITIONAL_INDENT_OPTIONS fileType="xml">
+          <option name="INDENT_SIZE" value="4" />
+          <option name="CONTINUATION_INDENT_SIZE" value="8" />
+          <option name="TAB_SIZE" value="4" />
+          <option name="USE_TAB_CHARACTER" value="false" />
+          <option name="SMART_TABS" value="false" />
+          <option name="LABEL_INDENT_SIZE" value="0" />
+          <option name="LABEL_INDENT_ABSOLUTE" value="false" />
+          <option name="USE_RELATIVE_INDENTS" value="false" />
+        </ADDITIONAL_INDENT_OPTIONS>
+      </value>
+    </option>
+  </component>
+  <component name="CompilerConfiguration">
+    <option name="DEFAULT_COMPILER" value="Javac" />
+    <excludeFromCompile>
+      <file url="file://$PROJECT_DIR$/../../tds/src/main/java/thredds/servlet/tomcat/UsageValve.java" />
+      <file url="file://$PROJECT_DIR$/../../ldm/src/main/thredds/db/TestBabu.java" />
+      <file url="file://$PROJECT_DIR$/../../cdm/src/test/java/ucar/nc2/jni/netcdf/TestJni.java" />
+      <file url="file://$PROJECT_DIR$/../../tds/src/main/java/thredds/servlet/MyWebDavServlet.java" />
+      <file url="file://$PROJECT_DIR$/../../ui/src/main/java/thredds/ui/catalog/search/Indexer.java" />
+      <file url="file://$PROJECT_DIR$/../../ui/src/main/java/thredds/ui/catalog/search/CatalogSearcher.java" />
+      <file url="file://$PROJECT_DIR$/../../ui/src/main/java/thredds/ui/catalog/search/CatalogIndexer.java" />
+      <file url="file://$PROJECT_DIR$/../../ldm/src/main/thredds/ldm/BerkeleyDBIndexer.java" />
+    </excludeFromCompile>
+    <resourceExtensions>
+      <entry name=".+\.(properties|xml|html|dtd|tld)" />
+      <entry name=".+\.(gif|png|jpeg|jpg)" />
+    </resourceExtensions>
+    <wildcardResourcePatterns>
+      <entry name="?*.properties" />
+      <entry name="?*.xml" />
+      <entry name="?*.gif" />
+      <entry name="?*.png" />
+      <entry name="?*.jpeg" />
+      <entry name="?*.jpg" />
+      <entry name="?*.html" />
+      <entry name="?*.dtd" />
+      <entry name="?*.tld" />
+    </wildcardResourcePatterns>
+    <annotationProcessing enabled="false" useClasspath="true" />
+  </component>
+  <component name="CopyrightManager" default="default">
+    <copyright>
+      <option name="notice" value="Copyright (c) 1998 - &amp;#36;today.year. University Corporation for Atmospheric Research/Unidata&#10;Portions of this software were developed by the Unidata Program at the&#10;University Corporation for Atmospheric Research.&#10;&#10;Access and use of this software shall impose the following obligations&#10;and understandings on the user. The user is granted the right, without&#10;any fee or cost, to use, copy, modify, alter, enhance and distribute&#10;this software, and any derivative works thereof, and its supporting&#10;documentation for any purpose whatsoever, provided that this entire&#10;notice appears in all copies of the software, derivative works and&#10;supporting documentation.  Further, UCAR requests that the user credit&#10;UCAR/Unidata in any publications that result from the use of this&#10;software or in any product that includes this software. The names UCAR&#10;and/or Unidata, however, may not be used in any advertising or publicity&#10;to endorse or promote any products or commercial entity unless specific&#10;written permission is obtained from UCAR/Unidata. The user also&#10;understands that UCAR/Unidata is not obligated to provide the user with&#10;any support, consulting, training or assistance of any kind with regard&#10;to the use, operation and performance of this software nor to provide&#10;the user with any updates, revisions, new versions or &quot;bug fixes.&quot;&#10;&#10;THIS SOFTWARE IS PROVIDED BY UCAR/UNIDATA &quot;AS IS&quot; AND ANY EXPRESS OR&#10;IMPLIED WARRANTIES, INCLUDING, BUT NOT LIMITED TO, THE IMPLIED&#10;WARRANTIES OF MERCHANTABILITY AND FITNESS FOR A PARTICULAR PURPOSE ARE&#10;DISCLAIMED. IN NO EVENT SHALL UCAR/UNIDATA BE LIABLE FOR ANY SPECIAL,&#10;INDIRECT OR CONSEQUENTIAL DAMAGES OR ANY DAMAGES WHATSOEVER RESULTING&#10;FROM LOSS OF USE, DATA OR PROFITS, WHETHER IN AN ACTION OF CONTRACT,&#10;NEGLIGENCE OR OTHER TORTIOUS ACTION, ARISING OUT OF OR IN CONNECTION&#10;WITH THE ACCESS, USE OR PERFORMANCE OF THIS SOFTWARE." />
+      <option name="keyword" value="Copyright" />
+      <option name="allowReplaceKeyword" value="" />
+      <option name="myName" value="default" />
+      <option name="myLocal" value="true" />
+    </copyright>
+    <module2copyright>
+      <element module="All" copyright="default" />
+    </module2copyright>
+    <LanguageOptions name="XML">
+      <option name="fileTypeOverride" value="1" />
+    </LanguageOptions>
+  </component>
+  <component name="DependencyValidationManager">
+    <option name="SKIP_IMPORT_STATEMENTS" value="false" />
+  </component>
+  <component name="EclipseCompilerSettings">
+    <option name="GENERATE_NO_WARNINGS" value="true" />
+    <option name="DEPRECATION" value="false" />
+  </component>
+  <component name="EclipseEmbeddedCompilerSettings">
+    <option name="DEBUGGING_INFO" value="true" />
+    <option name="GENERATE_NO_WARNINGS" value="true" />
+    <option name="DEPRECATION" value="false" />
+    <option name="ADDITIONAL_OPTIONS_STRING" value="" />
+    <option name="MAXIMUM_HEAP_SIZE" value="128" />
+  </component>
+  <component name="Encoding" useUTFGuessing="true" native2AsciiForPropertiesFiles="false" />
+  <component name="EntryPointsManager">
+    <entry_points version="2.0" />
+  </component>
+  <component name="ExportToHTMLSettings">
+    <option name="OUTPUT_DIRECTORY" value="C:\Users\dmh\IdeaProjects\tds4.2\thredds\intelliJ\threddsFull\exportToHTML" />
+  </component>
+  <component name="FacetAutodetectingManager">
+    <autodetection-disabled>
+      <facet-type id="Spring">
+        <modules>
+          <module name="bufrTables">
+            <files>
+              <file url="file://$PROJECT_DIR$/../../bufrTables/src/main/webapp/WEB-INF/applicationContext.xml" />
+              <file url="file://$PROJECT_DIR$/../../bufrTables/src/main/webapp/WEB-INF/bufrTables-servlet.xml" />
+            </files>
+          </module>
+          <module name="ldm">
+            <files>
+              <file url="file://$PROJECT_DIR$/../../ldm/src/main/thredds/ldm/application-config.xml" />
+            </files>
+          </module>
+          <module name="rcdm">
+            <files>
+              <file url="file://$PROJECT_DIR$/../../rcdm/web/WEB-INF/embedded-jetty-context.xml" />
+            </files>
+          </module>
+          <module name="tdm">
+            <files>
+              <file url="file://$PROJECT_DIR$/../../tdm/src/main/resources/resources/application-config.xml" />
+            </files>
+          </module>
+          <module name="tds">
+            <files>
+              <file url="file://$PROJECT_DIR$/../../tds/src/main/webapp-cdmValidator/WEB-INF/applicationContext-cdmValidatorConfig.xml" />
+              <file url="file://$PROJECT_DIR$/../../tds/src/main/webapp-cdmValidator/WEB-INF/cdmvalidator-servlet.xml" />
+              <file url="file://$PROJECT_DIR$/../../tds/src/main/webapp-cdmr/cdmr-spring.xml" />
+              <file url="file://$PROJECT_DIR$/../../tds/src/main/webapp-expThredds/WEB-INF/applicationContext-tdsConfig.xml" />
+              <file url="file://$PROJECT_DIR$/../../tds/src/main/webapp-expThredds/WEB-INF/catalogService-servlet.xml" />
+              <file url="file://$PROJECT_DIR$/../../tds/src/main/webapp-expThredds/WEB-INF/root-servlet.xml" />
+              <file url="file://$PROJECT_DIR$/../../tds/src/main/webapp/WEB-INF/admin-servlet.xml" />
+              <file url="file://$PROJECT_DIR$/../../tds/src/main/webapp/WEB-INF/applicationContext-tdsConfig.xml" />
+              <file url="file://$PROJECT_DIR$/../../tds/src/main/webapp/WEB-INF/catalogGen-servlet.xml" />
+              <file url="file://$PROJECT_DIR$/../../tds/src/main/webapp/WEB-INF/catalogService-servlet.xml" />
+              <file url="file://$PROJECT_DIR$/../../tds/src/main/webapp/WEB-INF/cdmRemote-servlet.xml" />
+              <file url="file://$PROJECT_DIR$/../../tds/src/main/webapp/WEB-INF/cdmrFeature-servlet.xml" />
+              <file url="file://$PROJECT_DIR$/../../tds/src/main/webapp/WEB-INF/dqc-servlet.xml" />
+              <file url="file://$PROJECT_DIR$/../../tds/src/main/webapp/WEB-INF/metadata-servlet.xml" />
+              <file url="file://$PROJECT_DIR$/../../tds/src/main/webapp/WEB-INF/ncOpendap-servlet.xml" />
+              <file url="file://$PROJECT_DIR$/../../tds/src/main/webapp/WEB-INF/radarServer-servlet.xml" />
+              <file url="file://$PROJECT_DIR$/../../tds/src/main/webapp/WEB-INF/root-servlet.xml" />
+              <file url="file://$PROJECT_DIR$/../../tds/src/main/webapp/WEB-INF/serverInfo-servlet.xml" />
+              <file url="file://$PROJECT_DIR$/../../tds/src/main/webapp/WEB-INF/view.xml" />
+              <file url="file://$PROJECT_DIR$/../../tds/src/main/webapp/WEB-INF/wms-servlet.xml" />
+            </files>
+          </module>
+          <module name="ui">
+            <files>
+              <file url="file://$PROJECT_DIR$/../../ui/src/main/resources/resources/nj22/ui/spring/application-config.xml" />
+            </files>
+          </module>
+        </modules>
+      </facet-type>
+      <facet-type id="web">
+        <modules>
+          <module name="bufrTables">
+            <files>
+              <file url="file://$PROJECT_DIR$/../../bufrTables/src/main/webapp/WEB-INF/web.xml" />
+              <file url="file://$PROJECT_DIR$/../../bufrTables/target/WEB-INF/web.xml" />
+            </files>
+          </module>
+          <module name="opendap">
+            <files>
+              <file url="file://$PROJECT_DIR$/../../../Java-OPeNDAP/resources/WEB-INF/web.xml" />
+            </files>
+          </module>
+          <module name="rcdm">
+            <files>
+              <file url="file://$PROJECT_DIR$/../../rcdm/web/WEB-INF/web.xml" />
+            </files>
+          </module>
+          <module name="tds">
+            <files>
+              <file url="file://$PROJECT_DIR$/../../tds/src/main/webapp-cdmValidator/WEB-INF/web.xml" />
+              <file url="file://$PROJECT_DIR$/../../tds/src/main/webapp-dqcServletRedirect/WEB-INF/web.xml" />
+              <file url="file://$PROJECT_DIR$/../../tds/src/main/webapp-expThredds/WEB-INF/web.xml" />
+              <file url="file://$PROJECT_DIR$/../../tds/src/main/webapp/WEB-INF/web.xml" />
+              <file url="file://$PROJECT_DIR$/../../tds/threddsFull/target/CdmValidator/WEB-INF/web.xml" />
+            </files>
+          </module>
+        </modules>
+      </facet-type>
+    </autodetection-disabled>
+  </component>
+  <component name="IdProvider" IDEtalkID="70822C482020A3B7F3AE070007C742C1" />
+  <component name="InspectionProjectProfileManager">
+    <profiles>
+      <profile version="1.0" is_locked="false">
+        <option name="myName" value="Project Default" />
+        <option name="myLocal" value="false" />
+        <inspection_tool class="AndroidDomInspection" enabled="false" level="ERROR" enabled_by_default="false" />
+        <inspection_tool class="ArchaicSystemPropertyAccess" enabled="true" level="WARNING" enabled_by_default="true" />
+        <inspection_tool class="ArgNamesErrorsInspection" enabled="false" level="ERROR" enabled_by_default="false" />
+        <inspection_tool class="ArgNamesWarningsInspection" enabled="false" level="WARNING" enabled_by_default="false" />
+        <inspection_tool class="AroundAdviceStyleInspection" enabled="false" level="WARNING" enabled_by_default="false" />
+        <inspection_tool class="ArrayEquality" enabled="true" level="WARNING" enabled_by_default="true" />
+        <inspection_tool class="BadOddness" enabled="true" level="WARNING" enabled_by_default="true" />
+        <inspection_tool class="BigDecimalEquals" enabled="true" level="WARNING" enabled_by_default="true" />
+        <inspection_tool class="BooleanConstructor" enabled="false" level="WARNING" enabled_by_default="false" />
+        <inspection_tool class="CachedNumberConstructorCall" enabled="true" level="WARNING" enabled_by_default="true" />
+        <inspection_tool class="CastConflictsWithInstanceof" enabled="true" level="WARNING" enabled_by_default="true" />
+        <inspection_tool class="CastThatLosesPrecision" enabled="true" level="WARNING" enabled_by_default="true">
+          <option name="ignoreIntegerCharCasts" value="false" />
+        </inspection_tool>
+        <inspection_tool class="CastToIncompatibleInterface" enabled="true" level="WARNING" enabled_by_default="true" />
+        <inspection_tool class="CharUsedInArithmeticContext" enabled="true" level="WARNING" enabled_by_default="true" />
+        <inspection_tool class="ClassEscapesItsScope" enabled="true" level="WARNING" enabled_by_default="true" />
+        <inspection_tool class="ClassNewInstance" enabled="true" level="WARNING" enabled_by_default="true" />
+        <inspection_tool class="CloneCallsSuperClone" enabled="false" level="WARNING" enabled_by_default="false" />
+        <inspection_tool class="CloneDeclaresCloneNotSupported" enabled="false" level="WARNING" enabled_by_default="false" />
+        <inspection_tool class="CollectionAddedToSelf" enabled="true" level="WARNING" enabled_by_default="true" />
+        <inspection_tool class="ComparableImplementedButEqualsNotOverridden" enabled="true" level="WARNING" enabled_by_default="true" />
+        <inspection_tool class="CompareToUsesNonFinalVariable" enabled="true" level="WARNING" enabled_by_default="true" />
+        <inspection_tool class="ComparisonOfShortAndChar" enabled="true" level="WARNING" enabled_by_default="true" />
+        <inspection_tool class="ComparisonToNaN" enabled="true" level="WARNING" enabled_by_default="true" />
+        <inspection_tool class="ConditionalExpressionWithIdenticalBranches" enabled="true" level="WARNING" enabled_by_default="true" />
+        <inspection_tool class="ConfusingElse" enabled="true" level="WARNING" enabled_by_default="true">
+          <option name="reportWhenNoStatementFollow" value="false" />
+        </inspection_tool>
+        <inspection_tool class="ConfusingFloatingPointLiteral" enabled="true" level="WARNING" enabled_by_default="true" />
+        <inspection_tool class="ConstantAssertCondition" enabled="true" level="WARNING" enabled_by_default="true" />
+        <inspection_tool class="ConstantMathCall" enabled="true" level="WARNING" enabled_by_default="true" />
+        <inspection_tool class="ContinueOrBreakFromFinallyBlock" enabled="false" level="WARNING" enabled_by_default="false" />
+        <inspection_tool class="CovariantCompareTo" enabled="true" level="WARNING" enabled_by_default="true" />
+        <inspection_tool class="CovariantEquals" enabled="true" level="WARNING" enabled_by_default="true" />
+        <inspection_tool class="DeclareParentsInspection" enabled="false" level="ERROR" enabled_by_default="false" />
+        <inspection_tool class="DivideByZero" enabled="true" level="WARNING" enabled_by_default="true" />
+        <inspection_tool class="DoubleLiteralMayBeFloatLiteral" enabled="true" level="WARNING" enabled_by_default="true" />
+        <inspection_tool class="DoubleNegation" enabled="true" level="WARNING" enabled_by_default="true" />
+        <inspection_tool class="DuplicateBooleanBranch" enabled="true" level="WARNING" enabled_by_default="true" />
+        <inspection_tool class="DuplicateCondition" enabled="true" level="WARNING" enabled_by_default="true">
+          <option name="ignoreMethodCalls" value="false" />
+        </inspection_tool>
+        <inspection_tool class="EmptyCatchBlock" enabled="false" level="WARNING" enabled_by_default="false">
+          <option name="m_includeComments" value="true" />
+          <option name="m_ignoreTestCases" value="true" />
+          <option name="m_ignoreIgnoreParameter" value="true" />
+        </inspection_tool>
+        <inspection_tool class="EmptyFinallyBlock" enabled="false" level="WARNING" enabled_by_default="false" />
+        <inspection_tool class="EmptyInitializer" enabled="true" level="WARNING" enabled_by_default="true" />
+        <inspection_tool class="EmptyTryBlock" enabled="false" level="WARNING" enabled_by_default="false" />
+        <inspection_tool class="EnumSwitchStatementWhichMissesCases" enabled="true" level="WARNING" enabled_by_default="true">
+          <option name="ignoreSwitchStatementsWithDefault" value="false" />
+        </inspection_tool>
+        <inspection_tool class="EqualsUsesNonFinalVariable" enabled="true" level="WARNING" enabled_by_default="true" />
+        <inspection_tool class="ExtendsObject" enabled="false" level="WARNING" enabled_by_default="false" />
+        <inspection_tool class="FieldMayBeFinal" enabled="true" level="WARNING" enabled_by_default="true" />
+        <inspection_tool class="FinalPrivateMethod" enabled="false" level="WARNING" enabled_by_default="false" />
+        <inspection_tool class="FinalStaticMethod" enabled="false" level="WARNING" enabled_by_default="false" />
+        <inspection_tool class="FinalizeCallsSuperFinalize" enabled="false" level="WARNING" enabled_by_default="false">
+          <option name="ignoreObjectSubclasses" value="false" />
+          <option name="ignoreTrivialFinalizers" value="true" />
+        </inspection_tool>
+        <inspection_tool class="FloatingPointEquality" enabled="true" level="WARNING" enabled_by_default="true" />
+        <inspection_tool class="ForCanBeForeach" enabled="false" level="WARNING" enabled_by_default="false">
+          <option name="REPORT_INDEXED_LOOP" value="true" />
+        </inspection_tool>
+        <inspection_tool class="ForLoopThatDoesntUseLoopVariable" enabled="true" level="WARNING" enabled_by_default="true" />
+        <inspection_tool class="ForLoopWithMissingComponent" enabled="true" level="WARNING" enabled_by_default="true">
+          <option name="ignoreCollectionLoops" value="false" />
+        </inspection_tool>
+        <inspection_tool class="Glassfish" enabled="false" level="ERROR" enabled_by_default="false" />
+        <inspection_tool class="HashCodeUsesNonFinalVariable" enabled="true" level="WARNING" enabled_by_default="true" />
+        <inspection_tool class="IfStatementWithIdenticalBranches" enabled="true" level="WARNING" enabled_by_default="true" />
+        <inspection_tool class="ImplicitNumericConversion" enabled="true" level="WARNING" enabled_by_default="true">
+          <option name="ignoreWideningConversions" value="true" />
+          <option name="ignoreCharConversions" value="true" />
+          <option name="ignoreConstantConversions" value="true" />
+        </inspection_tool>
+        <inspection_tool class="InfiniteLoopStatement" enabled="false" level="WARNING" enabled_by_default="false" />
+        <inspection_tool class="InstanceofIncompatibleInterface" enabled="true" level="WARNING" enabled_by_default="true" />
+        <inspection_tool class="InstantiationOfUtilityClass" enabled="true" level="WARNING" enabled_by_default="true" />
+        <inspection_tool class="IntLiteralMayBeLongLiteral" enabled="true" level="WARNING" enabled_by_default="true" />
+        <inspection_tool class="IntegerDivisionInFloatingPointContext" enabled="true" level="WARNING" enabled_by_default="true" />
+        <inspection_tool class="IntegerMultiplicationImplicitCastToLong" enabled="true" level="WARNING" enabled_by_default="true">
+          <option name="ignoreNonOverflowingCompileTimeConstants" value="true" />
+        </inspection_tool>
+        <inspection_tool class="IteratorHasNextCallsIteratorNext" enabled="true" level="WARNING" enabled_by_default="true" />
+        <inspection_tool class="IteratorNextDoesNotThrowNoSuchElementException" enabled="true" level="WARNING" enabled_by_default="true" />
+        <inspection_tool class="ListIndexOfReplaceableByContains" enabled="true" level="WARNING" enabled_by_default="true" />
+        <inspection_tool class="LongLiteralsEndingWithLowercaseL" enabled="true" level="WARNING" enabled_by_default="true" />
+        <inspection_tool class="LoopConditionNotUpdatedInsideLoop" enabled="true" level="WARNING" enabled_by_default="true">
+          <option name="ignoreIterators" value="false" />
+        </inspection_tool>
+        <inspection_tool class="LoopStatementsThatDontLoop" enabled="false" level="WARNING" enabled_by_default="false" />
+        <inspection_tool class="LoopWithImplicitTerminationCondition" enabled="true" level="WARNING" enabled_by_default="true" />
+        <inspection_tool class="ManualArrayCopy" enabled="false" level="WARNING" enabled_by_default="false" />
+        <inspection_tool class="MethodOverridesPackageLocalMethod" enabled="true" level="WARNING" enabled_by_default="true" />
+        <inspection_tool class="MethodOverridesPrivateMethod" enabled="true" level="WARNING" enabled_by_default="true" />
+        <inspection_tool class="MethodOverridesStaticMethod" enabled="true" level="WARNING" enabled_by_default="true" />
+        <inspection_tool class="MissingAspectjAutoproxyInspection" enabled="false" level="WARNING" enabled_by_default="false" />
+        <inspection_tool class="MisspelledCompareTo" enabled="true" level="WARNING" enabled_by_default="true" />
+        <inspection_tool class="MisspelledEquals" enabled="true" level="WARNING" enabled_by_default="true" />
+        <inspection_tool class="MisspelledHashcode" enabled="true" level="WARNING" enabled_by_default="true" />
+        <inspection_tool class="MisspelledToString" enabled="true" level="WARNING" enabled_by_default="true" />
+        <inspection_tool class="NoExplicitFinalizeCalls" enabled="false" level="WARNING" enabled_by_default="false" />
+        <inspection_tool class="NonReproducibleMathCall" enabled="true" level="WARNING" enabled_by_default="true" />
+        <inspection_tool class="NonShortCircuitBoolean" enabled="true" level="WARNING" enabled_by_default="true" />
+        <inspection_tool class="ObjectEquality" enabled="true" level="WARNING" enabled_by_default="true">
+          <option name="m_ignoreEnums" value="true" />
+          <option name="m_ignoreClassObjects" value="false" />
+          <option name="m_ignorePrivateConstructors" value="false" />
+        </inspection_tool>
+        <inspection_tool class="ObjectToString" enabled="true" level="WARNING" enabled_by_default="true" />
+        <inspection_tool class="OctalAndDecimalIntegersMixed" enabled="true" level="WARNING" enabled_by_default="true" />
+        <inspection_tool class="OverlyComplexArithmeticExpression" enabled="true" level="WARNING" enabled_by_default="true">
+          <option name="m_limit" value="6" />
+        </inspection_tool>
+        <inspection_tool class="PointcutMethodStyleInspection" enabled="false" level="WARNING" enabled_by_default="false" />
+        <inspection_tool class="PointlessIndexOfComparison" enabled="true" level="WARNING" enabled_by_default="true" />
+        <inspection_tool class="RedundantCast" enabled="false" level="WARNING" enabled_by_default="false" />
+        <inspection_tool class="ReplaceAllDot" enabled="true" level="WARNING" enabled_by_default="true" />
+        <inspection_tool class="ResultOfObjectAllocationIgnored" enabled="true" level="WARNING" enabled_by_default="true" />
+        <inspection_tool class="ResultSetIndexZero" enabled="true" level="WARNING" enabled_by_default="true" />
+        <inspection_tool class="ReturnFromFinallyBlock" enabled="false" level="WARNING" enabled_by_default="false" />
+        <inspection_tool class="ReturnNull" enabled="true" level="WARNING" enabled_by_default="true">
+          <option name="m_reportObjectMethods" value="true" />
+          <option name="m_reportArrayMethods" value="true" />
+          <option name="m_reportCollectionMethods" value="true" />
+          <option name="m_ignorePrivateMethods" value="false" />
+        </inspection_tool>
+        <inspection_tool class="SimplifiableConditionalExpression" enabled="false" level="WARNING" enabled_by_default="false" />
+        <inspection_tool class="SpringAopErrorsInspection" enabled="false" level="ERROR" enabled_by_default="false" />
+        <inspection_tool class="SpringAopWarningsInspection" enabled="false" level="WARNING" enabled_by_default="false" />
+        <inspection_tool class="StaticCallOnSubclass" enabled="true" level="WARNING" enabled_by_default="true" />
+        <inspection_tool class="StaticCollection" enabled="true" level="WARNING" enabled_by_default="true">
+          <option name="m_ignoreWeakCollections" value="false" />
+        </inspection_tool>
+        <inspection_tool class="StaticFieldReferenceOnSubclass" enabled="true" level="WARNING" enabled_by_default="true" />
+        <inspection_tool class="StringBufferField" enabled="true" level="WARNING" enabled_by_default="true" />
+        <inspection_tool class="StringConcatenationInFormatCall" enabled="true" level="WARNING" enabled_by_default="true" />
+        <inspection_tool class="StringConcatenationInMessageFormatCall" enabled="true" level="WARNING" enabled_by_default="true" />
+        <inspection_tool class="StringConstructor" enabled="false" level="WARNING" enabled_by_default="false">
+          <option name="ignoreSubstringArguments" value="false" />
+        </inspection_tool>
+        <inspection_tool class="StringToString" enabled="false" level="WARNING" enabled_by_default="false" />
+        <inspection_tool class="SubtractionInCompareTo" enabled="true" level="WARNING" enabled_by_default="true" />
+        <inspection_tool class="SuspiciousIndentAfterControlStatement" enabled="true" level="WARNING" enabled_by_default="true" />
+        <inspection_tool class="SwitchStatementsWithoutDefault" enabled="true" level="WARNING" enabled_by_default="true">
+          <option name="m_ignoreFullyCoveredEnums" value="true" />
+        </inspection_tool>
+        <inspection_tool class="SynchronizeOnNonFinalField" enabled="false" level="WARNING" enabled_by_default="false" />
+        <inspection_tool class="SystemGC" enabled="true" level="WARNING" enabled_by_default="true" />
+        <inspection_tool class="TextLabelInSwitchStatement" enabled="true" level="WARNING" enabled_by_default="true" />
+        <inspection_tool class="ThrowFromFinallyBlock" enabled="false" level="WARNING" enabled_by_default="false" />
+        <inspection_tool class="TrivialIf" enabled="false" level="WARNING" enabled_by_default="false" />
+        <inspection_tool class="UnaryPlus" enabled="true" level="WARNING" enabled_by_default="true" />
+        <inspection_tool class="UnnecessaryBoxing" enabled="false" level="WARNING" enabled_by_default="false" />
+        <inspection_tool class="UnnecessaryDefault" enabled="true" level="WARNING" enabled_by_default="true" />
+        <inspection_tool class="UnnecessaryReturn" enabled="false" level="WARNING" enabled_by_default="false" />
+        <inspection_tool class="UnnecessaryTemporaryOnConversionFromString" enabled="false" level="WARNING" enabled_by_default="false" />
+        <inspection_tool class="UnnecessaryTemporaryOnConversionToString" enabled="false" level="WARNING" enabled_by_default="false" />
+        <inspection_tool class="UnnecessaryUnaryMinus" enabled="true" level="WARNING" enabled_by_default="true" />
+        <inspection_tool class="UnnecessaryUnboxing" enabled="false" level="WARNING" enabled_by_default="false" />
+        <inspection_tool class="UnpredictableBigDecimalConstructorCall" enabled="true" level="WARNING" enabled_by_default="true">
+          <option name="ignoreReferences" value="true" />
+          <option name="ignoreComplexLiterals" value="false" />
+        </inspection_tool>
+        <inspection_tool class="UnusedLabel" enabled="false" level="WARNING" enabled_by_default="false" />
+        <inspection_tool class="UseOfPropertiesAsHashtable" enabled="true" level="WARNING" enabled_by_default="true" />
+        <inspection_tool class="VariableNotUsedInsideIf" enabled="true" level="WARNING" enabled_by_default="true" />
+        <inspection_tool class="ZeroLengthArrayInitialization" enabled="true" level="WARNING" enabled_by_default="true" />
+      </profile>
+      <profile version="1.0" is_locked="false">
+        <option name="myName" value="test" />
+        <option name="myLocal" value="false" />
+        <inspection_tool class="AccessToNonThreadSafeStaticFieldFromInstance" enabled="true" level="WARNING" enabled_by_default="true">
+          <option name="nonThreadSafeTypes" value="java.text.DateFormat,java.util.Calendar" />
+        </inspection_tool>
+        <inspection_tool class="AccessToStaticFieldLockedOnInstance" enabled="true" level="WARNING" enabled_by_default="true" />
+        <inspection_tool class="AndroidDomInspection" enabled="false" level="ERROR" enabled_by_default="false" />
+        <inspection_tool class="Annotation" enabled="true" level="WARNING" enabled_by_default="true" />
+        <inspection_tool class="AnnotationClass" enabled="true" level="WARNING" enabled_by_default="true" />
+        <inspection_tool class="AnonymousInnerClass" enabled="true" level="WARNING" enabled_by_default="true" />
+        <inspection_tool class="AntDuplicateImportedTargetsInspection" enabled="false" level="WARNING" enabled_by_default="false" />
+        <inspection_tool class="AntDuplicateTargetsInspection" enabled="false" level="ERROR" enabled_by_default="false" />
+        <inspection_tool class="AntMissingPropertiesFileInspection" enabled="false" level="ERROR" enabled_by_default="false" />
+        <inspection_tool class="ArchaicSystemPropertyAccess" enabled="true" level="WARNING" enabled_by_default="true" />
+        <inspection_tool class="ArgNamesErrorsInspection" enabled="false" level="ERROR" enabled_by_default="false" />
+        <inspection_tool class="ArgNamesWarningsInspection" enabled="false" level="WARNING" enabled_by_default="false" />
+        <inspection_tool class="ArithmeticOnVolatileField" enabled="true" level="WARNING" enabled_by_default="true" />
+        <inspection_tool class="AroundAdviceStyleInspection" enabled="false" level="WARNING" enabled_by_default="false" />
+        <inspection_tool class="AssertAsName" enabled="true" level="WARNING" enabled_by_default="true" />
+        <inspection_tool class="AssertStatement" enabled="true" level="WARNING" enabled_by_default="true" />
+        <inspection_tool class="AutoBoxing" enabled="true" level="WARNING" enabled_by_default="true">
+          <option name="ignoreAddedToCollection" value="false" />
+        </inspection_tool>
+        <inspection_tool class="AutoUnboxing" enabled="true" level="WARNING" enabled_by_default="true" />
+        <inspection_tool class="AwaitNotInLoop" enabled="true" level="WARNING" enabled_by_default="true" />
+        <inspection_tool class="AwaitWithoutCorrespondingSignal" enabled="true" level="WARNING" enabled_by_default="true" />
+        <inspection_tool class="BadOddness" enabled="true" level="WARNING" enabled_by_default="true" />
+        <inspection_tool class="BigDecimalEquals" enabled="true" level="WARNING" enabled_by_default="true" />
+        <inspection_tool class="BoundFieldAssignment" enabled="false" level="WARNING" enabled_by_default="false" />
+        <inspection_tool class="BreakStatement" enabled="true" level="WARNING" enabled_by_default="true" />
+        <inspection_tool class="BreakStatementWithLabel" enabled="true" level="WARNING" enabled_by_default="true" />
+        <inspection_tool class="BusyWait" enabled="true" level="WARNING" enabled_by_default="true" />
+        <inspection_tool class="CachedNumberConstructorCall" enabled="true" level="WARNING" enabled_by_default="true" />
+        <inspection_tool class="CallToNativeMethodWhileLocked" enabled="true" level="WARNING" enabled_by_default="true" />
+        <inspection_tool class="CallToSimpleGetterInClass" enabled="true" level="WARNING" enabled_by_default="true">
+          <option name="ignoreGetterCallsOnOtherObjects" value="false" />
+        </inspection_tool>
+        <inspection_tool class="CallToSimpleSetterInClass" enabled="true" level="WARNING" enabled_by_default="true">
+          <option name="ignoreSetterCallsOnOtherObjects" value="false" />
+        </inspection_tool>
+        <inspection_tool class="CastConflictsWithInstanceof" enabled="true" level="WARNING" enabled_by_default="true" />
+        <inspection_tool class="CastThatLosesPrecision" enabled="true" level="WARNING" enabled_by_default="true">
+          <option name="ignoreIntegerCharCasts" value="false" />
+        </inspection_tool>
+        <inspection_tool class="CastToIncompatibleInterface" enabled="true" level="WARNING" enabled_by_default="true" />
+        <inspection_tool class="CaughtExceptionImmediatelyRethrown" enabled="false" level="WARNING" enabled_by_default="false" />
+        <inspection_tool class="CharUsedInArithmeticContext" enabled="true" level="WARNING" enabled_by_default="true" />
+        <inspection_tool class="CheckDtdRefs" enabled="false" level="ERROR" enabled_by_default="false" />
+        <inspection_tool class="CheckEmptyScriptTag" enabled="false" level="WARNING" enabled_by_default="false" />
+        <inspection_tool class="CheckImageSize" enabled="false" level="WARNING" enabled_by_default="false" />
+        <inspection_tool class="CheckTagEmptyBody" enabled="false" level="WARNING" enabled_by_default="false" />
+        <inspection_tool class="CheckValidXmlInScriptTagBody" enabled="false" level="ERROR" enabled_by_default="false" />
+        <inspection_tool class="CheckXmlFileWithXercesValidator" enabled="false" level="ERROR" enabled_by_default="false" />
+        <inspection_tool class="ClassInTopLevelPackage" enabled="true" level="WARNING" enabled_by_default="true" />
+        <inspection_tool class="ClassInitializer" enabled="true" level="WARNING" enabled_by_default="true" />
+        <inspection_tool class="ClassMayBeInterface" enabled="true" level="WARNING" enabled_by_default="true" />
+        <inspection_tool class="ClassNameDiffersFromFileName" enabled="true" level="WARNING" enabled_by_default="true" />
+        <inspection_tool class="ClassNewInstance" enabled="true" level="WARNING" enabled_by_default="true" />
+        <inspection_tool class="ClassWithMultipleLoggers" enabled="true" level="WARNING" enabled_by_default="true">
+          <option name="loggerNamesString" value="java.util.logging.Logger,org.slf4j.Logger,org.apache.commons.logging.Log,org.apache.log4j.Logger" />
+        </inspection_tool>
+        <inspection_tool class="ClassWithoutLogger" enabled="true" level="WARNING" enabled_by_default="true">
+          <option name="loggerNamesString" value="java.util.logging.Logger,org.slf4j.Logger,org.apache.commons.logging.Log,org.apache.log4j.Logger" />
+          <option name="ignoreSuperLoggers" value="false" />
+        </inspection_tool>
+        <inspection_tool class="CloneCallsConstructors" enabled="true" level="WARNING" enabled_by_default="true" />
+        <inspection_tool class="CloneInNonCloneableClass" enabled="true" level="WARNING" enabled_by_default="true" />
+        <inspection_tool class="CloneableImplementsClone" enabled="true" level="WARNING" enabled_by_default="true">
+          <option name="m_ignoreCloneableDueToInheritance" value="false" />
+        </inspection_tool>
+        <inspection_tool class="CollectionAddedToSelf" enabled="true" level="WARNING" enabled_by_default="true" />
+        <inspection_tool class="CollectionContainsUrl" enabled="true" level="WARNING" enabled_by_default="true" />
+        <inspection_tool class="CollectionsMustHaveInitialCapacity" enabled="true" level="WARNING" enabled_by_default="true" />
+        <inspection_tool class="ComparableImplementedButEqualsNotOverridden" enabled="true" level="WARNING" enabled_by_default="true" />
+        <inspection_tool class="CompareToUsesNonFinalVariable" enabled="true" level="WARNING" enabled_by_default="true" />
+        <inspection_tool class="ComparisonOfShortAndChar" enabled="true" level="WARNING" enabled_by_default="true" />
+        <inspection_tool class="ComparisonToNaN" enabled="true" level="WARNING" enabled_by_default="true" />
+        <inspection_tool class="ConditionSignal" enabled="true" level="WARNING" enabled_by_default="true" />
+        <inspection_tool class="ConditionalExpression" enabled="true" level="WARNING" enabled_by_default="true">
+          <option name="ignoreSimpleAssignmentsAndReturns" value="false" />
+        </inspection_tool>
+        <inspection_tool class="ConditionalExpressionWithIdenticalBranches" enabled="true" level="WARNING" enabled_by_default="true" />
+        <inspection_tool class="ConfusingElse" enabled="true" level="WARNING" enabled_by_default="true">
+          <option name="reportWhenNoStatementFollow" value="false" />
+        </inspection_tool>
+        <inspection_tool class="ConfusingFloatingPointLiteral" enabled="true" level="WARNING" enabled_by_default="true" />
+        <inspection_tool class="ConstantAssertCondition" enabled="true" level="WARNING" enabled_by_default="true" />
+        <inspection_tool class="ConstantDeclaredInAbstractClass" enabled="true" level="WARNING" enabled_by_default="true" />
+        <inspection_tool class="ConstantDeclaredInInterface" enabled="true" level="WARNING" enabled_by_default="true" />
+        <inspection_tool class="ConstantMathCall" enabled="true" level="WARNING" enabled_by_default="true" />
+        <inspection_tool class="ConstantStringIntern" enabled="true" level="WARNING" enabled_by_default="true" />
+        <inspection_tool class="ContinueOrBreakFromFinallyBlock" enabled="false" level="WARNING" enabled_by_default="false" />
+        <inspection_tool class="ContinueStatement" enabled="true" level="WARNING" enabled_by_default="true" />
+        <inspection_tool class="ContinueStatementWithLabel" enabled="true" level="WARNING" enabled_by_default="true" />
+        <inspection_tool class="CovariantCompareTo" enabled="true" level="WARNING" enabled_by_default="true" />
+        <inspection_tool class="CovariantEquals" enabled="true" level="WARNING" enabled_by_default="true" />
+        <inspection_tool class="CssInvalidElementInspection" enabled="false" level="ERROR" enabled_by_default="false" />
+        <inspection_tool class="CssInvalidHtmlTagReferenceInspection" enabled="false" level="WARNING" enabled_by_default="false" />
+        <inspection_tool class="CssInvalidImportInspection" enabled="false" level="WARNING" enabled_by_default="false" />
+        <inspection_tool class="CssInvalidShorthandPropertyValue" enabled="false" level="ERROR" enabled_by_default="false" />
+        <inspection_tool class="CssNegativeValueInspection" enabled="false" level="ERROR" enabled_by_default="false" />
+        <inspection_tool class="CssNoGenericFontName" enabled="false" level="WARNING" enabled_by_default="false" />
+        <inspection_tool class="CssOptimizeSimilarPropertiesInspection" enabled="false" level="INFO" enabled_by_default="false" />
+        <inspection_tool class="CssOverwrittenProperties" enabled="false" level="WARNING" enabled_by_default="false" />
+        <inspection_tool class="CssRgbFunctionInspection" enabled="false" level="ERROR" enabled_by_default="false" />
+        <inspection_tool class="CssUnitlessNumber" enabled="false" level="WARNING" enabled_by_default="false" />
+        <inspection_tool class="CssUnknownProperty" enabled="false" level="WARNING" enabled_by_default="false">
+          <option name="myCustomPropertiesEnabled" value="false" />
+          <option name="myIgnoreVendorSpecificProperties" value="false" />
+          <option name="myCustomPropertiesList">
+            <value>
+              <list size="0" />
+            </value>
+          </option>
+        </inspection_tool>
+        <inspection_tool class="CssUnusedSymbolInspection" enabled="false" level="WARNING" enabled_by_default="false" />
+        <inspection_tool class="DeclareParentsInspection" enabled="false" level="ERROR" enabled_by_default="false" />
+        <inspection_tool class="DefaultNotLastCaseInSwitch" enabled="true" level="WARNING" enabled_by_default="true" />
+        <inspection_tool class="DivideByZero" enabled="true" level="WARNING" enabled_by_default="true" />
+        <inspection_tool class="DoubleCheckedLocking" enabled="true" level="WARNING" enabled_by_default="true">
+          <option name="ignoreOnVolatileVariables" value="false" />
+        </inspection_tool>
+        <inspection_tool class="DoubleNegation" enabled="true" level="WARNING" enabled_by_default="true" />
+        <inspection_tool class="DuplicateBooleanBranch" enabled="true" level="WARNING" enabled_by_default="true" />
+        <inspection_tool class="DuplicateCondition" enabled="true" level="WARNING" enabled_by_default="true">
+          <option name="ignoreMethodCalls" value="false" />
+        </inspection_tool>
+        <inspection_tool class="DuplicateMnemonic" enabled="false" level="WARNING" enabled_by_default="false" />
+        <inspection_tool class="DynamicRegexReplaceableByCompiledPattern" enabled="true" level="WARNING" enabled_by_default="true" />
+        <inspection_tool class="ELMethodSignatureInspection" enabled="false" level="WARNING" enabled_by_default="false" />
+        <inspection_tool class="ELSpecValidationInJSP" enabled="false" level="WARNING" enabled_by_default="false" />
+        <inspection_tool class="ELValidationInJSP" enabled="false" level="WARNING" enabled_by_default="false" />
+        <inspection_tool class="EjbClassBasicInspection" enabled="false" level="ERROR" enabled_by_default="false" />
+        <inspection_tool class="EjbClassWarningsInspection" enabled="false" level="WARNING" enabled_by_default="false" />
+        <inspection_tool class="EjbDomInspection" enabled="false" level="ERROR" enabled_by_default="false" />
+        <inspection_tool class="EjbEntityClassInspection" enabled="false" level="ERROR" enabled_by_default="false" />
+        <inspection_tool class="EjbEntityHomeInspection" enabled="false" level="ERROR" enabled_by_default="false" />
+        <inspection_tool class="EjbEntityInterfaceInspection" enabled="false" level="ERROR" enabled_by_default="false" />
+        <inspection_tool class="EjbEnvironmentInspection" enabled="false" level="ERROR" enabled_by_default="false" />
+        <inspection_tool class="EjbInterceptorInspection" enabled="false" level="ERROR" enabled_by_default="false" />
+        <inspection_tool class="EjbInterceptorWarningsInspection" enabled="false" level="WARNING" enabled_by_default="false" />
+        <inspection_tool class="EjbInterfaceMethodInspection" enabled="false" level="ERROR" enabled_by_default="false" />
+        <inspection_tool class="EjbInterfaceSignatureInspection" enabled="false" level="ERROR" enabled_by_default="false" />
+        <inspection_tool class="EjbProhibitedPackageUsageInspection" enabled="false" level="WARNING" enabled_by_default="false" />
+        <inspection_tool class="EjbQlInspection" enabled="false" level="ERROR" enabled_by_default="false" />
+        <inspection_tool class="EjbRemoteRequirementsInspection" enabled="false" level="ERROR" enabled_by_default="false" />
+        <inspection_tool class="EjbSessionHomeInterfaceInspection" enabled="false" level="ERROR" enabled_by_default="false" />
+        <inspection_tool class="EjbStaticAccessInspection" enabled="false" level="WARNING" enabled_by_default="false" />
+        <inspection_tool class="EjbThisExpressionInspection" enabled="false" level="WARNING" enabled_by_default="false" />
+        <inspection_tool class="EmptyCatchBlock" enabled="false" level="WARNING" enabled_by_default="false">
+          <option name="m_includeComments" value="true" />
+          <option name="m_ignoreTestCases" value="true" />
+          <option name="m_ignoreIgnoreParameter" value="true" />
+        </inspection_tool>
+        <inspection_tool class="EmptyClass" enabled="true" level="WARNING" enabled_by_default="true" />
+        <inspection_tool class="EmptyFinallyBlock" enabled="false" level="WARNING" enabled_by_default="false" />
+        <inspection_tool class="EmptyInitializer" enabled="true" level="WARNING" enabled_by_default="true" />
+        <inspection_tool class="EmptySynchronizedStatement" enabled="true" level="WARNING" enabled_by_default="true" />
+        <inspection_tool class="EmptyTryBlock" enabled="false" level="WARNING" enabled_by_default="false" />
+        <inspection_tool class="EnumAsName" enabled="true" level="WARNING" enabled_by_default="true" />
+        <inspection_tool class="EnumClass" enabled="true" level="WARNING" enabled_by_default="true" />
+        <inspection_tool class="EnumSwitchStatementWhichMissesCases" enabled="true" level="WARNING" enabled_by_default="true">
+          <option name="ignoreSwitchStatementsWithDefault" value="false" />
+        </inspection_tool>
+        <inspection_tool class="EnumerationCanBeIteration" enabled="true" level="WARNING" enabled_by_default="true" />
+        <inspection_tool class="EqualsHashCodeCalledOnUrl" enabled="true" level="WARNING" enabled_by_default="true" />
+        <inspection_tool class="EqualsUsesNonFinalVariable" enabled="true" level="WARNING" enabled_by_default="true" />
+        <inspection_tool class="ExtendsObject" enabled="false" level="WARNING" enabled_by_default="false" />
+        <inspection_tool class="ExtendsThread" enabled="true" level="WARNING" enabled_by_default="true" />
+        <inspection_tool class="FallthruInSwitchStatement" enabled="true" level="WARNING" enabled_by_default="true" />
+        <inspection_tool class="FieldAccessNotGuarded" enabled="true" level="WARNING" enabled_by_default="true" />
+        <inspection_tool class="FieldAccessedSynchronizedAndUnsynchronized" enabled="true" level="WARNING" enabled_by_default="true">
+          <option name="countGettersAndSetters" value="false" />
+        </inspection_tool>
+        <inspection_tool class="FieldMayBeStatic" enabled="true" level="WARNING" enabled_by_default="true" />
+        <inspection_tool class="FinalClass" enabled="true" level="WARNING" enabled_by_default="true" />
+        <inspection_tool class="FinalMethod" enabled="true" level="WARNING" enabled_by_default="true" />
+        <inspection_tool class="FinalMethodInFinalClass" enabled="true" level="WARNING" enabled_by_default="true" />
+        <inspection_tool class="FinalizeCallsSuperFinalize" enabled="false" level="WARNING" enabled_by_default="false">
+          <option name="ignoreObjectSubclasses" value="false" />
+          <option name="ignoreTrivialFinalizers" value="true" />
+        </inspection_tool>
+        <inspection_tool class="FinallyBlockCannotCompleteNormally" enabled="false" level="WARNING" enabled_by_default="false" />
+        <inspection_tool class="FloatingPointEquality" enabled="true" level="WARNING" enabled_by_default="true" />
+        <inspection_tool class="ForCanBeForeach" enabled="false" level="WARNING" enabled_by_default="false">
+          <option name="REPORT_INDEXED_LOOP" value="true" />
+        </inspection_tool>
+        <inspection_tool class="ForLoopReplaceableByWhile" enabled="true" level="WARNING" enabled_by_default="true">
+          <option name="m_ignoreLoopsWithoutConditions" value="false" />
+        </inspection_tool>
+        <inspection_tool class="ForLoopThatDoesntUseLoopVariable" enabled="true" level="WARNING" enabled_by_default="true" />
+        <inspection_tool class="ForLoopWithMissingComponent" enabled="true" level="WARNING" enabled_by_default="true">
+          <option name="ignoreCollectionLoops" value="false" />
+        </inspection_tool>
+        <inspection_tool class="ForeachStatement" enabled="true" level="WARNING" enabled_by_default="true" />
+        <inspection_tool class="GroovyAssignabilityCheck" enabled="false" level="WARNING" enabled_by_default="false" />
+        <inspection_tool class="GroovyConstantConditional" enabled="false" level="WARNING" enabled_by_default="false" />
+        <inspection_tool class="GroovyConstantIfStatement" enabled="false" level="WARNING" enabled_by_default="false" />
+        <inspection_tool class="GroovyDivideByZero" enabled="false" level="WARNING" enabled_by_default="false" />
+        <inspection_tool class="GroovyDoubleNegation" enabled="false" level="WARNING" enabled_by_default="false" />
+        <inspection_tool class="GroovyEmptyStatementBody" enabled="false" level="WARNING" enabled_by_default="false" />
+        <inspection_tool class="GroovyFallthrough" enabled="false" level="WARNING" enabled_by_default="false" />
+        <inspection_tool class="GroovyImmutableAnnotation" enabled="false" level="WARNING" enabled_by_default="false" />
+        <inspection_tool class="GroovyInfiniteLoopStatement" enabled="false" level="WARNING" enabled_by_default="false" />
+        <inspection_tool class="GroovyInfiniteRecursion" enabled="false" level="WARNING" enabled_by_default="false" />
+        <inspection_tool class="GroovyMissingReturnStatement" enabled="false" level="WARNING" enabled_by_default="false" />
+        <inspection_tool class="GroovyPointlessArithmetic" enabled="false" level="WARNING" enabled_by_default="false" />
+        <inspection_tool class="GroovyPointlessBoolean" enabled="false" level="WARNING" enabled_by_default="false" />
+        <inspection_tool class="GroovyResultOfObjectAllocationIgnored" enabled="false" level="WARNING" enabled_by_default="false" />
+        <inspection_tool class="GroovySillyAssignment" enabled="false" level="WARNING" enabled_by_default="false" />
+        <inspection_tool class="GroovySingletonAnnotation" enabled="false" level="WARNING" enabled_by_default="false" />
+        <inspection_tool class="GroovyTrivialConditional" enabled="false" level="WARNING" enabled_by_default="false" />
+        <inspection_tool class="GroovyTrivialIf" enabled="false" level="WARNING" enabled_by_default="false" />
+        <inspection_tool class="GroovyUncheckedAssignmentOfMemberOfRawType" enabled="false" level="WARNING" enabled_by_default="false" />
+        <inspection_tool class="GroovyUnnecessaryContinue" enabled="false" level="WARNING" enabled_by_default="false" />
+        <inspection_tool class="GroovyUnnecessaryReturn" enabled="false" level="WARNING" enabled_by_default="false" />
+        <inspection_tool class="GroovyUnreachableStatement" enabled="false" level="WARNING" enabled_by_default="false" />
+        <inspection_tool class="GroovyUnusedAssignment" enabled="false" level="WARNING" enabled_by_default="false" />
+        <inspection_tool class="GroovyVariableNotAssigned" enabled="false" level="WARNING" enabled_by_default="false" />
+        <inspection_tool class="HardcodedFileSeparators" enabled="true" level="WARNING" enabled_by_default="true">
+          <option name="m_recognizeExampleMediaType" value="false" />
+        </inspection_tool>
+        <inspection_tool class="HardcodedLineSeparators" enabled="true" level="WARNING" enabled_by_default="true" />
+        <inspection_tool class="HashCodeUsesNonFinalVariable" enabled="true" level="WARNING" enabled_by_default="true" />
+        <inspection_tool class="HtmlDeprecatedTag" enabled="false" level="WARNING" enabled_by_default="false" />
+        <inspection_tool class="HtmlExtraClosingTag" enabled="false" level="ERROR" enabled_by_default="false" />
+        <inspection_tool class="HtmlFormInputWithoutLabel" enabled="false" level="WARNING" enabled_by_default="false" />
+        <inspection_tool class="HtmlPresentationalElement" enabled="false" level="WARNING" enabled_by_default="false" />
+        <inspection_tool class="HtmlUnknownAttribute" enabled="false" level="WARNING" enabled_by_default="false">
+          <option name="myValues">
+            <value>
+              <list size="0" />
+            </value>
+          </option>
+          <option name="myCustomValuesEnabled" value="true" />
+        </inspection_tool>
+        <inspection_tool class="HtmlUnknownTag" enabled="false" level="WARNING" enabled_by_default="false">
+          <option name="myValues">
+            <value>
+              <list size="4">
+                <item index="0" class="java.lang.String" itemvalue="nobr" />
+                <item index="1" class="java.lang.String" itemvalue="noembed" />
+                <item index="2" class="java.lang.String" itemvalue="comment" />
+                <item index="3" class="java.lang.String" itemvalue="noscript" />
+              </list>
+            </value>
+          </option>
+          <option name="myCustomValuesEnabled" value="true" />
+        </inspection_tool>
+        <inspection_tool class="IfMayBeConditional" enabled="true" level="WARNING" enabled_by_default="true" />
+        <inspection_tool class="IfStatementWithIdenticalBranches" enabled="true" level="WARNING" enabled_by_default="true" />
+        <inspection_tool class="IfStatementWithTooManyBranches" enabled="true" level="WARNING" enabled_by_default="true">
+          <option name="m_limit" value="3" />
+        </inspection_tool>
+        <inspection_tool class="ImplicitNumericConversion" enabled="true" level="WARNING" enabled_by_default="true">
+          <option name="ignoreWideningConversions" value="false" />
+          <option name="ignoreCharConversions" value="false" />
+          <option name="ignoreConstantConversions" value="false" />
+        </inspection_tool>
+        <inspection_tool class="InnerClassMayBeStatic" enabled="true" level="WARNING" enabled_by_default="true" />
+        <inspection_tool class="InnerClassOnInterface" enabled="true" level="WARNING" enabled_by_default="true">
+          <option name="m_ignoreInnerInterfaces" value="false" />
+        </inspection_tool>
+        <inspection_tool class="InstanceGuardedByStatic" enabled="true" level="WARNING" enabled_by_default="true" />
+        <inspection_tool class="InstanceofIncompatibleInterface" enabled="true" level="WARNING" enabled_by_default="true" />
+        <inspection_tool class="InstantiationOfUtilityClass" enabled="true" level="WARNING" enabled_by_default="true" />
+        <inspection_tool class="IntLiteralMayBeLongLiteral" enabled="true" level="WARNING" enabled_by_default="true" />
+        <inspection_tool class="IntegerDivisionInFloatingPointContext" enabled="true" level="WARNING" enabled_by_default="true" />
+        <inspection_tool class="IntegerMultiplicationImplicitCastToLong" enabled="true" level="WARNING" enabled_by_default="true">
+          <option name="ignoreNonOverflowingCompileTimeConstants" value="true" />
+        </inspection_tool>
+        <inspection_tool class="IteratorHasNextCallsIteratorNext" enabled="true" level="WARNING" enabled_by_default="true" />
+        <inspection_tool class="IteratorNextDoesNotThrowNoSuchElementException" enabled="true" level="WARNING" enabled_by_default="true" />
+        <inspection_tool class="JavaLangReflect" enabled="true" level="WARNING" enabled_by_default="true" />
+        <inspection_tool class="JavaeeApplicationDomInspection" enabled="false" level="ERROR" enabled_by_default="false" />
+        <inspection_tool class="JpaAttributeMemberSignatureInspection" enabled="false" level="ERROR" enabled_by_default="false" />
+        <inspection_tool class="JpaAttributeTypeInspection" enabled="false" level="ERROR" enabled_by_default="false" />
+        <inspection_tool class="JpaConfigDomFacetInspection" enabled="false" level="WARNING" enabled_by_default="false" />
+        <inspection_tool class="JpaDataSourceORMDomInspection" enabled="false" level="ERROR" enabled_by_default="false" />
+        <inspection_tool class="JpaDataSourceORMInspection" enabled="false" level="ERROR" enabled_by_default="false" />
+        <inspection_tool class="JpaDomInspection" enabled="false" level="ERROR" enabled_by_default="false" />
+        <inspection_tool class="JpaEntityListenerInspection" enabled="false" level="ERROR" enabled_by_default="false" />
+        <inspection_tool class="JpaEntityListenerWarningsInspection" enabled="false" level="WARNING" enabled_by_default="false" />
+        <inspection_tool class="JpaModelReferenceInspection" enabled="false" level="ERROR" enabled_by_default="false" />
+        <inspection_tool class="JpaORMDomInspection" enabled="false" level="ERROR" enabled_by_default="false" />
+        <inspection_tool class="JpaObjectClassSignatureInspection" enabled="false" level="ERROR" enabled_by_default="false" />
+        <inspection_tool class="JpaQlInspection" enabled="false" level="ERROR" enabled_by_default="false" />
+        <inspection_tool class="JpaQueryApiInspection" enabled="false" level="ERROR" enabled_by_default="false" />
+        <inspection_tool class="JspDirectiveInspection" enabled="false" level="ERROR" enabled_by_default="false" />
+        <inspection_tool class="JspPropertiesInspection" enabled="false" level="ERROR" enabled_by_default="false" />
+        <inspection_tool class="KeySetIterationMayUseEntrySet" enabled="true" level="WARNING" enabled_by_default="true" />
+        <inspection_tool class="LabeledStatement" enabled="true" level="WARNING" enabled_by_default="true" />
+        <inspection_tool class="LengthOneStringInIndexOf" enabled="true" level="WARNING" enabled_by_default="true" />
+        <inspection_tool class="LengthOneStringsInConcatenation" enabled="true" level="WARNING" enabled_by_default="true" />
+        <inspection_tool class="LimitedScopeInnerClass" enabled="true" level="WARNING" enabled_by_default="true" />
+        <inspection_tool class="ListenerMayUseAdapter" enabled="true" level="WARNING" enabled_by_default="true">
+          <option name="checkForEmptyMethods" value="true" />
+        </inspection_tool>
+        <inspection_tool class="LogStatementGuardedByLogCondition" enabled="true" level="WARNING" enabled_by_default="true">
+          <option name="loggerClassName" value="java.util.logging.Logger" />
+          <option name="loggerMethodAndconditionMethodNames" value="fine,isLoggable(java.util.logging.Level.FINE),finer,isLoggable(java.util.logging.Level.FINER),finest,isLoggable(java.util.logging.Level.FINEST)" />
+        </inspection_tool>
+        <inspection_tool class="LoggerInitializedWithForeignClass" enabled="true" level="WARNING" enabled_by_default="true">
+          <option name="loggerClassName" value="org.apache.log4j.Logger" />
+          <option name="loggerFactoryMethodName" value="getLogger" />
+        </inspection_tool>
+        <inspection_tool class="LoggingConditionDisagreesWithLogStatement" enabled="true" level="WARNING" enabled_by_default="true" />
+        <inspection_tool class="LongLiteralsEndingWithLowercaseL" enabled="true" level="WARNING" enabled_by_default="true" />
+        <inspection_tool class="LoopConditionNotUpdatedInsideLoop" enabled="true" level="WARNING" enabled_by_default="true">
+          <option name="ignoreIterators" value="false" />
+        </inspection_tool>
+        <inspection_tool class="LoopWithImplicitTerminationCondition" enabled="true" level="WARNING" enabled_by_default="true" />
+        <inspection_tool class="ManagedBeanClassInspection" enabled="false" level="ERROR" enabled_by_default="false" />
+        <inspection_tool class="MapReplaceableByEnumMap" enabled="true" level="WARNING" enabled_by_default="true" />
+        <inspection_tool class="MarkerInterface" enabled="true" level="WARNING" enabled_by_default="true" />
+        <inspection_tool class="MethodMayBeStatic" enabled="true" level="WARNING" enabled_by_default="true">
+          <option name="m_onlyPrivateOrFinal" value="false" />
+          <option name="m_ignoreEmptyMethods" value="true" />
+        </inspection_tool>
+        <inspection_tool class="MethodMayBeSynchronized" enabled="true" level="WARNING" enabled_by_default="true" />
+        <inspection_tool class="MethodNameSameAsClassName" enabled="false" level="WARNING" enabled_by_default="false" />
+        <inspection_tool class="MethodReturnAlwaysConstant" enabled="true" level="WARNING" enabled_by_default="true" />
+        <inspection_tool class="MimeType" enabled="false" level="ERROR" enabled_by_default="false" />
+        <inspection_tool class="MissingAspectjAutoproxyInspection" enabled="false" level="WARNING" enabled_by_default="false" />
+        <inspection_tool class="MissingDeprecatedAnnotation" enabled="true" level="WARNING" enabled_by_default="true" />
+        <inspection_tool class="MissingMnemonic" enabled="false" level="WARNING" enabled_by_default="false" />
+        <inspection_tool class="MissingOverrideAnnotation" enabled="true" level="WARNING" enabled_by_default="true">
+          <option name="ignoreObjectMethods" value="true" />
+        </inspection_tool>
+        <inspection_tool class="MisspelledCompareTo" enabled="true" level="WARNING" enabled_by_default="true" />
+        <inspection_tool class="MisspelledEquals" enabled="true" level="WARNING" enabled_by_default="true" />
+        <inspection_tool class="MisspelledHashcode" enabled="true" level="WARNING" enabled_by_default="true" />
+        <inspection_tool class="MisspelledToString" enabled="true" level="WARNING" enabled_by_default="true" />
+        <inspection_tool class="MultipleTopLevelClassesInFile" enabled="true" level="WARNING" enabled_by_default="true" />
+        <inspection_tool class="NakedNotify" enabled="true" level="WARNING" enabled_by_default="true" />
+        <inspection_tool class="NativeMethods" enabled="true" level="WARNING" enabled_by_default="true" />
+        <inspection_tool class="NegatedConditional" enabled="true" level="WARNING" enabled_by_default="true">
+          <option name="m_ignoreNegatedNullComparison" value="true" />
+        </inspection_tool>
+        <inspection_tool class="NegatedIfElse" enabled="true" level="WARNING" enabled_by_default="true">
+          <option name="m_ignoreNegatedNullComparison" value="true" />
+        </inspection_tool>
+        <inspection_tool class="NestedConditionalExpression" enabled="true" level="WARNING" enabled_by_default="true" />
+        <inspection_tool class="NestedSwitchStatement" enabled="true" level="WARNING" enabled_by_default="true" />
+        <inspection_tool class="NestedSynchronizedStatement" enabled="true" level="WARNING" enabled_by_default="true" />
+        <inspection_tool class="NoButtonGroup" enabled="false" level="WARNING" enabled_by_default="false" />
+        <inspection_tool class="NoExplicitFinalizeCalls" enabled="false" level="WARNING" enabled_by_default="false" />
+        <inspection_tool class="NoLabelFor" enabled="false" level="WARNING" enabled_by_default="false" />
+        <inspection_tool class="NoScrollPane" enabled="false" level="WARNING" enabled_by_default="false" />
+        <inspection_tool class="NonFinalFieldInImmutable" enabled="true" level="WARNING" enabled_by_default="true" />
+        <inspection_tool class="NonFinalGuard" enabled="true" level="WARNING" enabled_by_default="true" />
+        <inspection_tool class="NonReproducibleMathCall" enabled="true" level="WARNING" enabled_by_default="true" />
+        <inspection_tool class="NonShortCircuitBoolean" enabled="true" level="WARNING" enabled_by_default="true" />
+        <inspection_tool class="NonStaticFinalLogger" enabled="true" level="WARNING" enabled_by_default="true">
+          <option name="loggerClassName" value="java.util.logging.Logger" />
+        </inspection_tool>
+        <inspection_tool class="NonSynchronizedMethodOverridesSynchronizedMethod" enabled="true" level="WARNING" enabled_by_default="true" />
+        <inspection_tool class="NoopMethodInAbstractClass" enabled="true" level="WARNING" enabled_by_default="true" />
+        <inspection_tool class="NotifyCalledOnCondition" enabled="true" level="WARNING" enabled_by_default="true" />
+        <inspection_tool class="NotifyNotInSynchronizedContext" enabled="true" level="WARNING" enabled_by_default="true" />
+        <inspection_tool class="NotifyWithoutCorrespondingWait" enabled="true" level="WARNING" enabled_by_default="true" />
+        <inspection_tool class="ObjectAllocationInLoop" enabled="true" level="WARNING" enabled_by_default="true" />
+        <inspection_tool class="ObjectEquality" enabled="true" level="WARNING" enabled_by_default="true">
+          <option name="m_ignoreEnums" value="true" />
+          <option name="m_ignoreClassObjects" value="false" />
+          <option name="m_ignorePrivateConstructors" value="false" />
+        </inspection_tool>
+        <inspection_tool class="ObjectNotify" enabled="true" level="WARNING" enabled_by_default="true" />
+        <inspection_tool class="ObjectToString" enabled="true" level="WARNING" enabled_by_default="true" />
+        <inspection_tool class="ObsoleteCollection" enabled="true" level="WARNING" enabled_by_default="true">
+          <option name="ignoreRequiredObsoleteCollectionTypes" value="false" />
+        </inspection_tool>
+        <inspection_tool class="OctalAndDecimalIntegersMixed" enabled="true" level="WARNING" enabled_by_default="true" />
+        <inspection_tool class="OneButtonGroup" enabled="false" level="WARNING" enabled_by_default="false" />
+        <inspection_tool class="OrredNotEqualExpression" enabled="false" level="WARNING" enabled_by_default="false" />
+        <inspection_tool class="OverlyComplexArithmeticExpression" enabled="true" level="WARNING" enabled_by_default="true">
+          <option name="m_limit" value="6" />
+        </inspection_tool>
+        <inspection_tool class="OverlyComplexBooleanExpression" enabled="true" level="WARNING" enabled_by_default="true">
+          <option name="m_limit" value="3" />
+          <option name="m_ignorePureConjunctionsDisjunctions" value="true" />
+        </inspection_tool>
+        <inspection_tool class="PointcutMethodStyleInspection" enabled="false" level="WARNING" enabled_by_default="false" />
+        <inspection_tool class="PointlessIndexOfComparison" enabled="true" level="WARNING" enabled_by_default="true" />
+        <inspection_tool class="ProtectedMemberInFinalClass" enabled="true" level="WARNING" enabled_by_default="true" />
+        <inspection_tool class="PublicConstructorInNonPublicClass" enabled="true" level="WARNING" enabled_by_default="true" />
+        <inspection_tool class="PublicFieldAccessedInSynchronizedContext" enabled="true" level="WARNING" enabled_by_default="true" />
+        <inspection_tool class="RandomDoubleForRandomInteger" enabled="true" level="WARNING" enabled_by_default="true" />
+        <inspection_tool class="RedundantArrayCreation" enabled="false" level="WARNING" enabled_by_default="false" />
+        <inspection_tool class="RedundantCast" enabled="false" level="WARNING" enabled_by_default="false" />
+        <inspection_tool class="RedundantStringFormatCall" enabled="true" level="WARNING" enabled_by_default="true" />
+        <inspection_tool class="RedundantSuppression" enabled="true" level="WARNING" enabled_by_default="true" />
+        <inspection_tool class="RedundantThrowsDeclaration" enabled="true" level="WARNING" enabled_by_default="true" />
+        <inspection_tool class="RedundantTypeArguments" enabled="false" level="WARNING" enabled_by_default="false" />
+        <inspection_tool class="ReferencesToClassesFromDefaultPackagesInJSPFile" enabled="false" level="ERROR" enabled_by_default="false" />
+        <inspection_tool class="ReplaceAllDot" enabled="true" level="WARNING" enabled_by_default="true" />
+        <inspection_tool class="RequiredAttributes" enabled="false" level="WARNING" enabled_by_default="false">
+          <option name="myAdditionalRequiredHtmlAttributes" value="" />
+        </inspection_tool>
+        <inspection_tool class="ResultOfObjectAllocationIgnored" enabled="true" level="WARNING" enabled_by_default="true" />
+        <inspection_tool class="ResultSetIndexZero" enabled="true" level="WARNING" enabled_by_default="true" />
+        <inspection_tool class="ReturnFromFinallyBlock" enabled="false" level="WARNING" enabled_by_default="false" />
+        <inspection_tool class="ReturnNull" enabled="true" level="WARNING" enabled_by_default="true">
+          <option name="m_reportObjectMethods" value="true" />
+          <option name="m_reportArrayMethods" value="true" />
+          <option name="m_reportCollectionMethods" value="true" />
+          <option name="m_ignorePrivateMethods" value="false" />
+        </inspection_tool>
+        <inspection_tool class="RuntimeExec" enabled="true" level="WARNING" enabled_by_default="true" />
+        <inspection_tool class="SafeLock" enabled="true" level="WARNING" enabled_by_default="true" />
+        <inspection_tool class="SecondUnsafeCall" enabled="false" level="WARNING" enabled_by_default="false" />
+        <inspection_tool class="SelfIncludingJspFiles" enabled="false" level="ERROR" enabled_by_default="false" />
+        <inspection_tool class="SetReplaceableByEnumSet" enabled="true" level="WARNING" enabled_by_default="true" />
+        <inspection_tool class="SignalWithoutCorrespondingAwait" enabled="true" level="WARNING" enabled_by_default="true" />
+        <inspection_tool class="SimplifiableIfStatement" enabled="false" level="WARNING" enabled_by_default="false" />
+        <inspection_tool class="Singleton" enabled="true" level="WARNING" enabled_by_default="true" />
+        <inspection_tool class="SizeReplaceableByIsEmpty" enabled="true" level="WARNING" enabled_by_default="true">
+          <option name="ignoreNegations" value="false" />
+        </inspection_tool>
+        <inspection_tool class="SleepWhileHoldingLock" enabled="true" level="WARNING" enabled_by_default="true" />
+        <inspection_tool class="SpellCheckingInspection" enabled="false" level="TYPO" enabled_by_default="false">
+          <option name="processCode" value="true" />
+          <option name="processLiterals" value="true" />
+          <option name="processComments" value="true" />
+        </inspection_tool>
+        <inspection_tool class="SpringAopErrorsInspection" enabled="false" level="ERROR" enabled_by_default="false" />
+        <inspection_tool class="SpringAopWarningsInspection" enabled="false" level="WARNING" enabled_by_default="false" />
+        <inspection_tool class="StaticCallOnSubclass" enabled="true" level="WARNING" enabled_by_default="true" />
+        <inspection_tool class="StaticCollection" enabled="true" level="WARNING" enabled_by_default="true">
+          <option name="m_ignoreWeakCollections" value="false" />
+        </inspection_tool>
+        <inspection_tool class="StaticFieldReferenceOnSubclass" enabled="true" level="WARNING" enabled_by_default="true" />
+        <inspection_tool class="StaticGuardedByInstance" enabled="true" level="WARNING" enabled_by_default="true" />
+        <inspection_tool class="StaticNonFinalField" enabled="true" level="WARNING" enabled_by_default="true" />
+        <inspection_tool class="StringBufferField" enabled="true" level="WARNING" enabled_by_default="true" />
+        <inspection_tool class="StringBufferMustHaveInitialCapacity" enabled="true" level="WARNING" enabled_by_default="true" />
+        <inspection_tool class="StringBufferReplaceableByString" enabled="true" level="WARNING" enabled_by_default="true" />
+        <inspection_tool class="StringBufferToStringInConcatenation" enabled="true" level="WARNING" enabled_by_default="true" />
+        <inspection_tool class="StringConcatenationInLoops" enabled="true" level="WARNING" enabled_by_default="true">
+          <option name="m_ignoreUnlessAssigned" value="true" />
+        </inspection_tool>
+        <inspection_tool class="StringEqualsEmptyString" enabled="true" level="WARNING" enabled_by_default="true" />
+        <inspection_tool class="StringReplaceableByStringBuffer" enabled="true" level="WARNING" enabled_by_default="true">
+          <option name="onlyWarnOnLoop" value="true" />
+        </inspection_tool>
+        <inspection_tool class="SubstringZero" enabled="true" level="WARNING" enabled_by_default="true" />
+        <inspection_tool class="SubtractionInCompareTo" enabled="true" level="WARNING" enabled_by_default="true" />
+        <inspection_tool class="SuppressionAnnotation" enabled="true" level="WARNING" enabled_by_default="true" />
+        <inspection_tool class="SuspiciousIndentAfterControlStatement" enabled="true" level="WARNING" enabled_by_default="true" />
+        <inspection_tool class="SwitchStatement" enabled="true" level="WARNING" enabled_by_default="true" />
+        <inspection_tool class="SwitchStatementDensity" enabled="true" level="WARNING" enabled_by_default="true">
+          <option name="m_limit" value="20" />
+        </inspection_tool>
+        <inspection_tool class="SwitchStatementWithConfusingDeclaration" enabled="true" level="WARNING" enabled_by_default="true" />
+        <inspection_tool class="SwitchStatementWithTooFewBranches" enabled="true" level="WARNING" enabled_by_default="true">
+          <option name="m_limit" value="2" />
+        </inspection_tool>
+        <inspection_tool class="SwitchStatementWithTooManyBranches" enabled="true" level="WARNING" enabled_by_default="true">
+          <option name="m_limit" value="10" />
+        </inspection_tool>
+        <inspection_tool class="SwitchStatementsWithoutDefault" enabled="true" level="WARNING" enabled_by_default="true">
+          <option name="m_ignoreFullyCoveredEnums" value="true" />
+        </inspection_tool>
+        <inspection_tool class="SynchronizeOnLock" enabled="true" level="WARNING" enabled_by_default="true" />
+        <inspection_tool class="SynchronizeOnThis" enabled="true" level="WARNING" enabled_by_default="true" />
+        <inspection_tool class="SynchronizedMethod" enabled="true" level="WARNING" enabled_by_default="true">
+          <option name="m_includeNativeMethods" value="true" />
+        </inspection_tool>
+        <inspection_tool class="SynchronizedOnLiteralObject" enabled="true" level="WARNING" enabled_by_default="true" />
+        <inspection_tool class="SystemExit" enabled="true" level="WARNING" enabled_by_default="true" />
+        <inspection_tool class="SystemGC" enabled="true" level="WARNING" enabled_by_default="true" />
+        <inspection_tool class="SystemGetenv" enabled="true" level="WARNING" enabled_by_default="true" />
+        <inspection_tool class="SystemOutErr" enabled="true" level="WARNING" enabled_by_default="true" />
+        <inspection_tool class="SystemRunFinalizersOnExit" enabled="true" level="WARNING" enabled_by_default="true" />
+        <inspection_tool class="TailRecursion" enabled="true" level="WARNING" enabled_by_default="true" />
+        <inspection_tool class="TextLabelInSwitchStatement" enabled="true" level="WARNING" enabled_by_default="true" />
+        <inspection_tool class="ThreadDumpStack" enabled="true" level="WARNING" enabled_by_default="true" />
+        <inspection_tool class="ThreadLocalNotStaticFinal" enabled="true" level="WARNING" enabled_by_default="true" />
+        <inspection_tool class="ThreadPriority" enabled="true" level="WARNING" enabled_by_default="true" />
+        <inspection_tool class="ThreadRun" enabled="true" level="WARNING" enabled_by_default="true" />
+        <inspection_tool class="ThreadStartInConstruction" enabled="true" level="WARNING" enabled_by_default="true" />
+        <inspection_tool class="ThreadStopSuspendResume" enabled="true" level="WARNING" enabled_by_default="true" />
+        <inspection_tool class="ThreadWithDefaultRunMethod" enabled="true" level="WARNING" enabled_by_default="true" />
+        <inspection_tool class="ThreadYield" enabled="true" level="WARNING" enabled_by_default="true" />
+        <inspection_tool class="ThrowFromFinallyBlock" enabled="false" level="WARNING" enabled_by_default="false" />
+        <inspection_tool class="ThrowablePrintStackTrace" enabled="true" level="WARNING" enabled_by_default="true" />
+        <inspection_tool class="TodoComment" enabled="true" level="WARNING" enabled_by_default="true" />
+        <inspection_tool class="TrivialStringConcatenation" enabled="true" level="WARNING" enabled_by_default="true" />
+        <inspection_tool class="TypeParameterExtendsObject" enabled="false" level="WARNING" enabled_by_default="false" />
+        <inspection_tool class="UnaryPlus" enabled="true" level="WARNING" enabled_by_default="true" />
+        <inspection_tool class="UnconditionalWait" enabled="true" level="WARNING" enabled_by_default="true" />
+        <inspection_tool class="UnhandledExceptionInJSP" enabled="false" level="WARNING" enabled_by_default="false" />
+        <inspection_tool class="UnknownGuard" enabled="true" level="WARNING" enabled_by_default="true" />
+        <inspection_tool class="UnnecessaryBoxing" enabled="false" level="WARNING" enabled_by_default="false" />
+        <inspection_tool class="UnnecessaryDefault" enabled="true" level="WARNING" enabled_by_default="true" />
+        <inspection_tool class="UnnecessaryLocalVariable" enabled="false" level="WARNING" enabled_by_default="false">
+          <option name="m_ignoreImmediatelyReturnedVariables" value="false" />
+          <option name="m_ignoreAnnotatedVariables" value="false" />
+        </inspection_tool>
+        <inspection_tool class="UnnecessarySemicolon" enabled="false" level="WARNING" enabled_by_default="false" />
+        <inspection_tool class="UnnecessaryUnaryMinus" enabled="true" level="WARNING" enabled_by_default="true" />
+        <inspection_tool class="UnnecessaryUnboxing" enabled="false" level="WARNING" enabled_by_default="false" />
+        <inspection_tool class="UnpredictableBigDecimalConstructorCall" enabled="true" level="WARNING" enabled_by_default="true">
+          <option name="ignoreReferences" value="true" />
+          <option name="ignoreComplexLiterals" value="false" />
+        </inspection_tool>
+        <inspection_tool class="UnusedLibrary" enabled="true" level="WARNING" enabled_by_default="true" />
+        <inspection_tool class="UseOfAWTPeerClass" enabled="true" level="WARNING" enabled_by_default="true" />
+        <inspection_tool class="UseOfJDBCDriverClass" enabled="true" level="WARNING" enabled_by_default="true" />
+        <inspection_tool class="UseOfProcessBuilder" enabled="true" level="WARNING" enabled_by_default="true" />
+        <inspection_tool class="UseOfPropertiesAsHashtable" enabled="true" level="WARNING" enabled_by_default="true" />
+        <inspection_tool class="UseOfSunClasses" enabled="true" level="WARNING" enabled_by_default="true" />
+        <inspection_tool class="UtilityClass" enabled="true" level="WARNING" enabled_by_default="true" />
+        <inspection_tool class="UtilityClassWithPublicConstructor" enabled="true" level="WARNING" enabled_by_default="true" />
+        <inspection_tool class="UtilityClassWithoutPrivateConstructor" enabled="true" level="WARNING" enabled_by_default="true">
+          <option name="ignoreClassesWithOnlyMain" value="false" />
+        </inspection_tool>
+        <inspection_tool class="VarargParameter" enabled="true" level="WARNING" enabled_by_default="true" />
+        <inspection_tool class="VariableNotUsedInsideIf" enabled="true" level="WARNING" enabled_by_default="true" />
+        <inspection_tool class="VolatileArrayField" enabled="true" level="WARNING" enabled_by_default="true" />
+        <inspection_tool class="VolatileLongOrDoubleField" enabled="true" level="WARNING" enabled_by_default="true" />
+        <inspection_tool class="W3CssValidation" enabled="false" level="WARNING" enabled_by_default="false">
+          <option name="myCssVersion" value="css3" />
+        </inspection_tool>
+        <inspection_tool class="WaitCalledOnCondition" enabled="true" level="WARNING" enabled_by_default="true" />
+        <inspection_tool class="WaitNotInLoop" enabled="true" level="WARNING" enabled_by_default="true" />
+        <inspection_tool class="WaitNotInSynchronizedContext" enabled="true" level="WARNING" enabled_by_default="true" />
+        <inspection_tool class="WaitOrAwaitWithoutTimeout" enabled="true" level="WARNING" enabled_by_default="true" />
+        <inspection_tool class="WaitWhileHoldingTwoLocks" enabled="true" level="WARNING" enabled_by_default="true" />
+        <inspection_tool class="WaitWithoutCorrespondingNotify" enabled="true" level="WARNING" enabled_by_default="true" />
+        <inspection_tool class="WebProperties" enabled="false" level="ERROR" enabled_by_default="false" />
+        <inspection_tool class="WebWarnings" enabled="false" level="WARNING" enabled_by_default="false" />
+        <inspection_tool class="WhileLoopSpinsOnField" enabled="true" level="WARNING" enabled_by_default="true">
+          <option name="ignoreNonEmtpyLoops" value="false" />
+        </inspection_tool>
+        <inspection_tool class="XmlDuplicatedId" enabled="false" level="ERROR" enabled_by_default="false" />
+        <inspection_tool class="XmlUnboundNsPrefix" enabled="false" level="WARNING" enabled_by_default="false" />
+        <inspection_tool class="XmlWrongRootElement" enabled="false" level="ERROR" enabled_by_default="false" />
+        <inspection_tool class="ZeroLengthArrayInitialization" enabled="true" level="WARNING" enabled_by_default="true" />
+        <inspection_tool class="dependsOnMethodTestNG" enabled="false" level="WARNING" enabled_by_default="false" />
+        <inspection_tool class="groupsTestNG" enabled="false" level="WARNING" enabled_by_default="false">
+          <option name="groups">
+            <value>
+              <list size="0" />
+            </value>
+          </option>
+        </inspection_tool>
+      </profile>
+    </profiles>
+    <option name="PROJECT_PROFILE" value="Project Default" />
+    <option name="USE_PROJECT_PROFILE" value="true" />
+    <version value="1.0" />
+    <list size="6">
+      <item index="0" class="java.lang.String" itemvalue="SERVER PROBLEM" />
+      <item index="1" class="java.lang.String" itemvalue="WEAK WARNING" />
+      <item index="2" class="java.lang.String" itemvalue="INFO" />
+      <item index="3" class="java.lang.String" itemvalue="TYPO" />
+      <item index="4" class="java.lang.String" itemvalue="WARNING" />
+      <item index="5" class="java.lang.String" itemvalue="ERROR" />
+    </list>
+  </component>
+  <component name="IssueNavigationConfiguration">
+    <option name="links">
+      <list>
+        <IssueNavigationLink>
+          <option name="issueRegexp" value="[A-Z]+\-\d+" />
+          <option name="linkRegexp" value="http://www.unidata.ucar.edu/jira/browse/$0" />
+        </IssueNavigationLink>
+      </list>
+    </option>
+  </component>
+  <component name="JavacSettings">
+    <option name="GENERATE_NO_WARNINGS" value="true" />
+    <option name="DEPRECATION" value="false" />
+    <option name="ADDITIONAL_OPTIONS_STRING" value=" " />
+    <option name="MAXIMUM_HEAP_SIZE" value="512" />
+  </component>
+  <component name="JavadocGenerationManager">
+    <option name="OUTPUT_DIRECTORY" />
+    <option name="OPTION_SCOPE" value="protected" />
+    <option name="OPTION_HIERARCHY" value="true" />
+    <option name="OPTION_NAVIGATOR" value="true" />
+    <option name="OPTION_INDEX" value="true" />
+    <option name="OPTION_SEPARATE_INDEX" value="true" />
+    <option name="OPTION_DOCUMENT_TAG_USE" value="false" />
+    <option name="OPTION_DOCUMENT_TAG_AUTHOR" value="false" />
+    <option name="OPTION_DOCUMENT_TAG_VERSION" value="false" />
+    <option name="OPTION_DOCUMENT_TAG_DEPRECATED" value="true" />
+    <option name="OPTION_DEPRECATED_LIST" value="true" />
+    <option name="OTHER_OPTIONS" value="" />
+    <option name="HEAP_SIZE" />
+    <option name="LOCALE" />
+    <option name="OPEN_IN_BROWSER" value="true" />
+  </component>
+  <component name="LogConsolePreferences">
+    <option name="FILTER_ERRORS" value="false" />
+    <option name="FILTER_WARNINGS" value="false" />
+    <option name="FILTER_INFO" value="true" />
+    <option name="CUSTOM_FILTER" />
+  </component>
+  <component name="Palette2">
+    <group name="Swing">
+      <item class="com.intellij.uiDesigner.HSpacer" tooltip-text="Horizontal Spacer" icon="/com/intellij/uiDesigner/icons/hspacer.png" removable="false" auto-create-binding="false" can-attach-label="false">
+        <default-constraints vsize-policy="1" hsize-policy="6" anchor="0" fill="1" />
+      </item>
+      <item class="com.intellij.uiDesigner.VSpacer" tooltip-text="Vertical Spacer" icon="/com/intellij/uiDesigner/icons/vspacer.png" removable="false" auto-create-binding="false" can-attach-label="false">
+        <default-constraints vsize-policy="6" hsize-policy="1" anchor="0" fill="2" />
+      </item>
+      <item class="javax.swing.JPanel" icon="/com/intellij/uiDesigner/icons/panel.png" removable="false" auto-create-binding="false" can-attach-label="false">
+        <default-constraints vsize-policy="3" hsize-policy="3" anchor="0" fill="3" />
+      </item>
+      <item class="javax.swing.JScrollPane" icon="/com/intellij/uiDesigner/icons/scrollPane.png" removable="false" auto-create-binding="false" can-attach-label="true">
+        <default-constraints vsize-policy="7" hsize-policy="7" anchor="0" fill="3" />
+      </item>
+      <item class="javax.swing.JButton" icon="/com/intellij/uiDesigner/icons/button.png" removable="false" auto-create-binding="true" can-attach-label="false">
+        <default-constraints vsize-policy="0" hsize-policy="3" anchor="0" fill="1" />
+        <initial-values>
+          <property name="text" value="Button" />
+        </initial-values>
+      </item>
+      <item class="javax.swing.JRadioButton" icon="/com/intellij/uiDesigner/icons/radioButton.png" removable="false" auto-create-binding="true" can-attach-label="false">
+        <default-constraints vsize-policy="0" hsize-policy="3" anchor="8" fill="0" />
+        <initial-values>
+          <property name="text" value="RadioButton" />
+        </initial-values>
+      </item>
+      <item class="javax.swing.JCheckBox" icon="/com/intellij/uiDesigner/icons/checkBox.png" removable="false" auto-create-binding="true" can-attach-label="false">
+        <default-constraints vsize-policy="0" hsize-policy="3" anchor="8" fill="0" />
+        <initial-values>
+          <property name="text" value="CheckBox" />
+        </initial-values>
+      </item>
+      <item class="javax.swing.JLabel" icon="/com/intellij/uiDesigner/icons/label.png" removable="false" auto-create-binding="false" can-attach-label="false">
+        <default-constraints vsize-policy="0" hsize-policy="0" anchor="8" fill="0" />
+        <initial-values>
+          <property name="text" value="Label" />
+        </initial-values>
+      </item>
+      <item class="javax.swing.JTextField" icon="/com/intellij/uiDesigner/icons/textField.png" removable="false" auto-create-binding="true" can-attach-label="true">
+        <default-constraints vsize-policy="0" hsize-policy="6" anchor="8" fill="1">
+          <preferred-size width="150" height="-1" />
+        </default-constraints>
+      </item>
+      <item class="javax.swing.JPasswordField" icon="/com/intellij/uiDesigner/icons/passwordField.png" removable="false" auto-create-binding="true" can-attach-label="true">
+        <default-constraints vsize-policy="0" hsize-policy="6" anchor="8" fill="1">
+          <preferred-size width="150" height="-1" />
+        </default-constraints>
+      </item>
+      <item class="javax.swing.JFormattedTextField" icon="/com/intellij/uiDesigner/icons/formattedTextField.png" removable="false" auto-create-binding="true" can-attach-label="true">
+        <default-constraints vsize-policy="0" hsize-policy="6" anchor="8" fill="1">
+          <preferred-size width="150" height="-1" />
+        </default-constraints>
+      </item>
+      <item class="javax.swing.JTextArea" icon="/com/intellij/uiDesigner/icons/textArea.png" removable="false" auto-create-binding="true" can-attach-label="true">
+        <default-constraints vsize-policy="6" hsize-policy="6" anchor="0" fill="3">
+          <preferred-size width="150" height="50" />
+        </default-constraints>
+      </item>
+      <item class="javax.swing.JTextPane" icon="/com/intellij/uiDesigner/icons/textPane.png" removable="false" auto-create-binding="true" can-attach-label="true">
+        <default-constraints vsize-policy="6" hsize-policy="6" anchor="0" fill="3">
+          <preferred-size width="150" height="50" />
+        </default-constraints>
+      </item>
+      <item class="javax.swing.JEditorPane" icon="/com/intellij/uiDesigner/icons/editorPane.png" removable="false" auto-create-binding="true" can-attach-label="true">
+        <default-constraints vsize-policy="6" hsize-policy="6" anchor="0" fill="3">
+          <preferred-size width="150" height="50" />
+        </default-constraints>
+      </item>
+      <item class="javax.swing.JComboBox" icon="/com/intellij/uiDesigner/icons/comboBox.png" removable="false" auto-create-binding="true" can-attach-label="true">
+        <default-constraints vsize-policy="0" hsize-policy="2" anchor="8" fill="1" />
+      </item>
+      <item class="javax.swing.JTable" icon="/com/intellij/uiDesigner/icons/table.png" removable="false" auto-create-binding="true" can-attach-label="false">
+        <default-constraints vsize-policy="6" hsize-policy="6" anchor="0" fill="3">
+          <preferred-size width="150" height="50" />
+        </default-constraints>
+      </item>
+      <item class="javax.swing.JList" icon="/com/intellij/uiDesigner/icons/list.png" removable="false" auto-create-binding="true" can-attach-label="false">
+        <default-constraints vsize-policy="6" hsize-policy="2" anchor="0" fill="3">
+          <preferred-size width="150" height="50" />
+        </default-constraints>
+      </item>
+      <item class="javax.swing.JTree" icon="/com/intellij/uiDesigner/icons/tree.png" removable="false" auto-create-binding="true" can-attach-label="false">
+        <default-constraints vsize-policy="6" hsize-policy="6" anchor="0" fill="3">
+          <preferred-size width="150" height="50" />
+        </default-constraints>
+      </item>
+      <item class="javax.swing.JTabbedPane" icon="/com/intellij/uiDesigner/icons/tabbedPane.png" removable="false" auto-create-binding="true" can-attach-label="false">
+        <default-constraints vsize-policy="3" hsize-policy="3" anchor="0" fill="3">
+          <preferred-size width="200" height="200" />
+        </default-constraints>
+      </item>
+      <item class="javax.swing.JSplitPane" icon="/com/intellij/uiDesigner/icons/splitPane.png" removable="false" auto-create-binding="false" can-attach-label="false">
+        <default-constraints vsize-policy="3" hsize-policy="3" anchor="0" fill="3">
+          <preferred-size width="200" height="200" />
+        </default-constraints>
+      </item>
+      <item class="javax.swing.JSpinner" icon="/com/intellij/uiDesigner/icons/spinner.png" removable="false" auto-create-binding="true" can-attach-label="true">
+        <default-constraints vsize-policy="0" hsize-policy="6" anchor="8" fill="1" />
+      </item>
+      <item class="javax.swing.JSlider" icon="/com/intellij/uiDesigner/icons/slider.png" removable="false" auto-create-binding="true" can-attach-label="false">
+        <default-constraints vsize-policy="0" hsize-policy="6" anchor="8" fill="1" />
+      </item>
+      <item class="javax.swing.JSeparator" icon="/com/intellij/uiDesigner/icons/separator.png" removable="false" auto-create-binding="false" can-attach-label="false">
+        <default-constraints vsize-policy="6" hsize-policy="6" anchor="0" fill="3" />
+      </item>
+      <item class="javax.swing.JProgressBar" icon="/com/intellij/uiDesigner/icons/progressbar.png" removable="false" auto-create-binding="true" can-attach-label="false">
+        <default-constraints vsize-policy="0" hsize-policy="6" anchor="0" fill="1" />
+      </item>
+      <item class="javax.swing.JToolBar" icon="/com/intellij/uiDesigner/icons/toolbar.png" removable="false" auto-create-binding="false" can-attach-label="false">
+        <default-constraints vsize-policy="0" hsize-policy="6" anchor="0" fill="1">
+          <preferred-size width="-1" height="20" />
+        </default-constraints>
+      </item>
+      <item class="javax.swing.JToolBar$Separator" icon="/com/intellij/uiDesigner/icons/toolbarSeparator.png" removable="false" auto-create-binding="false" can-attach-label="false">
+        <default-constraints vsize-policy="0" hsize-policy="0" anchor="0" fill="1" />
+      </item>
+      <item class="javax.swing.JScrollBar" icon="/com/intellij/uiDesigner/icons/scrollbar.png" removable="false" auto-create-binding="true" can-attach-label="false">
+        <default-constraints vsize-policy="6" hsize-policy="0" anchor="0" fill="2" />
+      </item>
+    </group>
+  </component>
+  <component name="ProjectDetails">
+    <option name="projectName" value="thredds" />
+  </component>
+  <component name="ProjectDictionaryState">
+    <dictionary name="John">
+      <words>
+        <w>barotropic</w>
+        <w>isentropic</w>
+        <w>mesoscale</w>
+      </words>
+    </dictionary>
+    <dictionary name="edavis">
+      <words>
+        <w>dataset</w>
+        <w>datasets</w>
+        <w>fmrc</w>
+        <w>metadata</w>
+        <w>ncml</w>
+        <w>netcdf</w>
+        <w>thredds</w>
+      </words>
+    </dictionary>
+  </component>
+  <component name="ProjectKey">
+    <option name="state" value="svn://zero/thredds/trunk/intelliJ/threddsFull/thredds.ipr" />
+  </component>
+  <component name="ProjectModuleManager">
+    <modules>
+      <module fileurl="file://$PROJECT_DIR$/bufr.iml" filepath="$PROJECT_DIR$/bufr.iml" />
+      <module fileurl="file://$PROJECT_DIR$/bufrTables.iml" filepath="$PROJECT_DIR$/bufrTables.iml" />
+      <module fileurl="file://$PROJECT_DIR$/cdm.iml" filepath="$PROJECT_DIR$/cdm.iml" />
+      <module fileurl="file://$PROJECT_DIR$/common.iml" filepath="$PROJECT_DIR$/common.iml" />
+      <module fileurl="file://$PROJECT_DIR$/docs.iml" filepath="$PROJECT_DIR$/docs.iml" />
+      <module fileurl="file://$PROJECT_DIR$/grib.iml" filepath="$PROJECT_DIR$/grib.iml" />
+      <module fileurl="file://$PROJECT_DIR$/intelliJ.iml" filepath="$PROJECT_DIR$/intelliJ.iml" />
+      <module fileurl="file://$PROJECT_DIR$/ldm.iml" filepath="$PROJECT_DIR$/ldm.iml" />
+      <module fileurl="file://$PROJECT_DIR$/lib.iml" filepath="$PROJECT_DIR$/lib.iml" />
+      <module fileurl="file://$PROJECT_DIR$/opendap.iml" filepath="$PROJECT_DIR$/opendap.iml" />
+      <module fileurl="file://$PROJECT_DIR$/../../tdm/tdm.iml" filepath="$PROJECT_DIR$/../../tdm/tdm.iml" />
+      <module fileurl="file://$PROJECT_DIR$/tds.iml" filepath="$PROJECT_DIR$/tds.iml" />
+      <module fileurl="file://$PROJECT_DIR$/ui.iml" filepath="$PROJECT_DIR$/ui.iml" />
+      <module fileurl="file://$PROJECT_DIR$/../../visad/visad.iml" filepath="$PROJECT_DIR$/../../visad/visad.iml" />
+      <module fileurl="file://$PROJECT_DIR$/wmoTables.iml" filepath="$PROJECT_DIR$/wmoTables.iml" />
+    </modules>
+  </component>
+  <component name="ProjectResources">
+    <default-html-doctype>http://www.w3.org/1999/xhtml</default-html-doctype>
+  </component>
+  <component name="ProjectRootManager" version="2" languageLevel="JDK_1_6" assert-keyword="true" jdk-15="true" project-jdk-name="1.6" project-jdk-type="JavaSDK">
+    <output url="file://$PROJECT_DIR$/../../../target/classes" />
+  </component>
+  <component name="ResourceManagerContainer">
+    <option name="myResourceBundles">
+      <value>
+        <list size="0" />
+      </value>
+    </option>
+  </component>
+  <component name="SvnBranchConfigurationManager">
+    <option name="myConfigurationMap">
+      <map>
+        <entry key="$PROJECT_DIR$/../../bufr">
+          <value>
+            <SvnBranchConfiguration>
+              <option name="branchMap">
+                <map>
+                  <entry key="https://sub.unidata.ucar.edu/thredds/branch">
+                    <value>
+                      <list />
+                    </value>
+                  </entry>
+                  <entry key="https://sub.unidata.ucar.edu/thredds/tag">
+                    <value>
+                      <list />
+                    </value>
+                  </entry>
+                </map>
+              </option>
+              <option name="branchUrls">
+                <list>
+                  <option value="https://sub.unidata.ucar.edu/thredds/branch" />
+                  <option value="https://sub.unidata.ucar.edu/thredds/tag" />
+                </list>
+              </option>
+              <option name="trunkUrl" value="https://sub.unidata.ucar.edu/thredds/trunk" />
+            </SvnBranchConfiguration>
+          </value>
+        </entry>
+        <entry key="$PROJECT_DIR$/../../cdm">
+          <value>
+            <SvnBranchConfiguration>
+              <option name="branchMap">
+                <map>
+                  <entry key="http://sub.unidata.ucar.edu/thredds/branch">
+                    <value>
+                      <list />
+                    </value>
+                  </entry>
+                  <entry key="http://sub.unidata.ucar.edu/thredds/tag">
+                    <value>
+                      <list />
+                    </value>
+                  </entry>
+                </map>
+              </option>
+              <option name="branchUrls">
+                <list>
+                  <option value="http://sub.unidata.ucar.edu/thredds/branch" />
+                  <option value="http://sub.unidata.ucar.edu/thredds/tag" />
+                </list>
+              </option>
+              <option name="trunkUrl" value="http://sub.unidata.ucar.edu/thredds/trunk" />
+            </SvnBranchConfiguration>
+          </value>
+        </entry>
+        <entry key="$PROJECT_DIR$/../../common">
+          <value>
+            <SvnBranchConfiguration>
+              <option name="branchMap">
+                <map>
+                  <entry key="http://sub.unidata.ucar.edu/thredds/branch">
+                    <value>
+                      <list />
+                    </value>
+                  </entry>
+                  <entry key="http://sub.unidata.ucar.edu/thredds/tag">
+                    <value>
+                      <list />
+                    </value>
+                  </entry>
+                </map>
+              </option>
+              <option name="branchUrls">
+                <list>
+                  <option value="http://sub.unidata.ucar.edu/thredds/branch" />
+                  <option value="http://sub.unidata.ucar.edu/thredds/tag" />
+                </list>
+              </option>
+              <option name="trunkUrl" value="http://sub.unidata.ucar.edu/thredds/trunk" />
+            </SvnBranchConfiguration>
+          </value>
+        </entry>
+        <entry key="$PROJECT_DIR$/../../docs">
+          <value>
+            <SvnBranchConfiguration>
+              <option name="branchMap">
+                <map>
+                  <entry key="http://sub.unidata.ucar.edu/thredds/branch">
+                    <value>
+                      <list />
+                    </value>
+                  </entry>
+                  <entry key="http://sub.unidata.ucar.edu/thredds/tag">
+                    <value>
+                      <list />
+                    </value>
+                  </entry>
+                </map>
+              </option>
+              <option name="branchUrls">
+                <list>
+                  <option value="http://sub.unidata.ucar.edu/thredds/branch" />
+                  <option value="http://sub.unidata.ucar.edu/thredds/tag" />
+                </list>
+              </option>
+              <option name="trunkUrl" value="http://sub.unidata.ucar.edu/thredds/trunk" />
+            </SvnBranchConfiguration>
+          </value>
+        </entry>
+        <entry key="$PROJECT_DIR$/../../grib">
+          <value>
+            <SvnBranchConfiguration>
+              <option name="branchMap">
+                <map>
+                  <entry key="http://sub.unidata.ucar.edu/thredds/branch">
+                    <value>
+                      <list />
+                    </value>
+                  </entry>
+                  <entry key="http://sub.unidata.ucar.edu/thredds/tag">
+                    <value>
+                      <list />
+                    </value>
+                  </entry>
+                </map>
+              </option>
+              <option name="branchUrls">
+                <list>
+                  <option value="http://sub.unidata.ucar.edu/thredds/branch" />
+                  <option value="http://sub.unidata.ucar.edu/thredds/tag" />
+                </list>
+              </option>
+              <option name="trunkUrl" value="http://sub.unidata.ucar.edu/thredds/trunk" />
+            </SvnBranchConfiguration>
+          </value>
+        </entry>
+        <entry key="$PROJECT_DIR$/..">
+          <value>
+            <SvnBranchConfiguration>
+              <option name="branchMap">
+                <map>
+                  <entry key="http://sub.unidata.ucar.edu/thredds/branch">
+                    <value>
+                      <list />
+                    </value>
+                  </entry>
+                  <entry key="http://sub.unidata.ucar.edu/thredds/tag">
+                    <value>
+                      <list />
+                    </value>
+                  </entry>
+                </map>
+              </option>
+              <option name="branchUrls">
+                <list>
+                  <option value="http://sub.unidata.ucar.edu/thredds/branch" />
+                  <option value="http://sub.unidata.ucar.edu/thredds/tag" />
+                </list>
+              </option>
+              <option name="trunkUrl" value="http://sub.unidata.ucar.edu/thredds/trunk" />
+            </SvnBranchConfiguration>
+          </value>
+        </entry>
+        <entry key="$PROJECT_DIR$">
+          <value>
+            <SvnBranchConfiguration>
+              <option name="branchMap">
+                <map>
+                  <entry key="http://sub.unidata.ucar.edu/thredds/branch">
+                    <value>
+                      <list />
+                    </value>
+                  </entry>
+                  <entry key="http://sub.unidata.ucar.edu/thredds/tag">
+                    <value>
+                      <list />
+                    </value>
+                  </entry>
+                </map>
+              </option>
+              <option name="branchUrls">
+                <list>
+                  <option value="http://sub.unidata.ucar.edu/thredds/branch" />
+                  <option value="http://sub.unidata.ucar.edu/thredds/tag" />
+                </list>
+              </option>
+              <option name="trunkUrl" value="http://sub.unidata.ucar.edu/thredds/trunk" />
+            </SvnBranchConfiguration>
+          </value>
+        </entry>
+        <entry key="$PROJECT_DIR$/../../ldm">
+          <value>
+            <SvnBranchConfiguration>
+              <option name="branchMap">
+                <map>
+                  <entry key="http://sub.unidata.ucar.edu/thredds/branch">
+                    <value>
+                      <list />
+                    </value>
+                  </entry>
+                  <entry key="http://sub.unidata.ucar.edu/thredds/tag">
+                    <value>
+                      <list />
+                    </value>
+                  </entry>
+                </map>
+              </option>
+              <option name="branchUrls">
+                <list>
+                  <option value="http://sub.unidata.ucar.edu/thredds/branch" />
+                  <option value="http://sub.unidata.ucar.edu/thredds/tag" />
+                </list>
+              </option>
+              <option name="trunkUrl" value="http://sub.unidata.ucar.edu/thredds/trunk" />
+            </SvnBranchConfiguration>
+          </value>
+        </entry>
+        <entry key="$PROJECT_DIR$/../../lib">
+          <value>
+            <SvnBranchConfiguration>
+              <option name="branchMap">
+                <map>
+                  <entry key="http://sub.unidata.ucar.edu/thredds/branch">
+                    <value>
+                      <list />
+                    </value>
+                  </entry>
+                  <entry key="http://sub.unidata.ucar.edu/thredds/tag">
+                    <value>
+                      <list />
+                    </value>
+                  </entry>
+                </map>
+              </option>
+              <option name="branchUrls">
+                <list>
+                  <option value="http://sub.unidata.ucar.edu/thredds/branch" />
+                  <option value="http://sub.unidata.ucar.edu/thredds/tag" />
+                </list>
+              </option>
+              <option name="trunkUrl" value="http://sub.unidata.ucar.edu/thredds/trunk" />
+            </SvnBranchConfiguration>
+          </value>
+        </entry>
+        <entry key="$PROJECT_DIR$/../../opendap">
+          <value>
+            <SvnBranchConfiguration>
+              <option name="branchMap">
+                <map>
+                  <entry key="http://sub.unidata.ucar.edu/thredds/branch">
+                    <value>
+                      <list />
+                    </value>
+                  </entry>
+                  <entry key="http://sub.unidata.ucar.edu/thredds/tag">
+                    <value>
+                      <list />
+                    </value>
+                  </entry>
+                </map>
+              </option>
+              <option name="branchUrls">
+                <list>
+                  <option value="http://sub.unidata.ucar.edu/thredds/branch" />
+                  <option value="http://sub.unidata.ucar.edu/thredds/tag" />
+                </list>
+              </option>
+              <option name="trunkUrl" value="http://sub.unidata.ucar.edu/thredds/trunk" />
+            </SvnBranchConfiguration>
+          </value>
+        </entry>
+        <entry key="$PROJECT_DIR$/../../tdm">
+          <value>
+            <SvnBranchConfiguration>
+              <option name="branchMap">
+                <map>
+                  <entry key="https://sub.unidata.ucar.edu/thredds/branch">
+                    <value>
+                      <list />
+                    </value>
+                  </entry>
+                  <entry key="https://sub.unidata.ucar.edu/thredds/tag">
+                    <value>
+                      <list />
+                    </value>
+                  </entry>
+                </map>
+              </option>
+              <option name="branchUrls">
+                <list>
+                  <option value="https://sub.unidata.ucar.edu/thredds/branch" />
+                  <option value="https://sub.unidata.ucar.edu/thredds/tag" />
+                </list>
+              </option>
+              <option name="trunkUrl" value="https://sub.unidata.ucar.edu/thredds/trunk" />
+            </SvnBranchConfiguration>
+          </value>
+        </entry>
+        <entry key="$PROJECT_DIR$/../../tds">
+          <value>
+            <SvnBranchConfiguration>
+              <option name="branchMap">
+                <map>
+                  <entry key="http://sub.unidata.ucar.edu/thredds/branch">
+                    <value>
+                      <list />
+                    </value>
+                  </entry>
+                  <entry key="http://sub.unidata.ucar.edu/thredds/tag">
+                    <value>
+                      <list />
+                    </value>
+                  </entry>
+                </map>
+              </option>
+              <option name="branchUrls">
+                <list>
+                  <option value="http://sub.unidata.ucar.edu/thredds/branch" />
+                  <option value="http://sub.unidata.ucar.edu/thredds/tag" />
+                </list>
+              </option>
+              <option name="trunkUrl" value="http://sub.unidata.ucar.edu/thredds/trunk" />
+            </SvnBranchConfiguration>
+          </value>
+        </entry>
+        <entry key="$PROJECT_DIR$/../../ui">
+          <value>
+            <SvnBranchConfiguration>
+              <option name="branchMap">
+                <map>
+                  <entry key="http://sub.unidata.ucar.edu/thredds/branch">
+                    <value>
+                      <list />
+                    </value>
+                  </entry>
+                  <entry key="http://sub.unidata.ucar.edu/thredds/tag">
+                    <value>
+                      <list />
+                    </value>
+                  </entry>
+                </map>
+              </option>
+              <option name="branchUrls">
+                <list>
+                  <option value="http://sub.unidata.ucar.edu/thredds/branch" />
+                  <option value="http://sub.unidata.ucar.edu/thredds/tag" />
+                </list>
+              </option>
+              <option name="trunkUrl" value="http://sub.unidata.ucar.edu/thredds/trunk" />
+            </SvnBranchConfiguration>
+          </value>
+        </entry>
+        <entry key="$PROJECT_DIR$/../../wmoTables">
+          <value>
+            <SvnBranchConfiguration>
+              <option name="branchMap">
+                <map>
+                  <entry key="https://sub.unidata.ucar.edu/thredds/branch">
+                    <value>
+                      <list />
+                    </value>
+                  </entry>
+                  <entry key="https://sub.unidata.ucar.edu/thredds/tag">
+                    <value>
+                      <list />
+                    </value>
+                  </entry>
+                </map>
+              </option>
+              <option name="branchUrls">
+                <list>
+                  <option value="https://sub.unidata.ucar.edu/thredds/branch" />
+                  <option value="https://sub.unidata.ucar.edu/thredds/tag" />
+                </list>
+              </option>
+              <option name="trunkUrl" value="https://sub.unidata.ucar.edu/thredds/trunk" />
+            </SvnBranchConfiguration>
+          </value>
+        </entry>
+      </map>
+    </option>
+    <option name="myVersion" value="124" />
+    <option name="mySupportsUserInfoFilter" value="true" />
+  </component>
+  <component name="VcsDirectoryMappings">
+    <mapping directory="$PROJECT_DIR$/../.." vcs="Git" />
+  </component>
+  <component name="WebServicesPlugin" addRequiredLibraries="true" />
+  <component name="com.intellij.jsf.UserDefinedFacesConfigs">
+    <option name="USER_DEFINED_CONFIGS">
+      <value>
+        <list size="0" />
+      </value>
+    </option>
+  </component>
+  <component name="com.sixrr.metrics.MetricsReloaded">
+    <option name="selectedProfile" value="Lines of code metrics" />
+    <option name="autoscroll" value="true" />
+    <option name="calculateMetrics" value="true" />
+    <option name="includeTestClasses" value="false" />
+    <option name="flattenInnerClasses" value="true" />
+    <option name="cycleTableSpecificationString" value="" />
+    <option name="shortCycleTableSpecificationString" value="" />
+  </component>
+  <component name="libraryTable">
+    <library name="ehcache">
+      <CLASSES>
+        <root url="jar://$PROJECT_DIR$/../../lib/external/ehcache-1.6.0.jar!/" />
+      </CLASSES>
+      <JAVADOC>
+        <root url="jar://$PROJECT_DIR$/../../lib/external/source/ehcache-1.6.0-javadoc.jar!/" />
+      </JAVADOC>
+      <SOURCES>
+        <root url="jar://$PROJECT_DIR$/../../lib/external/source/ehcache-1.6.0-sources.jar!/" />
+      </SOURCES>
+    </library>
+    <library name="jetty">
+      <CLASSES>
+        <root url="file://F:/lib/jetty/jetty-distribution-7.2.0.v20101020/lib" />
+      </CLASSES>
+      <JAVADOC />
+      <SOURCES>
+        <root url="file://F:/lib/jetty/jetty-distribution-7.2.0.v20101020/jetty-server/src/main/java" />
+      </SOURCES>
+      <jarDirectory url="file://F:/lib/jetty/jetty-distribution-7.2.0.v20101020/lib" recursive="false" />
+    </library>
+    <library name="joda-time">
+      <CLASSES>
+        <root url="jar://$PROJECT_DIR$/../../lib/external/joda-time-2.0.jar!/" />
+      </CLASSES>
+      <JAVADOC />
+      <SOURCES />
+    </library>
+    <library name="JSTL">
+      <CLASSES>
+        <root url="jar://$PROJECT_DIR$/../../lib/external/standard.jar!/" />
+        <root url="jar://$PROJECT_DIR$/../../lib/external/jstl.jar!/" />
+      </CLASSES>
+      <JAVADOC />
+      <SOURCES />
+    </library>
+    <library name="Logging">
+      <CLASSES>
+        <root url="jar://$PROJECT_DIR$/../../lib/external/slf4j-api-1.6.1.jar!/" />
+        <root url="jar://$PROJECT_DIR$/../../lib/external/slf4j-log4j12-1.6.1.jar!/" />
+        <root url="jar://$PROJECT_DIR$/../../lib/external/log4j-1.2.16.jar!/" />
+      </CLASSES>
+      <JAVADOC />
+      <SOURCES />
+    </library>
+    <library name="Spring">
+      <CLASSES>
+        <root url="jar://$PROJECT_DIR$/../../lib/external/jcl-over-slf4j-1.6.1.jar!/" />
+        <root url="jar://$PROJECT_DIR$/../../lib/external/org.springframework.context-3.0.5.RELEASE.jar!/" />
+        <root url="jar://$PROJECT_DIR$/../../lib/external/org.springframework.beans-3.0.5.RELEASE.jar!/" />
+        <root url="jar://$PROJECT_DIR$/../../lib/external/org.springframework.core-3.0.5.RELEASE.jar!/" />
+        <root url="jar://$PROJECT_DIR$/../../lib/external/org.springframework.asm-3.0.5.RELEASE.jar!/" />
+        <root url="jar://$PROJECT_DIR$/../../lib/external/org.springframework.expression-3.0.5.RELEASE.jar!/" />
+        <root url="jar://$PROJECT_DIR$/../../lib/external/org.springframework.aop-3.0.5.RELEASE.jar!/" />
+      </CLASSES>
+      <JAVADOC />
+      <SOURCES />
+    </library>
+    <library name="Spring-Web">
+      <CLASSES>
+        <root url="jar://$PROJECT_DIR$/../../lib/external/org.springframework.context-3.0.5.RELEASE.jar!/" />
+        <root url="jar://$PROJECT_DIR$/../../lib/external/org.springframework.web-3.0.5.RELEASE.jar!/" />
+        <root url="jar://$PROJECT_DIR$/../../lib/external/org.springframework.web.servlet-3.0.5.RELEASE.jar!/" />
+        <root url="jar://$PROJECT_DIR$/../../lib/external/org.springframework.beans-3.0.5.RELEASE.jar!/" />
+        <root url="jar://$PROJECT_DIR$/../../lib/external/jcl-over-slf4j-1.6.1.jar!/" />
+        <root url="jar://$PROJECT_DIR$/../../lib/external/org.springframework.core-3.0.5.RELEASE.jar!/" />
+        <root url="jar://$PROJECT_DIR$/../../lib/external/org.springframework.asm-3.0.5.RELEASE.jar!/" />
+        <root url="jar://$PROJECT_DIR$/../../lib/external/org.springframework.aop-3.0.5.RELEASE.jar!/" />
+        <root url="jar://$PROJECT_DIR$/../../lib/external/org.springframework.expression-3.0.5.RELEASE.jar!/" />
+      </CLASSES>
+      <JAVADOC />
+      <SOURCES />
+    </library>
+  </component>
+  <component name="org.twodividedbyzero.idea.findbugs">
+    <option name="_basePreferences">
+      <map>
+        <entry key="property.analysisEffortLevel" value="default" />
+        <entry key="property.analyzeAfterCompile" value="false" />
+        <entry key="property.minPriorityToReport" value="Medium" />
+        <entry key="property.runAnalysisInBackground" value="false" />
+        <entry key="property.showHiddenDetectors" value="false" />
+        <entry key="property.toolWindowToFront" value="true" />
+      </map>
+    </option>
+    <option name="_detectors">
+      <map>
+        <entry key="AppendingToAnObjectOutputStream" value="true" />
+        <entry key="BCPMethodReturnCheck" value="false" />
+        <entry key="BadAppletConstructor" value="false" />
+        <entry key="BadResultSetAccess" value="true" />
+        <entry key="BadSyntaxForRegularExpression" value="true" />
+        <entry key="BadUseOfReturnValue" value="true" />
+        <entry key="BadlyOverriddenAdapter" value="true" />
+        <entry key="BooleanReturnNull" value="true" />
+        <entry key="BuildInterproceduralCallGraph" value="false" />
+        <entry key="BuildObligationPolicyDatabase" value="true" />
+        <entry key="CallToUnsupportedMethod" value="false" />
+        <entry key="CalledMethods" value="true" />
+        <entry key="CheckCalls" value="false" />
+        <entry key="CheckExpectedWarnings" value="false" />
+        <entry key="CheckImmutableAnnotation" value="true" />
+        <entry key="CheckTypeQualifiers" value="true" />
+        <entry key="CloneIdiom" value="true" />
+        <entry key="ComparatorIdiom" value="true" />
+        <entry key="ConfusedInheritance" value="true" />
+        <entry key="ConfusionBetweenInheritedAndOuterMethod" value="true" />
+        <entry key="CrossSiteScripting" value="true" />
+        <entry key="DoInsideDoPrivileged" value="true" />
+        <entry key="DontCatchIllegalMonitorStateException" value="true" />
+        <entry key="DontIgnoreResultOfPutIfAbsent" value="true" />
+        <entry key="DontUseEnum" value="true" />
+        <entry key="DroppedException" value="true" />
+        <entry key="DumbMethodInvocations" value="true" />
+        <entry key="DumbMethods" value="true" />
+        <entry key="DuplicateBranches" value="true" />
+        <entry key="EmptyZipFileEntry" value="true" />
+        <entry key="EqStringTest" value="false" />
+        <entry key="EqualsOperandShouldHaveClassCompatibleWithThis" value="true" />
+        <entry key="FieldItemSummary" value="true" />
+        <entry key="FinalizerNullsFields" value="true" />
+        <entry key="FindBadCast" value="false" />
+        <entry key="FindBadCast2" value="true" />
+        <entry key="FindBadEqualsImplementation" value="false" />
+        <entry key="FindBadForLoop" value="true" />
+        <entry key="FindBugsSummaryStats" value="true" />
+        <entry key="FindCircularDependencies" value="false" />
+        <entry key="FindDeadLocalStores" value="true" />
+        <entry key="FindDoubleCheck" value="true" />
+        <entry key="FindEmptySynchronizedBlock" value="true" />
+        <entry key="FindFieldSelfAssignment" value="true" />
+        <entry key="FindFinalizeInvocations" value="true" />
+        <entry key="FindFloatEquality" value="true" />
+        <entry key="FindFloatMath" value="false" />
+        <entry key="FindHEmismatch" value="true" />
+        <entry key="FindInconsistentSync2" value="true" />
+        <entry key="FindJSR166LockMonitorenter" value="true" />
+        <entry key="FindLocalSelfAssignment2" value="true" />
+        <entry key="FindMaskedFields" value="true" />
+        <entry key="FindMismatchedWaitOrNotify" value="true" />
+        <entry key="FindNakedNotify" value="true" />
+        <entry key="FindNonSerializableStoreIntoSession" value="true" />
+        <entry key="FindNonSerializableValuePassedToWriteObject" value="true" />
+        <entry key="FindNonShortCircuit" value="true" />
+        <entry key="FindNullDeref" value="true" />
+        <entry key="FindNullDerefsInvolvingNonShortCircuitEvaluation" value="true" />
+        <entry key="FindOpenStream" value="true" />
+        <entry key="FindPuzzlers" value="true" />
+        <entry key="FindRefComparison" value="true" />
+        <entry key="FindReturnRef" value="true" />
+        <entry key="FindRunInvocations" value="true" />
+        <entry key="FindSelfComparison" value="true" />
+        <entry key="FindSelfComparison2" value="true" />
+        <entry key="FindSleepWithLockHeld" value="true" />
+        <entry key="FindSpinLoop" value="true" />
+        <entry key="FindSqlInjection" value="true" />
+        <entry key="FindTwoLockWait" value="true" />
+        <entry key="FindUncalledPrivateMethods" value="true" />
+        <entry key="FindUnconditionalWait" value="true" />
+        <entry key="FindUninitializedGet" value="true" />
+        <entry key="FindUnrelatedTypesInGenericContainer" value="true" />
+        <entry key="FindUnreleasedLock" value="true" />
+        <entry key="FindUnsatisfiedObligation" value="true" />
+        <entry key="FindUnsyncGet" value="true" />
+        <entry key="FindUselessControlFlow" value="true" />
+        <entry key="FormatStringChecker" value="true" />
+        <entry key="HugeSharedStringConstants" value="true" />
+        <entry key="IDivResultCastToDouble" value="true" />
+        <entry key="IncompatMask" value="true" />
+        <entry key="InconsistentAnnotations" value="true" />
+        <entry key="InefficientMemberAccess" value="false" />
+        <entry key="InefficientToArray" value="true" />
+        <entry key="InfiniteLoop" value="true" />
+        <entry key="InfiniteRecursiveLoop" value="true" />
+        <entry key="InfiniteRecursiveLoop2" value="false" />
+        <entry key="InheritanceUnsafeGetResource" value="true" />
+        <entry key="InitializationChain" value="true" />
+        <entry key="InstantiateStaticClass" value="true" />
+        <entry key="InvalidJUnitTest" value="true" />
+        <entry key="IteratorIdioms" value="true" />
+        <entry key="LazyInit" value="true" />
+        <entry key="LoadOfKnownNullValue" value="true" />
+        <entry key="LockedFields" value="false" />
+        <entry key="LostLoggerDueToWeakReference" value="true" />
+        <entry key="MethodReturnCheck" value="true" />
+        <entry key="Methods" value="true" />
+        <entry key="MultithreadedInstanceAccess" value="true" />
+        <entry key="MutableLock" value="true" />
+        <entry key="MutableStaticFields" value="true" />
+        <entry key="Naming" value="true" />
+        <entry key="Noise" value="false" />
+        <entry key="NoiseNullDeref" value="false" />
+        <entry key="NoteAnnotationRetention" value="true" />
+        <entry key="NoteCheckReturnValue" value="true" />
+        <entry key="NoteCheckReturnValueAnnotations" value="true" />
+        <entry key="NoteDirectlyRelevantTypeQualifiers" value="true" />
+        <entry key="NoteJCIPAnnotation" value="true" />
+        <entry key="NoteNonNullAnnotations" value="true" />
+        <entry key="NoteNonnullReturnValues" value="true" />
+        <entry key="NoteSuppressedWarnings" value="true" />
+        <entry key="NoteUnconditionalParamDerefs" value="true" />
+        <entry key="NumberConstructor" value="true" />
+        <entry key="OverridingEqualsNotSymmetrical" value="true" />
+        <entry key="PreferZeroLengthArrays" value="true" />
+        <entry key="PublicSemaphores" value="false" />
+        <entry key="QuestionableBooleanAssignment" value="true" />
+        <entry key="ReadOfInstanceFieldInMethodInvokedByConstructorInSuperclass" value="true" />
+        <entry key="ReadReturnShouldBeChecked" value="true" />
+        <entry key="RedundantInterfaces" value="true" />
+        <entry key="ReflectiveClasses" value="true" />
+        <entry key="RepeatedConditionals" value="true" />
+        <entry key="ResolveAllReferences" value="false" />
+        <entry key="RuntimeExceptionCapture" value="true" />
+        <entry key="SerializableIdiom" value="true" />
+        <entry key="StartInConstructor" value="true" />
+        <entry key="StaticCalendarDetector" value="true" />
+        <entry key="StringConcatenation" value="true" />
+        <entry key="SuperfluousInstanceOf" value="true" />
+        <entry key="SuspiciousThreadInterrupted" value="true" />
+        <entry key="SwitchFallthrough" value="true" />
+        <entry key="SynchronizationOnSharedBuiltinConstant" value="true" />
+        <entry key="SynchronizeAndNullCheckField" value="true" />
+        <entry key="SynchronizeOnClassLiteralNotGetClass" value="true" />
+        <entry key="SynchronizingOnContentsOfFieldToProtectField" value="true" />
+        <entry key="TestASM" value="false" />
+        <entry key="TestDataflowAnalysis" value="false" />
+        <entry key="TestingGround" value="false" />
+        <entry key="TrainFieldStoreTypes" value="true" />
+        <entry key="TrainNonNullAnnotations" value="true" />
+        <entry key="TrainUnconditionalDerefParams" value="true" />
+        <entry key="URLProblems" value="true" />
+        <entry key="UncallableMethodOfAnonymousClass" value="true" />
+        <entry key="UnnecessaryMath" value="true" />
+        <entry key="UnreadFields" value="true" />
+        <entry key="UseObjectEquals" value="false" />
+        <entry key="UselessSubclassMethod" value="false" />
+        <entry key="VarArgsProblems" value="true" />
+        <entry key="VolatileUsage" value="true" />
+        <entry key="WaitInLoop" value="true" />
+        <entry key="WrongMapIterator" value="true" />
+        <entry key="XMLFactoryBypass" value="true" />
+      </map>
+    </option>
+    <option name="_reportCategories">
+      <map>
+        <entry key="BAD_PRACTICE" value="true" />
+        <entry key="CORRECTNESS" value="true" />
+        <entry key="EXPERIMENTAL" value="true" />
+        <entry key="I18N" value="true" />
+        <entry key="MALICIOUS_CODE" value="true" />
+        <entry key="MT_CORRECTNESS" value="true" />
+        <entry key="NOISE" value="false" />
+        <entry key="PERFORMANCE" value="true" />
+        <entry key="SECURITY" value="true" />
+        <entry key="STYLE" value="true" />
+      </map>
+    </option>
+  </component>
+</project>
+