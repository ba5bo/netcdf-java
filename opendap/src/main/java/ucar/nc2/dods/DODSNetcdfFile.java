/*
 * Copyright 1998-2009 University Corporation for Atmospheric Research/Unidata
 *
 * Portions of this software were developed by the Unidata Program at the
 * University Corporation for Atmospheric Research.
 *
 * Access and use of this software shall impose the following obligations
 * and understandings on the user. The user is granted the right, without
 * any fee or cost, to use, copy, modify, alter, enhance and distribute
 * this software, and any derivative works thereof, and its supporting
 * documentation for any purpose whatsoever, provided that this entire
 * notice appears in all copies of the software, derivative works and
 * supporting documentation.  Further, UCAR requests that the user credit
 * UCAR/Unidata in any publications that result from the use of this
 * software or in any product that includes this software. The names UCAR
 * and/or Unidata, however, may not be used in any advertising or publicity
 * to endorse or promote any products or commercial entity unless specific
 * written permission is obtained from UCAR/Unidata. The user also
 * understands that UCAR/Unidata is not obligated to provide the user with
 * any support, consulting, training or assistance of any kind with regard
 * to the use, operation and performance of this software nor to provide
 * the user with any updates, revisions, new versions or "bug fixes."
 *
 * THIS SOFTWARE IS PROVIDED BY UCAR/UNIDATA "AS IS" AND ANY EXPRESS OR
 * IMPLIED WARRANTIES, INCLUDING, BUT NOT LIMITED TO, THE IMPLIED
 * WARRANTIES OF MERCHANTABILITY AND FITNESS FOR A PARTICULAR PURPOSE ARE
 * DISCLAIMED. IN NO EVENT SHALL UCAR/UNIDATA BE LIABLE FOR ANY SPECIAL,
 * INDIRECT OR CONSEQUENTIAL DAMAGES OR ANY DAMAGES WHATSOEVER RESULTING
 * FROM LOSS OF USE, DATA OR PROFITS, WHETHER IN AN ACTION OF CONTRACT,
 * NEGLIGENCE OR OTHER TORTIOUS ACTION, ARISING OUT OF OR IN CONNECTION
 * WITH THE ACCESS, USE OR PERFORMANCE OF THIS SOFTWARE.
 */
package ucar.nc2.dods;

import net.jcip.annotations.NotThreadSafe;
import ucar.nc2.constants.CF;
import ucar.nc2.util.EscapeStrings;
import ucar.ma2.*;
import ucar.nc2.*;
import ucar.nc2.Attribute;
import ucar.nc2.iosp.IospHelper;
import ucar.nc2.constants._Coordinate;
import ucar.nc2.util.*;

import opendap.dap.*;
import opendap.dap.parsers.*;
import ucar.nc2.util.rc.RC;
import ucar.unidata.util.StringUtil2;

import java.io.*;
import java.util.*;
import java.util.Enumeration;
import java.nio.channels.WritableByteChannel;

/**
 * Access to DODS datasets through the Netcdf API.
 *
 * @author caron
 * @see ucar.nc2.NetcdfFile
 */
@NotThreadSafe
<<<<<<< HEAD
public class DODSNetcdfFile extends ucar.nc2.NetcdfFile {
  // temporary flag to control usegroup changes
  static boolean OLDGROUPCODE = false;


  static public boolean debugCE = false;
  static public boolean debugServerCall = false;
  static public boolean debugOpenResult = false;
  static public boolean debugDataResult = false;
  static public boolean debugCharArray = false;
  static public boolean debugConvertData = false;
  static public boolean debugConstruct = false;
  static public boolean debugPreload = false;
  static public boolean debugTime = false;
  static public boolean showNCfile = false;
  static public boolean debugAttributes = false;
  static public boolean debugCached = false;
  static public boolean debugOpenTime = false;

  // Define a utility class to decompse names
  private static class NamePieces {
    String prefix = null; // group part of the path
    String var = null;    // struct part of the path
    String name = null;   // last name in a path
  }
=======
public class DODSNetcdfFile extends ucar.nc2.NetcdfFile implements AutoCloseable
{
    // temporary flag to control usegroup changes
    static boolean OLDGROUPCODE = false;


    static public boolean debugCE = false;
    static public boolean debugServerCall = false;
    static public boolean debugOpenResult = false;
    static public boolean debugDataResult = false;
    static public boolean debugCharArray = false;
    static public boolean debugConvertData = false;
    static public boolean debugConstruct = false;
    static public boolean debugPreload = false;
    static public boolean debugTime = false;
    static public boolean showNCfile = false;
    static public boolean debugAttributes = false;
    static public boolean debugCached = false;
    static public boolean debugOpenTime = false;

    // Define a utility class to decompse names
    private static class NamePieces
    {
        String prefix = null; // group part of the path
        String var = null;    // struct part of the path
        String name = null;   // last name in a path
    }

    /**
     * Set whether to allow sessions by allowing cookies. This only affects requests to the TDS.
     * Setting this to true can eliminate consistency problems for datasets that are being updated.
     *
     * @param b true or false. default is false.
     */
    static public void setAllowSessions(boolean b)
    {
        DConnect2.setAllowSessions(b);
    }

    static private boolean accept_compress = false;

    /**
     * Set whether to allow messages to be compressed.
     *
     * @param b true or false.
     * @deprecated use setAllowCompression
     */
    static public void setAllowDeflate(boolean b)
    {
        accept_compress = b;
    }

    /**
     * Set whether to allow messages to be compressed.
     *
     * @param b true or false.
     */
    static public void setAllowCompression(boolean b)
    {
        accept_compress = b;
    }

    /**
     * Debugging flags. This is a way to decouple setting flags from particular implementations.
     *
     * @param debugFlag set of debug flags.
     */
    static public void setDebugFlags(ucar.nc2.util.DebugFlags debugFlag)
    {
        debugCE = debugFlag.isSet("DODS/constraintExpression");
        debugServerCall = debugFlag.isSet("DODS/serverCall");
        debugOpenResult = debugFlag.isSet("DODS/debugOpenResult");
        debugDataResult = debugFlag.isSet("DODS/debugDataResult");
        debugCharArray = debugFlag.isSet("DODS/charArray");
        debugConstruct = debugFlag.isSet("DODS/constructNetcdf");
        debugPreload = debugFlag.isSet("DODS/preload");
        debugTime = debugFlag.isSet("DODS/timeCalls");
        showNCfile = debugFlag.isSet("DODS/showNCfile");
        debugAttributes = debugFlag.isSet("DODS/attributes");
        debugCached = debugFlag.isSet("DODS/cache");
    }

    static private boolean preload = true;
    static private boolean useGroups = false;
    static private int preloadCoordVarSize = 50000; // default 50K

    /**
     * Set whether small variables are preloaded; only turn off for debugging.
     *
     * @param b true if small variables are preloaded (default true)
     */
    static public void setPreload(boolean b)
    {
        preload = b;
    }

    /**
     * If preloading, set maximum size of coordinate variables to be preloaded.
     *
     * @param size maximum size of coordinate variables to be preloaded.
     */
    static public void setCoordinateVariablePreloadSize(int size)
    {
        preloadCoordVarSize = size;
    }

    /**
     * Create the canonical form of the URL.
     * If the urlName starts with "http:" or "https:", change it to start with "dods:", otherwise
     * leave it alone.
     *
     * @param urlName the url string
     * @return canonical form
     */
    public static String canonicalURL(String urlName)
    {
        if (urlName.startsWith("http:"))
            return "dods:" + urlName.substring(5);
        if (urlName.startsWith("https:"))
            return "dods:" + urlName.substring(6);
        return urlName;
    }

    static private org.slf4j.Logger logger = org.slf4j.LoggerFactory.getLogger(DODSNetcdfFile.class);

    //////////////////////////////////////////////////////////////////////////////////
    private ConvertD2N convertD2N = new ConvertD2N();
    private DConnect2 dodsConnection = null;
    private DDS dds;
    private DAS das;

    /**
     * Open a DODS file.
     *
     * @param datasetURL URL of the file. This should start with the protocol "dods:"
     *                   It may also start with protocol "http:".
     * @throws IOException                    on io error
     * @throws java.net.MalformedURLException
     */
    public DODSNetcdfFile(String datasetURL) throws IOException
    {
        this(datasetURL, null);
    }

    /**
     * Open a DODS file, allow user control over preloading string arrays and making structure data
     * available through netcdf API.
     *
     * @param datasetURL URL of the file. This should start with the protocol "dods:" or "http:".
     * @param cancelTask check if task is cancelled. may be null.
     * @throws IOException                    on io error
     * @throws java.net.MalformedURLException
     */
    public DODSNetcdfFile(String datasetURL, CancelTask cancelTask) throws IOException
    {
        super();
        long start = System.currentTimeMillis();

        // canonicalize name
        String urlName = datasetURL; // actual URL uses http:
        this.location = datasetURL; // canonical name uses "dods:"
        if (datasetURL.startsWith("dods:")) {
            urlName = "http:" + datasetURL.substring(5);
        } else if (datasetURL.startsWith("http:")) {
            this.location = "dods:" + datasetURL.substring(5);
        } else if (datasetURL.startsWith("https:")) {
            this.location = "dods:" + datasetURL.substring(6);
        } else if (datasetURL.startsWith("file:")) {
            this.location = datasetURL;
        } else {
            throw new java.net.MalformedURLException(datasetURL + " must start with dods: or http: or file:");
        }
>>>>>>> 1e5cb6d8

  /**
   * Set whether to allow sessions by allowing cookies. This only affects requests to the TDS.
   * Setting this to true can eliminate consistency problems for datasets that are being updated.
   *
   * @param b true or false. default is false.
   */
  static public void setAllowSessions(boolean b) {
    DConnect2.setAllowSessions(b);
  }

  static private boolean accept_compress = false;

  /**
   * Set whether to allow messages to be compressed.
   *
   * @param b true or false.
   * @deprecated use setAllowCompression
   */
  static public void setAllowDeflate(boolean b) {
    accept_compress = b;
  }

  /**
   * Set whether to allow messages to be compressed.
   *
   * @param b true or false.
   */
  static public void setAllowCompression(boolean b) {
    accept_compress = b;
  }

  /**
   * Debugging flags. This is a way to decouple setting flags from particular implementations.
   *
   * @param debugFlag set of debug flags.
   */
  static public void setDebugFlags(ucar.nc2.util.DebugFlags debugFlag) {
    debugCE = debugFlag.isSet("DODS/constraintExpression");
    debugServerCall = debugFlag.isSet("DODS/serverCall");
    debugOpenResult = debugFlag.isSet("DODS/debugOpenResult");
    debugDataResult = debugFlag.isSet("DODS/debugDataResult");
    debugCharArray = debugFlag.isSet("DODS/charArray");
    debugConstruct = debugFlag.isSet("DODS/constructNetcdf");
    debugPreload = debugFlag.isSet("DODS/preload");
    debugTime = debugFlag.isSet("DODS/timeCalls");
    showNCfile = debugFlag.isSet("DODS/showNCfile");
    debugAttributes = debugFlag.isSet("DODS/attributes");
    debugCached = debugFlag.isSet("DODS/cache");
  }

  static private boolean preload = true;
  static private boolean useGroups = false;
  static private int preloadCoordVarSize = 50000; // default 50K

  /**
   * Set whether small variables are preloaded; only turn off for debugging.
   *
   * @param b true if small variables are preloaded (default true)
   */
  static public void setPreload(boolean b) {
    preload = b;
  }

  /**
   * If preloading, set maximum size of coordinate variables to be preloaded.
   *
   * @param size maximum size of coordinate variables to be preloaded.
   */
  static public void setCoordinateVariablePreloadSize(int size) {
    preloadCoordVarSize = size;
  }

  /**
   * Create the canonical form of the URL.
   * If the urlName starts with "http:" or "https:", change it to start with "dods:", otherwise
   * leave it alone.
   *
   * @param urlName the url string
   * @return canonical form
   */
  public static String canonicalURL(String urlName) {
    if (urlName.startsWith("http:"))
      return "dods:" + urlName.substring(5);
    if (urlName.startsWith("https:"))
      return "dods:" + urlName.substring(6);
    return urlName;
  }

  static private org.slf4j.Logger logger = org.slf4j.LoggerFactory.getLogger(DODSNetcdfFile.class);

  //////////////////////////////////////////////////////////////////////////////////
  private ConvertD2N convertD2N = new ConvertD2N();
  private DConnect2 dodsConnection = null;
  private DDS dds;
  private DAS das;

  /**
   * Open a DODS file.
   *
   * @param datasetURL URL of the file. This should start with the protocol "dods:"
   *                   It may also start with protocol "http:".
   * @throws IOException                    on io error
   * @throws java.net.MalformedURLException
   */
  public DODSNetcdfFile(String datasetURL) throws IOException {
    this(datasetURL, null);
  }

  /**
   * Open a DODS file, allow user control over preloading string arrays and making structure data
   * available through netcdf API.
   *
   * @param datasetURL URL of the file. This should start with the protocol "dods:" or "http:".
   * @param cancelTask check if task is cancelled. may be null.
   * @throws IOException                    on io error
   * @throws java.net.MalformedURLException
   */
  public DODSNetcdfFile(String datasetURL, CancelTask cancelTask) throws IOException {
    super();
    long start = System.currentTimeMillis();

    // canonicalize name
    String urlName = datasetURL; // actual URL uses http:
    this.location = datasetURL; // canonical name uses "dods:"
    if (datasetURL.startsWith("dods:")) {
      urlName = "http:" + datasetURL.substring(5);
    } else if (datasetURL.startsWith("http:")) {
      this.location = "dods:" + datasetURL.substring(5);
    } else if (datasetURL.startsWith("https:")) {
      this.location = "dods:" + datasetURL.substring(6);
    } else if (datasetURL.startsWith("file:")) {
      this.location = datasetURL;
    } else {
      throw new java.net.MalformedURLException(datasetURL + " must start with dods: or http: or file:");
    }

    if (debugServerCall) System.out.println("DConnect to = <" + urlName + ">");
    dodsConnection = new DConnect2(urlName, accept_compress);
    if (cancelTask != null && cancelTask.isCancel()) return;

    // fetch the DDS and DAS
    try {
      dds = dodsConnection.getDDS();
      if (debugServerCall) System.out.println("DODSNetcdfFile readDDS");
      if (debugOpenResult) {
        System.out.println("DDS = ");
        dds.print(System.out);
      }
      if (cancelTask != null && cancelTask.isCancel()) return;

      das = dodsConnection.getDAS();
      if (debugServerCall) System.out.println("DODSNetcdfFile readDAS");
      if (debugOpenResult) {
        System.out.println("DAS = ");
        das.print(System.out);
      }
      if (cancelTask != null && cancelTask.isCancel()) return;

      if (debugOpenResult)
        System.out.println("dodsVersion = " + dodsConnection.getServerVersion());

    } catch (opendap.dap.parsers.ParseException e) {
      logger.info("DODSNetcdfFile " + datasetURL, e);
      if (debugOpenResult)
        System.out.println("open failure = " + e.getMessage());
      throw new IOException(e.getMessage());

    } catch (opendap.dap.DASException e) {
      logger.info("DODSNetcdfFile " + datasetURL, e);
      if (debugOpenResult)
        System.out.println("open failure = " + e.getClass().getName() + ": " + e.getMessage());
      throw new IOException(e.getClass().getName() + ": " + e.getMessage());

    } catch (opendap.dap.DDSException e) {
      logger.info("DODSNetcdfFile " + datasetURL, e);
      if (debugOpenResult)
        System.out.println("open failure = " + e.getClass().getName() + ": " + e.getMessage());
      throw new IOException(e.getClass().getName() + ": " + e.getMessage());

    } catch (DAP2Exception dodsE) {
      //dodsE.printStackTrace();
      if (dodsE.getErrorCode() == DAP2Exception.NO_SUCH_FILE)
        throw new FileNotFoundException(dodsE.getMessage());
      else {
        dodsE.printStackTrace(System.err);
        throw new IOException(dodsE);
      }

    } catch (Exception e) {
      logger.info("DODSNetcdfFile " + datasetURL, e);
      if (debugOpenResult)
        System.out.println("open failure = " + e.getClass().getName() + ": " + e.getMessage());
      throw new IOException(e.getClass().getName() + ": " + e.getMessage());
    }

    // now initialize the DODSNetcdf metadata
    DodsV rootDodsV = DodsV.parseDDS(dds);
    rootDodsV.parseDAS(das);
    if (cancelTask != null && cancelTask.isCancel()) return;

    // LOOK why do we want to do the primitives seperate from compounds?
    constructTopVariables(rootDodsV, cancelTask);
    if (cancelTask != null && cancelTask.isCancel()) return;

    //preload(dodsVlist, cancelTask); LOOK not using preload yet
    //if (cancelTask != null && cancelTask.isCancel()) return;

    constructConstructors(rootDodsV, cancelTask);
    if (cancelTask != null && cancelTask.isCancel()) return;
    finish();

    parseGlobalAttributes(das, rootDodsV, this);
    if (cancelTask != null && cancelTask.isCancel()) return;

    if (RC.getUseGroups()) {
      try {
        reGroup();
      } catch (DAP2Exception dodsE) {
        dodsE.printStackTrace(System.err);
        throw new IOException(dodsE);
      }
    }

        /* look for coordinate variables
       for (Variable v : variables) {
         if (v instanceof DODSVariable)
       ((DODSVariable) v).calcIsCoordinateVariable();
       } */

    // see if theres a CE: if so, we need to reset the dodsConnection without it,
    // since we are reusing dodsConnection; perhaps this is not needed?
    // may be true now that weve consolidated metadata reading
    // no comprende
    int pos;
    if (0 <= (pos = urlName.indexOf('?'))) {
      String datasetName = urlName.substring(0, pos);
      if (debugServerCall) System.out.println(" reconnect to = <" + datasetName + ">");
      dodsConnection = new DConnect2(datasetName, accept_compress);

      // parse the CE for projections
      String CE = urlName.substring(pos + 1);
      StringTokenizer stoke = new StringTokenizer(CE, " ,");
      while (stoke.hasMoreTokens()) {
        String proj = stoke.nextToken();
        int subsetPos = proj.indexOf('[');
        if (debugCE) System.out.println(" CE = " + proj + " " + subsetPos);
        if (subsetPos > 0) {
          String vname = proj.substring(0, subsetPos);
          String vCE = proj.substring(subsetPos);
          if (debugCE) System.out.println(" vCE = <" + vname + "><" + vCE + ">");
          DODSVariable dodsVar = (DODSVariable) findVariable(vname);
          if (dodsVar == null)
            throw new IOException("Variable not found: " + vname);

          dodsVar.setCE(vCE);
          dodsVar.setCaching(true);
        }
      }
    }

    // preload scalers, coordinate variables, strings, small arrays
    if (preload) {
      List<Variable> preloadList = new ArrayList<Variable>();
      for (Variable dodsVar : variables) {
        long size = dodsVar.getSize() * dodsVar.getElementSize();
        if ((dodsVar.isCoordinateVariable() && size < preloadCoordVarSize) || dodsVar.isCaching() || dodsVar.getDataType() == DataType.STRING) {
          dodsVar.setCaching(true);
          preloadList.add(dodsVar);
          if (debugPreload) System.out.printf("  preload (%6d) %s%n", size, dodsVar.getFullName());
        }
      }
      if (cancelTask != null && cancelTask.isCancel()) return;
      readArrays(preloadList);
    }

    finish();
    if (showNCfile)
      System.out.println("DODS nc file = " + this);
    long took = System.currentTimeMillis() - start;
    if (debugOpenTime) System.out.printf(" took %d msecs %n", took);
  }

<<<<<<< HEAD
  @Override
  public synchronized void close() throws java.io.IOException {
    if (cache != null) {
      if (cache.release(this)) return;
    }
=======
      if (null != dodsConnection) {
          dodsConnection.close();
          dodsConnection = null;
      }
>>>>>>> 1e5cb6d8

    if (null != dodsConnection) {
      dodsConnection.closeSession();
      dodsConnection = null;
    }

  }

    /* parse the DDS, creating a tree of DodsV objects
   private ArrayList parseDDS(DDS dds) throws IOException {
     ArrayList dodsVlist	 = new ArrayList();

     // recursively get the Variables from the DDS
     Enumeration variables = dds.getVariables();
     parseVariables( null, variables, dodsVlist);

     // assign depth first sequence number
     nextInSequence = 0;
     assignSequence( dodsVlist);
     return dodsVlist;
   }

   // DDS -> {BaseType} for arrays, BaseType = DArray -> {elemType}
   // here we 1) put all Variables into a DodsV, 2) unravel DConstructors (DSequence, DStructure, DGrid)
   // 3) for Darray, we put Variable = elemType, and store the darray seperately, not in the heirarchy.
   // so you need to get the parent from the dodsV.
   private void parseVariables( DodsV parent, Enumeration variables, ArrayList dodsVlist) {
     while (variables.hasMoreElements()) {
       dods.dap.BaseType bt = (dods.dap.BaseType) variables.nextElement();
       DodsV dodsV = new DodsV( parent, bt);
       dodsVlist.add(dodsV);
       if (bt instanceof DConstructor) {
     DConstructor dcon = (DConstructor) bt;
     java.util.Enumeration enumerate2 = dcon.getVariables();
     parseVariables( dodsV, enumerate2, dodsV.children);

       } else if (bt instanceof DArray) {
     DArray da = (DArray) bt;

     BaseType elemType = da.getPrimitiveVector().getTemplate();
     dodsV.bt = elemType;
     dodsV.darray = da;

     if (elemType instanceof DConstructor) { // note that for DataDDS, cant traverse this further to find the data.
       DConstructor dcon = (DConstructor) elemType;
       java.util.Enumeration nestedVariables = dcon.getVariables();
       parseVariables( dodsV, nestedVariables, dodsV.children);
     }
       }
     }
   }

   // assign depth first sequence number
   private int nextInSequence = 0;
   private void assignSequence( ArrayList dodsVlist) {
     for (int i = 0; i < dodsVlist.size(); i++) {
       DodsV dodsV =  (DodsV) dodsVlist.get(i);
       assignSequence( dodsV.children);
       dodsV.seq = nextInSequence;
       nextInSequence++;
     }
   }

   // parse the DAS, assign attribute tables to the DodsV objects.
   // nested attribute tables actuallly follow the tree we construct with dodsV, so its
   // easy to assign to correct dodsV.
   private void parseDAS(DAS das, ArrayList dodsVlist) throws IOException {
     // recursively find the Attributes from the DAS
     Enumeration tableNames = das.getNames();
     parseAttributes( das, tableNames, dodsVlist);
   }

   private void parseAttributes( DAS das, Enumeration tableNames, ArrayList dodsVlist) {
     while (tableNames.hasMoreElements()) {
       String tableName = (String) tableNames.nextElement();
       AttributeTable attTable = das.getAttributeTable( tableName);

       // see if there's a matching variable
       String name = attTable.getName();
       DodsV dodsV = findDodsV( name, dodsVlist, false); // short name matches the table name
       if (dodsV != null) {
     dodsV.attTable = attTable;
     if (debugAttributes) System.out.println("DODSNetcdf getAttributes found <"+name+"> :");
     continue;
       }
       if (debugAttributes) System.out.println("DODSNetcdf getAttributes CANT find <"+name+"> :");
     }
   }

   // search the list for a BaseType with given name
   private DodsV findDodsV( String name, ArrayList dodsVlist, boolean useDone ) {
     for (int i = 0; i < dodsVlist.size(); i++) {
       DodsV dodsV =  (DodsV) dodsVlist.get(i);
       if (useDone && dodsV.isDone) continue;
       if (name.equals( dodsV.bt.getName()))
     return dodsV;
     }
     return null;
   }

   // find the DodsV object in the dataVlist corresponding to the ddsV
   private DodsV findDataV( DodsV ddsV, ArrayList dataVlist ) {
     if (ddsV.parent != null) {
       DodsV parentV = findDataV( ddsV.parent, dataVlist);
       if (parentV == null) // dataDDS may not have the structure wrapper
     return findDodsV( ddsV.bt.getName(), dataVlist, true);
       return findDodsV( ddsV.bt.getName(), parentV.children, true);
     }

     DodsV dataV =  findDodsV( ddsV.bt.getName(), dataVlist, true);
     /* if ((dataV == null) && (ddsV.bt instanceof DGrid)) { // when asking for the Grid array
       DodsV gridArray = (DodsV) ddsV.children.get(0);
       return findDodsV( gridArray.bt.getName(), dataVlist, true);
     } *
     return dataV;
   }

   /* a container for dods basetypes, so we can add some stuff as we process it
   class DodsV implements Comparable {
     //String name; // full name
     BaseType bt;
     DodsV parent;
     ArrayList children = new ArrayList();
     DArray darray; // if its an array
     AttributeTable attTable;
     Array data; // preload
     boolean isDone; // nc var has been made
     int seq; // "depth first" order

     DodsV( DodsV parent, BaseType bt) {
       this.parent = parent;
       this.bt = bt;
     }

     public int compareTo(Object o) {
        return seq - ((DodsV)o).seq;
     }
   } */

  private void parseGlobalAttributes(DAS das, DodsV root, DODSNetcdfFile dodsfile) {

    List<DODSAttribute> atts = root.attributes;
    for (ucar.nc2.Attribute ncatt : atts) {
      rootGroup.addAttribute(ncatt);
    }

    // loop over attribute tables, collect global attributes
    Enumeration tableNames = das.getNames();
    while (tableNames.hasMoreElements()) {
      String tableName = (String) tableNames.nextElement();
      AttributeTable attTable = das.getAttributeTableN(tableName);
      if (attTable == null)
        continue; // should probably never happen

            /* if (tableName.equals("NC_GLOBAL") || tableName.equals("HDF_GLOBAL")) {
        java.util.Enumeration attNames = attTable.getNames();
        while (attNames.hasMoreElements()) {
          String attName = (String) attNames.nextElement();
          dods.dap.Attribute att = attTable.getAttribute(attName);

          DODSAttribute ncatt = new DODSAttribute( attName, att);
          addAttribute( null, ncatt);
        }

          } else */

      if (tableName.equals("DODS_EXTRA")) {
        Enumeration attNames = attTable.getNames();
        while (attNames.hasMoreElements()) {
          String attName = (String) attNames.nextElement();
          if (attName.equals("Unlimited_Dimension")) {
            opendap.dap.Attribute att = attTable.getAttribute(attName);
            DODSAttribute ncatt = new DODSAttribute(attName, att);
            setUnlimited(ncatt.getStringValue());
          } else
            logger.warn(" Unknown DODS_EXTRA attribute = " + attName + " " + location);
        }

      } else if (tableName.equals("EXTRA_DIMENSION")) {
        Enumeration attNames = attTable.getNames();
        while (attNames.hasMoreElements()) {
          String attName = (String) attNames.nextElement();
          opendap.dap.Attribute att = attTable.getAttribute(attName);
          DODSAttribute ncatt = new DODSAttribute(attName, att);
          int length = ncatt.getNumericValue().intValue();
          Dimension extraDim = new Dimension(attName, length);
          addDimension(null, extraDim);
        }

      } /* else if (null == root.findDodsV( tableName, false)) {
  addAttributes(attTable.getName(), attTable);
      } */
    }
  }

  /**
   * Go thru the variables/structure-variables and their attributes
   * and move to the proper groups.
   */
  protected void reGroup()
          throws DAP2Exception {
    assert (RC.getUseGroups());
    Group rootgroup = this.getRootGroup();

    // Start by moving global attributes
    // An issue to be addressed is that some attributes that should be attached
    // to variables, instead get made global with name var.att.
    Object[] gattlist = rootgroup.getAttributes().toArray();
    for (Object att : gattlist) {
      Attribute ncatt = (Attribute) att;
      String dodsname = ncatt.getDODSName();
      NamePieces pieces = parseName(dodsname);
      if (pieces.var != null) {
        // Figure out which variable to which this attribute should be moved.
        // In the event that there is no matching
        // variable, then keep the attribute as is.
        String searchname = pieces.var;
        if (pieces.prefix != null) searchname = pieces.prefix + '/' + searchname;
        Variable v = findVariable(searchname);
        if (v != null) {
          // move attribute
          rootgroup.remove(ncatt);
          v.addAttribute(ncatt);
          // change attribute name to remove var.
          String newname = pieces.name;
          ncatt.setName(newname);
        }
      } else if (pieces.prefix != null) {
        // We have a true group global name to move to proper group
        // convert prefix to an actual group
        Group g = rootgroup.makeRelativeGroup(this, dodsname, true);
        rootgroup.remove(ncatt);
        g.addAttribute(ncatt);
        if (OLDGROUPCODE) {
          ncatt.setName(pieces.name);
        }
      }
    }

    Object[] varlist = rootgroup.getVariables().toArray();

    if (false) {    // This should have been done by computegroup()
      // Now move variables
      for (Object var : varlist) {
        if (var instanceof DODSVariable) {
          DODSVariable v = (DODSVariable) var;
          reGroupVariable(rootgroup, v);
        } else
          throw new DAP2Exception("regroup: unexpected variable type: "
                  + var.getClass().getCanonicalName());
      }
    }

    // In theory, we should be able to fix variable attributes
    // by just removing the group prefix. However, there is the issue
    // that attribute names sometimes have as a suffix varname.attname.
    // So, we should use that to adjust the attribute to attach to that
    // variable.
    for (Object var : varlist) {
      reGroupVariableAttributes(rootgroup, (Variable) var);
    }
  }

  @Deprecated
  protected void reGroupVariable(Group rootgroup, DODSVariable dodsv)
          throws opendap.dap.DAP2Exception {
    String dodsname = dodsv.getDODSName();
    NamePieces pieces = parseName(dodsname);
    if (pieces.prefix != null) {
      // convert prefix to an actual group
      Group gnew = rootgroup.makeRelativeGroup(this, dodsname, true);
      // Get current group for the variable
      Group gold = null;
      gold = dodsv.getParentGroup();
      if (gnew != gold) {
        gold.remove(dodsv);
        dodsv.setParentGroup(gnew);
        gnew.addVariable(dodsv);
        if (OLDGROUPCODE) {
          dodsv.setName(pieces.name);
        }
      }
    }
  }

  protected void reGroupVariableAttributes(Group rootgroup, Variable v)
          throws opendap.dap.DAP2Exception {
    String vname = v.getShortName();
    Group vgroup = v.getParentGroup();
    Object[] attlist = v.getAttributes().toArray();
    for (Object att : attlist) {
      Attribute ncatt = (Attribute) att;
      String adodsname = ncatt.getDODSName();
      NamePieces pieces = parseName(adodsname);
      Group agroup = null;
      if (pieces.prefix != null) {
        // convert prefix to an actual group
        agroup = rootgroup.makeRelativeGroup(this, adodsname, true);
      } else
        agroup = vgroup;

      // If the attribute group is different from the variable group,
      // then we have some kind of inconsistency; presumably from
      // the original dds+das; in any case, use the variable's group
      if (agroup != vgroup)
        agroup = vgroup;

      if (pieces.var != null && !pieces.var.equals(vname)) {
        // move the attribute to the correct variable
        // (presumably in the same group)
        Variable newvar = (Variable) agroup.findVariable(pieces.var);
        if (newvar != null) {// if not found leave the attribute as is
          // otherwise, move the attribute and rename
          newvar.addAttribute(ncatt);
          v.remove(ncatt);
          ncatt.setShortName(pieces.name);
        }
      }
      if (OLDGROUPCODE) {
        if (pieces.prefix != null) {// rename the attribute
          // Rename the attribute to its shortname
          ncatt.setName(pieces.name);
        }
      }
    }
  }

  // Utility to decompose a name
  NamePieces parseName(String name) {
    NamePieces pieces = new NamePieces();
    int dotpos = name.lastIndexOf('.');
    int slashpos = name.lastIndexOf('/');
    if (slashpos < 0 && dotpos < 0) {
      pieces.name = name;
    } else if (slashpos >= 0 && dotpos < 0) {
      pieces.prefix = name.substring(0, slashpos);
      pieces.name = name.substring(slashpos + 1, name.length());
    } else if (slashpos < 0 && dotpos >= 0) {
      pieces.var = name.substring(0, dotpos);
      pieces.name = name.substring(dotpos + 1, name.length());
    } else {//slashpos >= 0 && dotpos >= 0)
      if (slashpos > dotpos) {
        pieces.prefix = name.substring(0, slashpos);
        pieces.name = name.substring(slashpos + 1, name.length());
      } else {//slashpos < dotpos)
        pieces.prefix = name.substring(0, slashpos);
        pieces.var = name.substring(slashpos + 1, dotpos);
        pieces.name = name.substring(dotpos + 1, name.length());
      }
    }
    // fixup
    if (pieces.prefix != null && pieces.prefix.length() == 0) pieces.prefix = null;
    if (pieces.var != null && pieces.var.length() == 0) pieces.var = null;
    if (pieces.name.length() == 0) pieces.name = null;
    return pieces;
  }

  ///////////////////////////////////////////////////////////////////

    /* private void preload(ArrayList dodsVlist, CancelTask cancelTask) throws IOException {
     //Build up the request
     StringBuffer requestString = new StringBuffer ();
     requestString.append ( "?");
     ArrayList wantList = new ArrayList();
     preloadFindMaps( dodsVlist, requestString, wantList);

     if (wantList.size() == 0) return;

     try {
       DodsV flatDataList = DodsV.parseDDS( readDataDDSfromServer (requestString.toString()));
       if (cancelTask != null && cancelTask.isCancel()) return;

       for (int i = 0; i < wantList.size(); i++) {
     DodsV v = (DodsV) wantList.get(i);
     DodsV dataV = (DodsV) flatDataList.children.get(i);
     v.data = convertMapData( dataV.darray);
     if (cancelTask != null && cancelTask.isCancel()) return;
       }

      } catch (Exception exc) {
       System.err.println ("Error:" + exc);
       exc.printStackTrace ();
       throw new IOException( exc.getMessage());
     }
   }

   private void preloadFindMaps( ArrayList dodsVlist, StringBuffer result, ArrayList want) {
     for (int i = 0; i < dodsVlist.size(); i++) {
       DodsV dodsV =  (DodsV) dodsVlist.get(i);
       if (dodsV.bt instanceof DGrid) {
     List maps = dodsV.children;
     for (int j = 1; j < maps.size(); j++) {
       DodsV map = (DodsV) maps.get(j);
       if (want.size() > 0) result.append( ",");
       want.add( map);
       result.append( makeDODSname( map));
     }
       }
       // recurse
       if (dodsV.bt instanceof DStructure) {
     preloadFindMaps( dodsV.children, result, want);
       }
     }
   }

   private Array convertMapData( DArray da) {
       // gotta be a DVector with primitive type
     dods.dap.PrimitiveVector pv = da.getPrimitiveVector();
     BaseType elemType = pv.getTemplate();

     Object storage = pv.getInternalStorage();
     storage = widenArray( pv, storage); // data conversion if needed

      // create the array, using	 DODS internal array so there's no copying
     return Array.factory( convertToNCType( elemType).getPrimitiveClassType(), makeShape( da), storage);
   } */

  //////////////////////////////////////////////////////////////////////////////////////////////

  private void constructTopVariables(DodsV rootDodsV, CancelTask cancelTask) throws IOException {
    List<DodsV> topVariables = rootDodsV.children;
    for (DodsV dodsV : topVariables) {
      if (dodsV.bt instanceof DConstructor) continue;
      addVariable(rootGroup, null, dodsV);
      if (cancelTask != null && cancelTask.isCancel()) return;
    }
  }

  private void constructConstructors(DodsV rootDodsV, CancelTask cancelTask) throws IOException {
    List<DodsV> topVariables = rootDodsV.children;
    // do non-grids first
    for (DodsV dodsV : topVariables) {
      if (dodsV.isDone) continue;
      if (dodsV.bt instanceof DGrid) continue;
      addVariable(rootGroup, null, dodsV);
      if (cancelTask != null && cancelTask.isCancel()) return;
    }

    // then do the grids
    for (DodsV dodsV : topVariables) {
      if (dodsV.isDone) continue;
      // If using groups, then if the grid does not have a group name
      // and its array does, then transfer the group name.
      if (RC.getUseGroups() && dodsV.bt instanceof DGrid) {
        DodsV array = dodsV.findByIndex(0);
        if (array != null) {
          String arrayname = array.getClearName();
          String gridname = dodsV.getClearName();
          int ai = arrayname.lastIndexOf('/');
          int gi = gridname.lastIndexOf('/');
          if (gi >= 0 && ai < 0) {
            String gpath = gridname.substring(0, gi);
            arrayname = gpath + "/" + arrayname;
            array.getBaseType().setClearName(arrayname);
          } else if (gi < 0 && ai >= 0) {
            String apath = arrayname.substring(0, ai);
            gridname = apath + "/" + gridname;
            dodsV.getBaseType().setClearName(gridname);
          } else if (gi >= 0 && ai >= 0) {
            String apath = arrayname.substring(0, ai);
            String gpath = gridname.substring(0, gi);
            if (!gpath.equals(apath)) {// choose gridpath over the array path
              String arraysuffix = arrayname.substring(gi + 1, arrayname.length());
              arrayname = gpath + "/" + arraysuffix;
              array.getBaseType().setClearName(arrayname);
            }
          }     // else gi < 0 && ai < 0
        }
      }
      addVariable(rootGroup, null, dodsV);
      if (cancelTask != null && cancelTask.isCancel()) return;
    }
  }

  // recursively make new variables: all new variables come through here

  Variable addVariable(Group parentGroup, Structure parentStructure, DodsV dodsV) throws IOException {
    Variable v = makeVariable(parentGroup, parentStructure, dodsV);
    if (v != null) {
      addAttributes(v, dodsV);
      if (parentStructure != null)
        parentStructure.addMemberVariable(v);
      else {
        parentGroup = computeGroup(v.getDODSName(), v, parentGroup);
        parentGroup.addVariable(v);
      }
      dodsV.isDone = true;
    }
    return v;
  }

  Group computeGroup(String path, Variable v, Group parentGroup/*Ostensibly*/) {
    if (parentGroup == null)
      parentGroup = getRootGroup();
    if (RC.getUseGroups()) {
      // If the path has '/' in it, then we need to insert
      // this variable into the proper group and rename it. However,
      // if this variable is within a structure, we cannot do it.
      if (v.getParentStructure() == null) {
        // HACK: Since only the grid array is used in converting
        // to netcdf-3, we look for group info on the array.
        String dodsname = v.getDODSName();
        int sindex = dodsname.indexOf('/');
        if (sindex >= 0) {
          assert (parentGroup != null);
          Group g = parentGroup.makeRelativeGroup(this, dodsname, true/*ignorelast*/);
          parentGroup = g;
          if (OLDGROUPCODE) {
            // change variable's name
            dodsname = dodsname.substring(dodsname.lastIndexOf('/') + 1);
            v.setName(dodsname);   // change name
          }
        }
      }
    }
    return parentGroup;
  }

  private Variable makeVariable(Group parentGroup, Structure parentStructure, DodsV dodsV) throws IOException {
    opendap.dap.BaseType dodsBT = dodsV.bt;
    String dodsShortName = dodsBT.getClearName();
    if (debugConstruct) System.out.print("DODSNetcdf makeVariable try to init <" + dodsShortName + "> :");

    // Strings
    if (dodsBT instanceof DString) {
      if (dodsV.darray == null) {
        if (debugConstruct) System.out.println("  assigned to DString: name = " + dodsShortName);
        return new DODSVariable(this, parentGroup, parentStructure, dodsShortName, dodsBT, dodsV);
      } else {
        if (debugConstruct) System.out.println("  assigned to Array of Strings: name = " + dodsShortName);
        return new DODSVariable(this, parentGroup, parentStructure, dodsShortName, dodsV.darray, dodsBT, dodsV);
      }

      // primitives
    } else if ((dodsBT instanceof DByte) ||
            (dodsBT instanceof DFloat32) || (dodsBT instanceof DFloat64) ||
            (dodsBT instanceof DInt16) || (dodsBT instanceof DInt32) ||
            (dodsBT instanceof DUInt16) || (dodsBT instanceof DUInt32)) {
      if (dodsV.darray == null) {
        if (debugConstruct)
          System.out.println("	assigned to scalar " + dodsBT.getTypeName() + ": name = " + dodsShortName);
        return new DODSVariable(this, parentGroup, parentStructure, dodsShortName, dodsBT, dodsV);
      } else {
        if (debugConstruct)
          System.out.println("	assigned to array of type " + dodsBT.getClass().getName() + ": name = " + dodsShortName);
        return new DODSVariable(this, parentGroup, parentStructure, dodsShortName, dodsV.darray, dodsBT, dodsV);
      }
    }

    if (dodsBT instanceof DGrid) {
      if (dodsV.darray == null) {
        if (debugConstruct) System.out.println(" assigned to DGrid <" + dodsShortName + ">");

        //  common case is that the map vectors already exist as top level variables
        // this is how the netccdf servers do it
        for (int i = 1; i < dodsV.children.size(); i++) {
          DodsV map = dodsV.children.get(i);
          String shortName = DODSNetcdfFile.makeShortName(map.bt.getEncodedName());
          Variable mapV = parentGroup.findVariable(shortName); // LOOK WRONG
          if (mapV == null) {         // if not, add it LOOK need to compare values
            mapV = addVariable(parentGroup, parentStructure, map);
            makeCoordinateVariable(parentGroup, mapV, map.data);

          }
          // else if (!mapV.isCoordinateVariable()) { // workaround for Grid HDF4 wierdness (see note 1 below)
          //    makeCoordinateVariable(parentGroup, mapV, map.data);
          // }
        }

        return new DODSGrid(this, parentGroup, parentStructure, dodsShortName, dodsV);

      } else {
        if (debugConstruct) System.out.println(" ERROR! array of DGrid <" + dodsShortName + ">");
        return null;
      }

    } else if (dodsBT instanceof DSequence) {
      if (dodsV.darray == null) {
        if (debugConstruct) System.out.println(" assigned to DSequence <" + dodsShortName + ">");
        return new DODSStructure(this, parentGroup, parentStructure, dodsShortName, dodsV);
      } else {
        if (debugConstruct) System.out.println(" ERROR! array of DSequence <" + dodsShortName + ">");
        return null;
      }

    } else if (dodsBT instanceof DStructure) {
      DStructure dstruct = (DStructure) dodsBT;
      if (dodsV.darray == null) {
        if (useGroups && (parentStructure == null) && isGroup(dstruct)) { // turn into a group
          if (debugConstruct) System.out.println(" assigned to Group <" + dodsShortName + ">");
          Group g = new Group(this, parentGroup, DODSNetcdfFile.makeShortName(dodsShortName));
          addAttributes(g, dodsV);
          parentGroup.addGroup(g);

          for (DodsV nested : dodsV.children) {
            addVariable(g, null, nested);
          }
          return null;
        } else {
          if (debugConstruct) System.out.println(" assigned to DStructure <" + dodsShortName + ">");
          return new DODSStructure(this, parentGroup, parentStructure, dodsShortName, dodsV);
        }
      } else {
        if (debugConstruct) System.out.println(" assigned to Array of DStructure <" + dodsShortName + "> ");
        return new DODSStructure(this, parentGroup, parentStructure, dodsShortName, dodsV.darray, dodsV);
      }

    } else {
      logger.warn("DODSNetcdf " + location + " didnt process basetype <" + dodsBT.getTypeName() + "> variable = " + dodsShortName);
      return null;
    }

  }

  private void makeCoordinateVariable(Group parentGroup, Variable v, Array data) {
    String name = v.getShortName();

    // replace in Variable
    Dimension oldDimension = v.getDimension(0);
    Dimension newDimension = new Dimension(name, oldDimension.getLength());
    // newDimension.setCoordinateAxis( v); calcCoordinateVaribale will do this
    v.setDimension(0, newDimension);

    // replace old (if it exists) in Group with shared dimension
    Dimension old = parentGroup.findDimension(name);
    parentGroup.remove(old);
    parentGroup.addDimension(newDimension);

    // might as well cache the data
    if (data != null) {
      v.setCachedData(data);
      if (debugCached) System.out.println(" cache for <" + name + "> length =" + data.getSize());
    }
  }

  // make a structure into a group if its scalar and all parents are groups

  private boolean isGroup(DStructure dstruct) {
    BaseType parent = (BaseType) dstruct.getParent();
    if (parent == null) return true;
    if (parent instanceof DStructure)
      return isGroup((DStructure) parent);
    return true;
  }

    /* private void addAttributes(String tableName, AttributeTable attTable) {

     java.util.Enumeration attNames = attTable.getNames();
     while (attNames.hasMoreElements()) {
       String attName = (String) attNames.nextElement();
       dods.dap.Attribute att = attTable.getAttribute(attName);
       if (!att.isContainer()) {
     DODSAttribute ncatt = new DODSAttribute( tableName +"." + attName, att);
     addAttribute( null, ncatt);
     if (debugAttributes) System.out.println(" addAttribute = "+tableName +"." + attName);
       }
     }

     try {
       // look for nested ones
       attNames = attTable.getNames();
       while (attNames.hasMoreElements()) {
     String attName = (String) attNames.nextElement();
     dods.dap.Attribute att = attTable.getAttribute(attName);
     if (att.isContainer()) {
       addAttributes(tableName +"."+attName, att.getContainer());
     }
       }
     } catch (Exception e) {} // WRONG
     // } catch (NoSuchAttributeException e) {}
   }

   // an attTable name matches a Variable
   private void addAttributes(Variable v, AttributeTable attTable) {
     if (attTable == null) return;
     if (debugAttributes) System.out.println(" addAttributes to "+v.getName());

     java.util.Enumeration attNames = attTable.getNames();
     while (attNames.hasMoreElements()) {
       String attName = (String) attNames.nextElement();
       dods.dap.Attribute att = attTable.getAttribute(attName);
       if (att == null) continue;
       if (!att.isContainer()) {
     DODSAttribute ncatt = new DODSAttribute( attName, att);
     v.addAttribute( ncatt);
       } else if (v instanceof Structure) {
     Structure s = (Structure) v;
     Variable member = s.findVariable( att.getShortName());
     if (member != null) {
       addAttributes(member, att.getContainer());
     } else {
       if (debugAttributes) System.out.println("Cant find nested Variable "+ att.getShortName()+" in "+v.getName());
     }
       } else {
     if (debugAttributes) System.out.println("Container attribute "+ att.getShortName()+" in non structure variables"+v.getName());
       }
     }
   } */

  private void addAttributes(Variable v, DodsV dodsV) {
    List<DODSAttribute> atts = dodsV.attributes;
    for (Attribute ncatt : atts) {
      v.addAttribute(ncatt);
    }

    // this is the case where its (probably) a Grid, and so _Coordinate.Axes has been assigned, but if
    // theres also a coordinates attribute, need to add that info
    Attribute axes = v.findAttribute(CF.COORDINATES);
    Attribute _axes = v.findAttribute(_Coordinate.Axes);
    if ((null != axes) && (null != _axes)) {
      v.addAttribute(new Attribute(_Coordinate.Axes, axes.getStringValue() + " " + _axes.getStringValue()));
    }
  }

  private void addAttributes(Group g, DodsV dodsV) {
    List<DODSAttribute> atts = dodsV.attributes;
    for (Attribute ncatt : atts) {
      g.addAttribute(ncatt);
    }
  }

    /* an attTable name matches a Group
  private void addAttributes(Group g, AttributeTable attTable) {
    if (attTable == null) return;
    if (debugAttributes) System.out.println(" addAttributes to Group "+g.getName());

    java.util.Enumeration attNames = attTable.getNames();
    while (attNames.hasMoreElements()) {
      String attName = (String) attNames.nextElement();
      dods.dap.Attribute att = attTable.getAttribute(attName);
      if (att == null) continue;
      if (!att.isContainer()) {
    DODSAttribute ncatt = new DODSAttribute( attName, att);
    g.addAttribute( ncatt);
      } /* else {
    Variable member = g.findVariable( attTable.getName());
    if (member != null) {
      addAttributes(member, att.getContainer());
    } else {
      Group nested = g.findGroup( attTable.getName());
      if (nested != null) {
        addAttributes(nested, att.getContainer());
      } else {
        System.out.println("Cant find nested place for nested attribute "+ attTable.getName()+" in group "+g.getName());
      }
    }
      } //
    }
  }  */


  /**
   * Checks to see if this is netcdf char array.
   *
   * @param v must be type STRING
   * @return string length dimension, else null
   */
  Dimension getNetcdfStrlenDim(DODSVariable v) {
    AttributeTable table = das.getAttributeTableN(v.getFullName()); // LOOK this probably doesnt work for nested variables
    if (table == null) return null;

    opendap.dap.Attribute dodsAtt = table.getAttribute("DODS");
    if (dodsAtt == null) return null;

    AttributeTable dodsTable = dodsAtt.getContainerN();
    if (dodsTable == null) return null;

    opendap.dap.Attribute att = dodsTable.getAttribute("strlen");
    if (att == null) return null;
    String strlen = att.getValueAtN(0);

    opendap.dap.Attribute att2 = dodsTable.getAttribute("dimName");
    String dimName = (att2 == null) ? null : att2.getValueAtN(0);
    if (debugCharArray) System.out.println(v.getFullName() + " has strlen= " + strlen + " dimName= " + dimName);

    int dimLength;
    try {
      dimLength = Integer.parseInt(strlen);
    } catch (NumberFormatException e) {
      logger.warn("DODSNetcdfFile " + location + " var = " + v.getFullName() + " error on strlen attribute = " + strlen);
      return null;
    }

    if (dimLength <= 0) return null; // LOOK what about unlimited ??
    return new Dimension(dimName, dimLength, dimName != null);
  }

  /**
   * If an equivilent shared dimension already exists, use it, else add d to shared dimensions.
   * Equivilent is same name and length.
   *
   * @param group from this group, if null, use rootGroup
   * @param d     find equivilent shared dimension to this one.
   * @return equivilent shared dimension or d.
   */
  Dimension getSharedDimension(Group group, Dimension d) {
    if (d.getShortName() == null) return d;

    if (group == null) group = rootGroup;
    for (Dimension sd : group.getDimensions()) {
      if (sd.getShortName().equals(d.getShortName()) && sd.getLength() == d.getLength())
        return sd;
    }
    d.setShared(true);
    group.addDimension(d);
    return d;
  }

  // construct list of dimensions to use

  List<Dimension> constructDimensions(Group group, opendap.dap.DArray dodsArray) {
    if (group == null) group = rootGroup;

    List<Dimension> dims = new ArrayList<Dimension>();
    Enumeration enumerate = dodsArray.getDimensions();
    while (enumerate.hasMoreElements()) {
      opendap.dap.DArrayDimension dad = (opendap.dap.DArrayDimension) enumerate.nextElement();
      String name = dad.getEncodedName();
      if (name != null)
        name = StringUtil2.unescape(name);

      Dimension myd;

      if (name == null) { // if no name, make an anonymous dimension
        myd = new Dimension(null, dad.getSize(), false);

      } else { // see if shared
        if (RC.getUseGroups()) {
          if (name.indexOf('/') >= 0) {// place dimension in proper group
            group = group.makeRelativeGroup(this, name, true);
            // change our name
            name = name.substring(name.lastIndexOf('/') + 1);
          }
        }
        myd = group.findDimension(name);
        if (myd == null) { // add as shared
          myd = new Dimension(name, dad.getSize());
          group.addDimension(myd);
        } else if (myd.getLength() != dad.getSize()) { // make a non-shared dimension
          myd = new Dimension(name, dad.getSize(), false);
        } // else use existing, shared dimension
      }
      dims.add(myd); // add it to the list
    }

    return dims;
  }

  private void setUnlimited(String dimName) {
    Dimension dim = rootGroup.findDimension(dimName);
    if (dim != null)
      dim.setUnlimited(true);
    else
      logger.error(" DODS Unlimited_Dimension = " + dimName + " not found on " + location);
  }

  protected int[] makeShape(opendap.dap.DArray dodsArray) {
    int count = 0;
    Enumeration enumerate = dodsArray.getDimensions();
    while (enumerate.hasMoreElements()) {
      count++;
      enumerate.nextElement();
    }

    int[] shape = new int[count];
    enumerate = dodsArray.getDimensions();
    count = 0;
    while (enumerate.hasMoreElements()) {
      opendap.dap.DArrayDimension dad = (opendap.dap.DArrayDimension) enumerate.nextElement();
      shape[count++] = dad.getSize();
    }

    return shape;
  }

  // kludge for single inheritence

  /**
   * Return a variable name suitable for use in a DAP constraint expression.
   * [Original code seemed wrong because structures can be nested and hence
   * would have to use the full name just like non-structures]
   *
   * @param var The variable whose name will appear in the CE
   * @return The name in a form suitable for use in a cE
   */
  static public String getDODSConstraintName(Variable var) {
    String vname = var.getDODSName();
    // The vname is backslash escaped, so we need to
    // modify to use DAP %xx escapes.
    return EscapeStrings.backslashToDAP(vname);

        /*
        if (var instanceof DODSVariable)
            return ((DODSVariable) var).getDODSName();
        else if (var instanceof DODSStructure)
            return ((DODSStructure) var).getDODSConstraintName();
        else
            return null;
        */
  }

    /* full name
   private String makeDODSname(Variable dodsV) {
     if (dodsV.isMemberOfStructure())
       return makeDODSname(dodsV.getParentStructure()) + "." + getDODSConstraintName(dodsV);

     Group parent = dodsV.getParentGroup();
     if (parent != rootGroup)
       return parent.getShortName() + "." + getDODSConstraintName(dodsV);
     else
       return getDODSConstraintName(dodsV);
   } */

  // full name

  private String makeDODSname(DodsV dodsV) {
    DodsV parent = dodsV.parent;
    if (parent.bt != null)
      return (makeDODSname(parent) + "." + dodsV.bt.getEncodedName());
    return dodsV.bt.getEncodedName();
  }

  static String
  makeShortName(String name) {
    String unescaped = EscapeStrings.unescapeDAPIdentifier(name);
    int index = unescaped.lastIndexOf('/');
    if (index < 0) index = -1;
    return unescaped.substring(index + 1, unescaped.length());
  }

  static String
  makeDODSName(String name) {
    return EscapeStrings.unescapeDAPIdentifier(name);
  }

  /**
   * Get the DODS data class corresponding to the Netcdf data type.
   * This is the inverse of convertToNCType().
   *
   * @param dataType   Netcdf data type.
   * @return the corresponding DODS type enum, from opendap.dap.Attribute.XXXX.
   */
  static public int convertToDODSType(DataType dataType) {
    if (dataType == DataType.STRING)
      return opendap.dap.Attribute.STRING;
    if (dataType == DataType.BYTE)
      return opendap.dap.Attribute.BYTE;
    if (dataType == DataType.FLOAT)
      return opendap.dap.Attribute.FLOAT32;
    if (dataType == DataType.DOUBLE)
      return opendap.dap.Attribute.FLOAT64;
    if (dataType == DataType.SHORT)
      return opendap.dap.Attribute.INT16;
    if (dataType == DataType.USHORT)
      return opendap.dap.Attribute.UINT16;
    if (dataType == DataType.INT)
      return opendap.dap.Attribute.INT32;
    if (dataType == DataType.UINT)
      return opendap.dap.Attribute.UINT32;
    if (dataType == DataType.BOOLEAN)
      return opendap.dap.Attribute.BYTE;
    if (dataType == DataType.LONG)
      return opendap.dap.Attribute.INT32; // LOOK no LONG type!

    // shouldnt happen
    return opendap.dap.Attribute.STRING;
  }

  /**
   * Get the Netcdf data type corresponding to the DODS data type.
   * This is the inverse of convertToDODSType().
   *
   * @param dodsDataType DODS type enum, from dods.dap.Attribute.XXXX.
   * @return the corresponding netcdf DataType.
   * @see #isUnsigned
   */
  static public DataType convertToNCType(int dodsDataType, boolean isUnsigned) {
    switch (dodsDataType) {
      case opendap.dap.Attribute.BYTE:
        return isUnsigned ? DataType.UBYTE : DataType.BYTE;
      case opendap.dap.Attribute.FLOAT32:
        return DataType.FLOAT;
      case opendap.dap.Attribute.FLOAT64:
        return DataType.DOUBLE;
      case opendap.dap.Attribute.INT16:
        return DataType.SHORT;
      case opendap.dap.Attribute.UINT16:
        return DataType.USHORT;
      case opendap.dap.Attribute.INT32:
        return DataType.INT;
      case opendap.dap.Attribute.UINT32:
        return DataType.UINT;
      default:
        return DataType.STRING;
    }
  }

  /**
   * Get the Netcdf data type corresponding to the DODS BaseType class.
   * This is the inverse of convertToDODSType().
   *
   * @param dtype DODS BaseType.
   * @return the corresponding netcdf DataType.
   * @see #isUnsigned
   */
  static public DataType convertToNCType(opendap.dap.BaseType dtype, boolean isUnsigned) {
    if (dtype instanceof DString)
      return DataType.STRING;
    else if ((dtype instanceof DStructure) || (dtype instanceof DSequence) || (dtype instanceof DGrid))
      return DataType.STRUCTURE;
    else if (dtype instanceof DFloat32)
      return DataType.FLOAT;
    else if (dtype instanceof DFloat64)
      return DataType.DOUBLE;
    else if (dtype instanceof DUInt32)
      return DataType.UINT;
    else if (dtype instanceof DInt32)
      return DataType.INT;
    else if (dtype instanceof DUInt16)
      return DataType.USHORT;
    else if (dtype instanceof DInt16)
      return DataType.SHORT;
    else if (dtype instanceof DByte)
      return isUnsigned ? DataType.UBYTE : DataType.BYTE;
    else
      throw new IllegalArgumentException("DODSVariable illegal type = " + dtype.getTypeName());
  }

  /**
   * Get whether this is an unsigned type.
   *
   * @param dtype DODS BaseType.
   * @return true if unsigned
   */
  static public boolean isUnsigned(opendap.dap.BaseType dtype) {
    return (dtype instanceof DByte) ||
            (dtype instanceof DUInt16) ||
            (dtype instanceof DUInt32);
  }

  /////////////////////////////////////////////////////////////////////////////////////

  /**
   * This does the actual connection to the opendap server and reading of the data.
   * All data calls go through here so we can add debugging.
   *
   * @param CE constraint expression; use empty string if none
   * @return DataDDS
   * @throws java.io.IOException                on io error
   * @throws opendap.dap.parsers.ParseException if error parsing return
   * @throws opendap.dap.DAP2Exception          if you have otherwise been bad
   */
  DataDDS readDataDDSfromServer(String CE) throws IOException, opendap.dap.parsers.ParseException, opendap.dap.DAP2Exception {
    if (debugServerCall) System.out.println("DODSNetcdfFile.readDataDDSfromServer = <" + CE + ">");

    long start = 0;
    if (debugTime) start = System.currentTimeMillis();

    if (!CE.startsWith("?"))
      CE = "?" + CE;
    DataDDS data;
    synchronized (this) {
      data = dodsConnection.getData(CE, null);
    }
    if (debugTime)
      System.out.println("DODSNetcdfFile.readDataDDSfromServer took = " + (System.currentTimeMillis() - start) / 1000.0);

    if (debugDataResult) {
      System.out.println(" dataDDS return:");
      data.print(System.out);
    }

    return data;
  }

  ///////////////////////////////////////////////////////////////////
  // ALL the I/O goes through these  routines
  // called from ucar.nc2.Variable

  /**
   * Make a single call to the DODS Server to read all the named variable's data
   * in one client/server roundtrip.
   *
   * @param preloadVariables list of type Variable
   * @return list of type Array, contains the data
   * @throws IOException on error
   */
  @Override
  public List<Array> readArrays(List<Variable> preloadVariables) throws IOException {
    //For performance tests:
    //if (true) return super.readArrays (variables);
    if (preloadVariables.size() == 0) return new ArrayList<Array>();

    // construct the list of variables, skipping ones with cached data
    List<DodsV> reqDodsVlist = new ArrayList<DodsV>();
    DodsV root;
    for (Variable var : preloadVariables) {
      if (var.hasCachedData()) continue;
      reqDodsVlist.add((DodsV) var.getSPobject());
    }
    Collections.sort(reqDodsVlist); // "depth first" order

    // read the data
    DataDDS dataDDS;
    Map<DodsV, DodsV> map = new HashMap<DodsV, DodsV>(2 * reqDodsVlist.size() + 1);
    if (reqDodsVlist.size() > 0) {

      // Create the request
      StringBuilder requestString = new StringBuilder();
      for (int i = 0; i < reqDodsVlist.size(); i++) {
        DodsV dodsV = reqDodsVlist.get(i);
        requestString.append(i == 0 ? "?" : ",");
        // requestString.append(makeDODSname(dodsV));
        requestString.append(dodsV.getEncodedName());
      }
      String s = requestString.toString();

      try {
        dataDDS = readDataDDSfromServer(requestString.toString());
        root = DodsV.parseDataDDS(dataDDS);

      } catch (Exception exc) {
        logger.error("ERROR readDataDDSfromServer on " + requestString, exc);
        throw new IOException(exc.getMessage());
      }

      // gotta find the corresponding data in "depth first" order
      for (DodsV ddsV : reqDodsVlist) {
        DodsV dataV = root.findDataV(ddsV);
        if (dataV != null) {
          if (debugConvertData) System.out.println("readArray found dataV= " + makeDODSname(ddsV));
          dataV.isDone = true;
          map.put(ddsV, dataV); // thread safe!
        } else {
          logger.error("ERROR findDataV cant find " + makeDODSname(ddsV) + " on " + location);
        }
      }
    }

    // For each variable either extract the data or use cached data.
    List<Array> result = new ArrayList<Array>();
    for (Variable var : preloadVariables) {
      if (var.hasCachedData()) {
        result.add(var.read());

      } else {
        Array data = null;
        DodsV ddsV = (DodsV) var.getSPobject();

        DodsV dataV = map.get(ddsV);
        if (dataV == null) {
          logger.error("DODSNetcdfFile.readArrays cant find " + makeDODSname(ddsV) + " in dataDDS; " + location);
          //dataDDS.print( System.out);
        } else {
          if (debugConvertData) System.out.println("readArray converting " + makeDODSname(ddsV));
          dataV.isDone = true;

          try {
            if (var.isMemberOfStructure()) {

              // we want the top structure this variable is contained in.
              while ((dataV.parent != null) && (dataV.parent.bt != null)) {
                dataV = dataV.parent;
              }
              data = convertD2N.convertNestedVariable(var, null, dataV, true);

            } else
              data = convertD2N.convertTopVariable(var, null, dataV);

          } catch (DAP2Exception de) {
            logger.error("ERROR convertVariable on " + var.getFullName(), de);
            throw new IOException(de.getMessage());
          }

          if (var.isCaching()) {
            var.setCachedData(data);
            if (debugCached)
              System.out.println(" cache for <" + var.getFullName() + "> length =" + data.getSize());
          }
        }
        result.add(data);
      }
    }
    return result;
  }

  @Override
  public Array readSection(String variableSection) throws IOException, InvalidRangeException {
    ParsedSectionSpec cer = ParsedSectionSpec.parseVariableSection(this, variableSection);

    //if (unlocked)
    //    throw new IllegalStateException("File is unlocked - cannot use");

        /* run it through the variableso to pick up caching
       if (cer.child == null) {
         Array result = cer.v.read(cer.section);
         result.setUnsigned(cer.v.isUnsigned());
         return result;
       } */

    return readData(cer.v, cer.section);
  }

  @Override
  protected Array readData(ucar.nc2.Variable v, Section section) throws IOException, InvalidRangeException {
    //if (unlocked)
    //    throw new IllegalStateException("File is unlocked - cannot use");

    // LOOK: what if theres already a CE !!!!
    // create the constraint expression
    StringBuilder buff = new StringBuilder(100);
    buff.setLength(0);
    buff.append(getDODSConstraintName(v));

    // add the selector if not a Sequence
    if (!v.isVariableLength()) {
      List<Range> dodsSection = section.getRanges();
      if ((v.getDataType() == DataType.CHAR)) { // CHAR is mapped to DString
        int n = section.getRank();
        if (n == v.getRank())  // remove last section if present
          dodsSection = dodsSection.subList(0, n - 1);
      }
      makeSelector(buff, dodsSection);
    }

    Array dataArray;
    try {
      // DodsV root = DodsV.parseDDS( readDataDDSfromServer(buff.toString()));
      // data = convertD2N( (DodsV) root.children.get(0), v, section, false); // can only be one

      DataDDS dataDDS = readDataDDSfromServer(buff.toString());
      DodsV root = DodsV.parseDataDDS(dataDDS);
      DodsV want = root.children.get(0); // can only be one
      dataArray = convertD2N.convertTopVariable(v, section.getRanges(), want);
    } catch (DAP2Exception ex) {
      ex.printStackTrace();
      throw new IOException(ex.getMessage() + "; " + v.getShortName() + " -- " + section);
    } catch (ParseException ex) {
      ex.printStackTrace();
      throw new IOException(ex.getMessage());
    }

    return dataArray;
  }

  @Override
  public long readToByteChannel(ucar.nc2.Variable v, Section section, WritableByteChannel channel)
          throws java.io.IOException, ucar.ma2.InvalidRangeException {
    //if (unlocked)
    //    throw new IllegalStateException("File is unlocked - cannot use");

    Array result = readData(v, section);
    return IospHelper.transferData(result, channel);
  }

    /* this is for reading variables that are members of structures
  protected Array readMemberData(ucar.nc2.Variable v, Section section, boolean flatten) throws IOException, InvalidRangeException {
    StringBuffer buff = new StringBuffer(100);
    buff.setLength(0);

    List<Range> ranges = section.getRanges();

    // add the selector
    addParents(buff, v, ranges, 0);

    Array dataArray;
    try {
      //DodsV root = DodsV.parseDDS( readDataDDSfromServer(buff.toString()));
      // data = convertD2N((DodsV) root.children.get(0), v, section, flatten); // can only be one

      DataDDS dataDDS = readDataDDSfromServer(buff.toString());
      DodsV root = DodsV.parseDataDDS(dataDDS);
      DodsV want = root.children.get(0); // can only be one
      dataArray = convertD2N.convertNestedVariable(v, ranges, want, flatten);

    }
    catch (DAP2Exception ex) {
      ex.printStackTrace();
      throw new IOException(ex.getMessage());
    }
    catch (ParseException ex) {
      ex.printStackTrace();
      throw new IOException(ex.getMessage());
    }

    return dataArray;
  }  */

  public Array readWithCE(ucar.nc2.Variable v, String CE) throws IOException {

    Array dataArray;
    try {

      DataDDS dataDDS = readDataDDSfromServer(CE);
      DodsV root = DodsV.parseDataDDS(dataDDS);
      DodsV want = root.children.get(0); // can only be one

      if (v.isMemberOfStructure())
        dataArray = convertD2N.convertNestedVariable(v, null, want, true);
      else
        dataArray = convertD2N.convertTopVariable(v, null, want);
    } catch (DAP2Exception ex) {
      ex.printStackTrace();
      throw new IOException(ex.getMessage());
    } catch (ParseException ex) {
      ex.printStackTrace();
      throw new IOException(ex.getMessage());
    }

    return dataArray;
  }

  private int addParents(StringBuilder buff, Variable s, List<Range> section, int start) {
    Structure parent = s.getParentStructure();
    if (parent != null) {
      start = addParents(buff, parent, section, start);
      buff.append(".");
    }

    List<Range> subSection = section.subList(start, start + s.getRank());

    buff.append(getDODSConstraintName(s));

    if (!s.isVariableLength()) // have to get the whole thing for a sequence !!
      makeSelector(buff, subSection);

    return start + s.getRank();
  }

  private void makeSelector(StringBuilder buff, List<Range> section) {
    for (Range r : section) {
      buff.append("[");
      buff.append(r.first());
      buff.append(':');
      buff.append(r.stride());
      buff.append(':');
      buff.append(r.last());
      buff.append("]");
    }
  }

  // old way
    /*   public List readArrays (List preloadVariables) throws IOException {
     //For performance tests:
     //if (true) return super.readArrays (variables);
     if (preloadVariables.size() == 0) return new ArrayList();

     // construct the list of variables, skipping ones with cached data
     ArrayList reqDodsVlist = new ArrayList();
     DodsV root = null;
     for (int i=0; i<preloadVariables.size(); i++) {
       Variable var = (Variable) preloadVariables.get (i);
       if (var.hasCachedData()) continue;
       reqDodsVlist.add( var.getSPobject());
     }
     Collections.sort(reqDodsVlist); // "depth first" order

     // read the data
     DataDDS dataDDS = null;
     HashMap map = new HashMap( 2 * reqDodsVlist.size()+1);
     if (reqDodsVlist.size() > 0) {

       // Create the request
       StringBuffer requestString = new StringBuffer ();
       for (int i=0; i<reqDodsVlist.size(); i++) {
     DodsV dodsV = (DodsV) reqDodsVlist.get (i);
     requestString.append (i == 0 ? "?" : ",");
     requestString.append (makeDODSname(dodsV));
       }

       try {
     dataDDS = readDataDDSfromServer (requestString.toString());
     root = DodsV.parseDDS( dataDDS);

       } catch (Exception exc) {
     System.err.println ("Error:" + exc);
     exc.printStackTrace ();
     throw new IOException( exc.getMessage());
       }

       // gotta find the corresponding data in "depth first" order
       for (int i=0;i<reqDodsVlist.size (); i++) {
     DodsV ddsV = (DodsV) reqDodsVlist.get(i);

     if (ddsV.bt instanceof DGrid) // really want its child array
       ddsV = (DodsV) ddsV.children.get(0);

     DodsV dataV = root.findDataV( ddsV);
     if (dataV != null) {
       if (debugConvertData) System.out.println("readArray found dataV= "+makeDODSname(ddsV));
       dataV.isDone = true;
       map.put( ddsV, dataV); // thread safe!
     } else {
       logger.error("ERROR findDataV cant find "+makeDODSname(ddsV)+" on "+location);
     }
       }
     }

     // For each variable either extract the data or use cached data.
     List result = new ArrayList();
     for (int i=0;i<preloadVariables.size (); i++) {
       Variable var = (Variable) preloadVariables.get(i);
       if (var.hasCachedData()) {
     result.add (var.read());

       } else {
     Array data = null;
     DodsV ddsV = (DodsV) var.getSPobject();
     if (ddsV.bt instanceof DGrid) // really want its child array
       ddsV = (DodsV) ddsV.children.get(0);

     DodsV dataV = (DodsV) map.get( ddsV);
     if (dataV == null) {
       logger.error("DODSNetcdfFile.readArrays cant find "+makeDODSname(ddsV)+" in dataDDS; "+location);
       //dataDDS.print( System.out);
     } else {
       if (debugConvertData) System.out.println("readArray converting "+makeDODSname(ddsV));
       dataV.isDone = true;

       data = convertD2N( dataV, var, null, false);
       if (var.isCaching()) {
         var.setCachedData( data, false);
         if (debugCached) System.out.println(" cache for <"+var.getName()+"> length ="+ data.getSize());
       }
     }
     result.add (data);
       }
     }
     return result;
   } */

  ///////////////////////////////////////////////////////////////////////////////////////
  // convert DODS data structures to NetCDF data Structures

    /*
   * Covert DODS BaseType into a netCDF Array
   * @param dataV data to convert is contained in this
   * @param ncVar this is the Variable we are reading
   * @param sectionAll the requested section, including parents, or null for all
   * @param flatten whether to unwrap parent structures, only used if its a member variable.
   * @return Array
   *
  private Array convertD2N( DodsV dataV, Variable ncVar, List sectionAll, boolean flatten) {

    // start with the top variable
    Variable topVar = ncVar;
    while (topVar.isMemberOfStructure()) {
      topVar = topVar.getParentStructure();
    }

    // extract top dodsVar from dataDDS
    BaseType dodsVar = dataV.darray == null ? dataV.bt : dataV.darray;
    /*try {
      dodsVar = dds.getVariable( getDODSConstraintName( topVar));
    } catch (NoSuchVariableException e) {
      // can happen when the f**ing thing is a Grid
      dodsVar = dds.getVariable( getDODSConstraintName( ncVar));
      topVar = ncVar;
    } *

    // recursively extract the data
    Array data = convertData( dodsVar, topVar);

    // flatten if needed
    if (flatten && ncVar.isMemberOfStructure()) {

      // deal with sequences
      Variable v = ncVar;
      boolean isSequence = v.isUnknownLength();
      while (v.isMemberOfStructure()) {
    v = v.getParentStructure();
    if (v.isUnknownLength()) isSequence = true;
      }

      int[] shape = Range.getShape( sectionAll);
      if (isSequence) {
    ArrayList shapeList = new ArrayList();
    addShapes( shapeList, data, ncVar.getName(), null);
    shape = Range.getShape(shapeList);

    // gotta make into 1D array !!
    int size = (int) ucar.ma2.Index.computeSize( shape);
    shape = new int[] { size} ;
      }

      if (ncVar instanceof Structure) {
    ArrayStructure as = (ArrayStructure) data;
    ArrayStructureW flatData = new ArrayStructureW( as.getStructureMembers(), shape);
    IndexIterator flatIterator = flatData.getIndexIterator();
    flattenData( data, flatIterator, ncVar.getName());
    data = flatData;

      } else {
    Array flatData = Array.factory( ncVar.getDataType().getPrimitiveClassType(), shape);
    IndexIterator flatIterator = flatData.getIndexIterator();
    flattenData( data, flatIterator, ncVar.getName());
    data = flatData;
      }

    }

    return data;
  }

  // LOOK nested sequences cant be flattened, because they may have different lengths !!
  private void addShapes( ArrayList shapes, Array data, String varName, String sdName) {
    int[] shape = data.getShape();
    shapes.addAll( Range.factory(shape));

    if (varName.equals(sdName)) return; // done

    Class elemClass = data.getElementType();
    if (elemClass.equals( DataType.STRUCTURE.getPrimitiveClassType())) {
      StructureData ds = (StructureData) data.getObject( data.getIndex());
      StructureMembers.Member m = ds.getMember( 0); // only one ??
      addShapes( shapes, ds.getArray(m), varName, ds.getName());
    }
  }

  private void flattenData( Array data, IndexIterator flatIterator, String varName) {
    IndexIterator ii = data.getIndexIterator();
    Class elemClass = data.getElementType();

    if (elemClass.equals( DataType.STRUCTURE.getPrimitiveClassType())) {
      while (ii.hasNext()) {
    StructureData ds = (StructureData) ii.getObjectNext();
    String sdName = ds.getName();
    if (sdName.equals( varName))
      flatIterator.setObjectNext( ds); // this is the target variable, dont recurse!
    else {
      StructureMembers.Member m = ds.getMember(0); // theres only one
      flattenData(	ds.getArray(m), flatIterator, varName); // recurse
    }
      }
    }

    else if (elemClass.equals( DataType.STRING.getPrimitiveClassType())) {
      while (ii.hasNext())
    flatIterator.setObjectNext( ii.getObjectNext());
    }

    else if (elemClass.equals( DataType.DOUBLE.getPrimitiveClassType())) {
      while (ii.hasNext())
    flatIterator.setDoubleNext( ii.getDoubleNext());
    }

    else if (elemClass.equals( DataType.FLOAT.getPrimitiveClassType())) {
      while (ii.hasNext())
    flatIterator.setFloatNext( ii.getFloatNext());
    }

    else if (elemClass.equals( DataType.INT.getPrimitiveClassType())) {
      while (ii.hasNext())
    flatIterator.setIntNext( ii.getIntNext());
    }

    else if (elemClass.equals( DataType.SHORT.getPrimitiveClassType())) {
      while (ii.hasNext())
    flatIterator.setShortNext( ii.getShortNext());
    }

    else if (elemClass.equals( DataType.LONG.getPrimitiveClassType())) {
      while (ii.hasNext())
    flatIterator.setLongNext( ii.getLongNext());
    }

    else if (elemClass.equals( DataType.BYTE.getPrimitiveClassType())) {
      while (ii.hasNext())
    flatIterator.setByteNext( ii.getByteNext());
    }

    else if (elemClass.equals( DataType.BOOLEAN.getPrimitiveClassType())) {
      while (ii.hasNext())
    flatIterator.setBooleanNext( ii.getBooleanNext());
    }

    else throw new IllegalStateException( "DODSNetcdfFile flattenData "+elemClass.getName());

  }

  // convert dodsVar to Array corresponding to the ncVar
  private Array convertData(opendap.dap.BaseType dodsVar, Variable ncVar) {
    if (debugConvertData)
      System.out.println("  convertData of dods type "+dodsVar.getClass().getName()+" ncType "+ncVar.getDataType());

    if (dodsVar instanceof DSequence) {
      DSequence ds = (DSequence) dodsVar;
      Structure s = (Structure) ncVar;

      StructureMembers members = makeStructureMembers( ds, s);

      // make the result array
      int nrows = ds.getRowCount();
      int[] shape = new int[1];
      shape[0] = nrows;
      ArrayStructureW structArray = new ArrayStructureW( members, shape);

      // populate it
      for (int row=0; row<nrows; row++) {
    Vector v = ds.getRow(row);
    StructureData sd = convertStructureData(structArray, v.elements(), s);
    structArray.setStructureData( sd, row);
      }
      return structArray;
    }

    // this is the "new" 2.0 that (correctly) wraps a Grid array in a Structure
    else if ((dodsVar instanceof DStructure) && (ncVar instanceof DODSGrid)){
      DStructure ds = (DStructure) dodsVar;
      try {
    DArray da = (DArray) ds.getVariable(ncVar.getShortName());
    return convertArray(da, ncVar);
      } catch (NoSuchVariableException e) {
    e.printStackTrace();
    return null;
      }
    }

    else if (dodsVar instanceof DStructure) { // scalar structure
      DStructure ds = (DStructure) dodsVar;
      Structure s = (Structure) ncVar;

      StructureMembers members = makeStructureMembers( ds, s);
      ArrayStructureW structArray = new ArrayStructureW( members, new int[0]);

      StructureData sd = convertStructureData( structArray, ds.getVariables(), s);
      structArray.setStructureData( sd, 0);
      return structArray;
    }

    else if (dodsVar instanceof DGrid) { // scalar grid
      DGrid ds = (DGrid) dodsVar;
      try {
    DArray da = (DArray) ds.getVariable(getDODSConstraintName( ncVar));
    return convertArray(da, ncVar);
      } catch (NoSuchVariableException e) {
    e.printStackTrace();
    return null;
      }
    }

    else if (dodsVar instanceof DArray) {
      DArray da = (DArray) dodsVar;
      return convertArray(da, ncVar);

    } else { // dods scalar

      if ((dodsVar instanceof DString) && (ncVar.getDataType() == DataType.CHAR)) // special case
    return convertStringToChar(dodsVar, ncVar);
      else
    return convertScalar(dodsVar, ncVar.getDataType());
    }
  }

  private StructureMembers makeStructureMembers(DConstructor dodsVar, Structure s) {
    StructureMembers members = new StructureMembers( s.getName());
    Enumeration e = dodsVar.getVariables();
    while (e.hasMoreElements()) {
      dods.dap.BaseType bt = (dods.dap.BaseType) e.nextElement();
      String ncName = StringUtil.unescape( bt.getName());
      Variable v2 = s.findVariable( ncName);
      members.addMember( new StructureMembers.Member( v2.getShortName(), v2.getDescription(),
      v2.getUnitsString(), v2.getDataType(), v2.getShape()));
    }
    return members;
  }


  private Array convertArray(DArray da, Variable ncVar) {
    BaseType elemType = da.getPrimitiveVector().getTemplate();
    if (debugConvertData) System.out.println("	DArray type "+ elemType.getClass().getName());

    if (elemType instanceof DStructure) {  // array of structures LOOK no array of DGrid
      Structure s = (Structure) ncVar;
      StructureMembers members = makeStructureMembers((DStructure) elemType, s);
      ArrayStructureW structArray = new ArrayStructureW( members, makeShape( da));

      // populate it
      IndexIterator ii = structArray.getIndexIterator();
      BaseTypePrimitiveVector pv = (BaseTypePrimitiveVector) da.getPrimitiveVector();
      for (int i=0; i<pv.getLength(); i++) {
    BaseType bt = pv.getValue(i);
    DStructure ds = (DStructure) bt;
    StructureData sd = convertStructureData( structArray, ds.getVariables(), s);
    ii.setObjectNext(sd);
      }
      return structArray;

    } else if (elemType instanceof DString) {
      if (ncVar.getDataType() == DataType.STRING)
    return convertStringArray(da, ncVar);
      else if (ncVar.getDataType() == DataType.CHAR)
    return convertStringArrayToChar(da, ncVar);
      else
    throw new IllegalArgumentException("DODSVariable convertArray invalid dataType= "+ncVar.getDataType()+
        " dodsType= "+elemType.getClass().getName());

    } else {

       // otherwise gotta be a DVector with primitive type
       // create the array, using  DODS internal array so there's no copying
      dods.dap.PrimitiveVector pv = da.getPrimitiveVector();
      Object storage = pv.getInternalStorage();
      //storage = widenArray( pv, storage); // data conversion if needed
      return Array.factory( ncVar.getDataType().getPrimitiveClassType(), makeShape( da), storage);
    }
  }

    // convert a DODS scalar value to a netcdf Array
  private Array convertScalar (BaseType dodsScalar, DataType dataType) {;
    Array scalarData = Array.factory( dataType.getPrimitiveClassType(), new int[0]);
    Index scalarIndex = scalarData.getIndex();

    // set the data value, using scalarIndex from Variable
    if (dodsScalar instanceof DString) {
      String sval = ((DString)dodsScalar).getValue();
    scalarData.setObject( scalarIndex, sval);

    } else if (dodsScalar instanceof DUInt32) {
      int ival = ((DUInt32)dodsScalar).getValue();
      long lval = DataType.unsignedIntToLong( ival);	    // LOOK unsigned
      scalarData.setLong( scalarIndex, lval);

    } else if (dodsScalar instanceof DUInt16) {
      short sval = ((DUInt16)dodsScalar).getValue();
      int ival = DataType.unsignedShortToInt(sval);
      scalarData.setInt( scalarIndex, ival);

    } else if (dataType == DataType.FLOAT)
      scalarData.setFloat( scalarIndex, ((DFloat32)dodsScalar).getValue());
    else if (dataType == DataType.DOUBLE)
      scalarData.setDouble( scalarIndex, ((DFloat64)dodsScalar).getValue());
    else if (dataType == DataType.INT)
      scalarData.setInt( scalarIndex, ((DInt32)dodsScalar).getValue());
    else if (dataType == DataType.SHORT)
      scalarData.setShort( scalarIndex, ((DInt16)dodsScalar).getValue());
    else if (dataType == DataType.BYTE)
      scalarData.setByte( scalarIndex, ((DByte)dodsScalar).getValue());
    else if (dataType == DataType.BOOLEAN)
      scalarData.setBoolean( scalarIndex, ((DBoolean)dodsScalar).getValue());
    else
      throw new IllegalArgumentException("DODSVariable extractScalar invalid dataType= "+dataType+
        " dodsScalar= "+dodsScalar.getClass().getName());

    return scalarData;
  }

  StructureData convertStructureData(ArrayStructureW asw, Enumeration dodsVariables, Structure s) {
    StructureDataW structureData = new StructureDataW(asw.getStructureMembers());

    while (dodsVariables.hasMoreElements()) {
      dods.dap.BaseType bt = (dods.dap.BaseType) dodsVariables.nextElement();
      if (debugConvertData) System.out.println("  convertStructureData member: " + bt.getName());
      String ncName = StringUtil.unescape( bt.getName());
      Variable v = s.findVariable( ncName);
      if (v == null)
    throw new IllegalStateException("cant find member <"+ncName+"> in structure = "+s.getName());
      Array data = convertData(bt, v);
      structureData.setMemberData(ncName, data);
    }
    return structureData;
  }

  private Array convertStringArray(DArray dv, Variable ncVar) {
    dods.dap.PrimitiveVector pv = dv.getPrimitiveVector();
    BaseTypePrimitiveVector btpv = (BaseTypePrimitiveVector) pv;
    int nStrings = btpv.getLength();
    String[] storage = new String[nStrings];
    int max_len = 0;
    for (int i=0; i<nStrings; i++) {
      BaseType bb = btpv.getValue(i);
      storage[i] = ((DString)bb).getValue();
      max_len = Math.max( max_len, storage[i].length());
    }

    // LOOK deal with length=1 barfalloney
    if (max_len == 1) {
      int[] shape = ncVar.getShape();
      int rank = shape.length;
      int extraDimSize = shape[rank-1];
      int newSize = (int)ncVar.getSize()/extraDimSize;
      String[] newStorage = new String[newSize];

      // merge last dimension
      StringBuffer sbuff = new StringBuffer();
      int newCount = 0;
      while (newCount < newSize) {
    int mergeCount = 0;
    sbuff.setLength(0);
    while (mergeCount < extraDimSize) {
      String s = storage[extraDimSize * newCount + mergeCount];
      if (s.length() == 0) break;
      sbuff.append( s);
      mergeCount++;
    }
    newStorage[ newCount++] = sbuff.toString();
      }

      // adjust the dimensions
      List dims = ncVar.getDimensions();
      ncVar.setDimensions( dims.subList(0, rank-1));
      int[] newShape = ncVar.getShape();
      return Array.factory( DataType.STRING.getPrimitiveClassType(), newShape, newStorage);
    }

    else
      return Array.factory( DataType.STRING.getPrimitiveClassType(), makeShape( dv), storage);
  }

  private Array convertStringArrayToChar(DArray dv, Variable ncVar) {
    dods.dap.PrimitiveVector pv = dv.getPrimitiveVector();
    BaseTypePrimitiveVector btpv = (BaseTypePrimitiveVector) pv;
    int nStrings = btpv.getLength();

    int rank = ncVar.getRank();
    int[] shape = ncVar.getShape();
    int strLen = shape[ rank-1];
    int total = (int) ncVar.getSize();

    char[] storage = new char[total];
    int pos = 0;
    for (int i=0; i<nStrings; i++) {
      BaseType bb = btpv.getValue(i);
      if (!(bb instanceof DString))
    throw new IllegalArgumentException("DODSVariable extractArray from DVector: should be DString = "+bb.getClass().getName());
      String val = ((DString)bb).getValue();
      int len = Math.min( val.length(), strLen);
      for (int k=0; k<len; k++)
    storage[pos+k] = val.charAt(k);
      pos += strLen;
    }

    return Array.factory( DataType.CHAR.getPrimitiveClassType(), shape, storage);
  }

  private Array convertStringToChar(BaseType dodsScalar, Variable ncVar) {
    String sval = ((DString)dodsScalar).getValue();

    int total = (int) ncVar.getSize();
    char[] storage = new char[total];

    int len = Math.min( sval.length(), total);
    for (int k=0; k<len; k++)
      storage[k] = sval.charAt(k);

    return Array.factory( DataType.CHAR.getPrimitiveClassType(), ncVar.getShape(), storage);
  }

  protected Object widenArray( PrimitiveVector pv, Object storage) {
    if (pv instanceof UInt32PrimitiveVector) {
      UInt32PrimitiveVector org = (UInt32PrimitiveVector) pv;
      int len = pv.getLength();
      long [] lpv = new long[len];
      for (int i=0; i<len; i++)
    lpv[i] = DataType.unsignedIntToLong( org.getValue(i));
      storage = lpv;

    } else if (pv instanceof UInt16PrimitiveVector) {
      UInt16PrimitiveVector org = (UInt16PrimitiveVector) pv;
      int len = pv.getLength();
      int [] ipv = new int[len];
      for (int i=0; i<len; i++)
    ipv[i] = DataType.unsignedShortToInt( org.getValue(i));
      storage = ipv;
    }

    return storage;
  }  */

  ////////////////////////////////////////////////////////////////////////////////
  // debugging

  public void getDetailInfo(Formatter f) {
    super.getDetailInfo(f);

    f.format("DDS = %n");
    ByteArrayOutputStream buffOS = new ByteArrayOutputStream(8000);
    dds.print(buffOS);
    f.format("%s%n", new String(buffOS.toByteArray(), Util.UTF8));

    f.format("%nDAS = %n");
    buffOS = new ByteArrayOutputStream(8000);
    das.print(buffOS);
    f.format("%s%n", new String(buffOS.toByteArray(), Util.UTF8));
  }

  public String getFileTypeId() {
    return "OPeNDAP";
  }

  public String getFileTypeDescription() {
    return "Open-source Project for a Network Data Access Protocol";
  }

  public static void main(String arg[]) {
    //String url = "http://eosdata.gsfc.nasa.gov/daac-bin/nph-hdf/DODS/catalog/health/modis/L3ocean/hdf/MO1DMWD2.sst4.ADD2000297.002.2000366024147.hdf";
    //String url = (arg.length > 1) ? arg[0] : "http://thredds-test.ucar.edu/cgi-bin/dods/DODS-3.2.1/nph-dods/dods/model/2003020200_sst-t.nc";
    //String url = "http://thredds-test.ucar.edu/cgi-bin/dods/DODS-3.2.1/nph-dods/dods/model/example.nc";
    String url = "http://localhost:8080/thredds/dodsC/testContent/testData.nc.ascii?reftime[0:1:0]";

    // "http://ingrid.ldeo.columbia.edu/expert/SOURCES/.LEVITUS94/dods";
    try (DODSNetcdfFile df = new DODSNetcdfFile(url, null)) {
      System.out.println("dods file = " + url + "\n" + df);
    } catch (Exception ioe) {
      System.out.println("error = " + url);
      ioe.printStackTrace();
    }
  }

}

/* Note 1

http://data.nodc.noaa.gov/opendap/pathfinder/Version5.0_Climatologies/Monthly/Day/month01_day.hdf

Dataset {
    Grid {
      Array:
	UInt16 Clim_SST[Latitude = 4096][Longitude = 8192];
      Maps:
	Float64 Latitude[4096];
	Float64 Longitude[8192];
    } Clim_SST;

    Grid {
      Array:
	UInt16 Clim_StandardDeviation[Latitude = 4096][Longitude = 8192];
      Maps:
	Float64 Latitude[4096];
	Float64 Longitude[8192];
    } Clim_StandardDeviation;

    Grid {
      Array:
	Byte Clim_Counts[Latitude = 4096][Longitude = 8192];
      Maps:
	Float64 Latitude[4096];
	Float64 Longitude[8192];
    } Clim_Counts;

    Float64 Longitude[fakeDim2 = 8192];
    Float64 Latitude[fakeDim3 = 4096];

    Grid {
      Array:
	UInt16 Clim_SST_Filled[Latitude = 4096][Longitude = 8192];
      Maps:
	Float64 Latitude[4096];
	Float64 Longitude[8192];
    } Clim_SST_Filled;

} month01_day.hdf;

*/<|MERGE_RESOLUTION|>--- conflicted
+++ resolved
@@ -59,7 +59,6 @@
  * @see ucar.nc2.NetcdfFile
  */
 @NotThreadSafe
-<<<<<<< HEAD
 public class DODSNetcdfFile extends ucar.nc2.NetcdfFile {
   // temporary flag to control usegroup changes
   static boolean OLDGROUPCODE = false;
@@ -85,180 +84,6 @@
     String var = null;    // struct part of the path
     String name = null;   // last name in a path
   }
-=======
-public class DODSNetcdfFile extends ucar.nc2.NetcdfFile implements AutoCloseable
-{
-    // temporary flag to control usegroup changes
-    static boolean OLDGROUPCODE = false;
-
-
-    static public boolean debugCE = false;
-    static public boolean debugServerCall = false;
-    static public boolean debugOpenResult = false;
-    static public boolean debugDataResult = false;
-    static public boolean debugCharArray = false;
-    static public boolean debugConvertData = false;
-    static public boolean debugConstruct = false;
-    static public boolean debugPreload = false;
-    static public boolean debugTime = false;
-    static public boolean showNCfile = false;
-    static public boolean debugAttributes = false;
-    static public boolean debugCached = false;
-    static public boolean debugOpenTime = false;
-
-    // Define a utility class to decompse names
-    private static class NamePieces
-    {
-        String prefix = null; // group part of the path
-        String var = null;    // struct part of the path
-        String name = null;   // last name in a path
-    }
-
-    /**
-     * Set whether to allow sessions by allowing cookies. This only affects requests to the TDS.
-     * Setting this to true can eliminate consistency problems for datasets that are being updated.
-     *
-     * @param b true or false. default is false.
-     */
-    static public void setAllowSessions(boolean b)
-    {
-        DConnect2.setAllowSessions(b);
-    }
-
-    static private boolean accept_compress = false;
-
-    /**
-     * Set whether to allow messages to be compressed.
-     *
-     * @param b true or false.
-     * @deprecated use setAllowCompression
-     */
-    static public void setAllowDeflate(boolean b)
-    {
-        accept_compress = b;
-    }
-
-    /**
-     * Set whether to allow messages to be compressed.
-     *
-     * @param b true or false.
-     */
-    static public void setAllowCompression(boolean b)
-    {
-        accept_compress = b;
-    }
-
-    /**
-     * Debugging flags. This is a way to decouple setting flags from particular implementations.
-     *
-     * @param debugFlag set of debug flags.
-     */
-    static public void setDebugFlags(ucar.nc2.util.DebugFlags debugFlag)
-    {
-        debugCE = debugFlag.isSet("DODS/constraintExpression");
-        debugServerCall = debugFlag.isSet("DODS/serverCall");
-        debugOpenResult = debugFlag.isSet("DODS/debugOpenResult");
-        debugDataResult = debugFlag.isSet("DODS/debugDataResult");
-        debugCharArray = debugFlag.isSet("DODS/charArray");
-        debugConstruct = debugFlag.isSet("DODS/constructNetcdf");
-        debugPreload = debugFlag.isSet("DODS/preload");
-        debugTime = debugFlag.isSet("DODS/timeCalls");
-        showNCfile = debugFlag.isSet("DODS/showNCfile");
-        debugAttributes = debugFlag.isSet("DODS/attributes");
-        debugCached = debugFlag.isSet("DODS/cache");
-    }
-
-    static private boolean preload = true;
-    static private boolean useGroups = false;
-    static private int preloadCoordVarSize = 50000; // default 50K
-
-    /**
-     * Set whether small variables are preloaded; only turn off for debugging.
-     *
-     * @param b true if small variables are preloaded (default true)
-     */
-    static public void setPreload(boolean b)
-    {
-        preload = b;
-    }
-
-    /**
-     * If preloading, set maximum size of coordinate variables to be preloaded.
-     *
-     * @param size maximum size of coordinate variables to be preloaded.
-     */
-    static public void setCoordinateVariablePreloadSize(int size)
-    {
-        preloadCoordVarSize = size;
-    }
-
-    /**
-     * Create the canonical form of the URL.
-     * If the urlName starts with "http:" or "https:", change it to start with "dods:", otherwise
-     * leave it alone.
-     *
-     * @param urlName the url string
-     * @return canonical form
-     */
-    public static String canonicalURL(String urlName)
-    {
-        if (urlName.startsWith("http:"))
-            return "dods:" + urlName.substring(5);
-        if (urlName.startsWith("https:"))
-            return "dods:" + urlName.substring(6);
-        return urlName;
-    }
-
-    static private org.slf4j.Logger logger = org.slf4j.LoggerFactory.getLogger(DODSNetcdfFile.class);
-
-    //////////////////////////////////////////////////////////////////////////////////
-    private ConvertD2N convertD2N = new ConvertD2N();
-    private DConnect2 dodsConnection = null;
-    private DDS dds;
-    private DAS das;
-
-    /**
-     * Open a DODS file.
-     *
-     * @param datasetURL URL of the file. This should start with the protocol "dods:"
-     *                   It may also start with protocol "http:".
-     * @throws IOException                    on io error
-     * @throws java.net.MalformedURLException
-     */
-    public DODSNetcdfFile(String datasetURL) throws IOException
-    {
-        this(datasetURL, null);
-    }
-
-    /**
-     * Open a DODS file, allow user control over preloading string arrays and making structure data
-     * available through netcdf API.
-     *
-     * @param datasetURL URL of the file. This should start with the protocol "dods:" or "http:".
-     * @param cancelTask check if task is cancelled. may be null.
-     * @throws IOException                    on io error
-     * @throws java.net.MalformedURLException
-     */
-    public DODSNetcdfFile(String datasetURL, CancelTask cancelTask) throws IOException
-    {
-        super();
-        long start = System.currentTimeMillis();
-
-        // canonicalize name
-        String urlName = datasetURL; // actual URL uses http:
-        this.location = datasetURL; // canonical name uses "dods:"
-        if (datasetURL.startsWith("dods:")) {
-            urlName = "http:" + datasetURL.substring(5);
-        } else if (datasetURL.startsWith("http:")) {
-            this.location = "dods:" + datasetURL.substring(5);
-        } else if (datasetURL.startsWith("https:")) {
-            this.location = "dods:" + datasetURL.substring(6);
-        } else if (datasetURL.startsWith("file:")) {
-            this.location = datasetURL;
-        } else {
-            throw new java.net.MalformedURLException(datasetURL + " must start with dods: or http: or file:");
-        }
->>>>>>> 1e5cb6d8
 
   /**
    * Set whether to allow sessions by allowing cookies. This only affects requests to the TDS.
@@ -542,22 +367,16 @@
     if (debugOpenTime) System.out.printf(" took %d msecs %n", took);
   }
 
-<<<<<<< HEAD
   @Override
-  public synchronized void close() throws java.io.IOException {
+  public synchronized void close() throws java.io.IOException
+  {
     if (cache != null) {
       if (cache.release(this)) return;
     }
-=======
-      if (null != dodsConnection) {
-          dodsConnection.close();
-          dodsConnection = null;
-      }
->>>>>>> 1e5cb6d8
 
     if (null != dodsConnection) {
-      dodsConnection.closeSession();
-      dodsConnection = null;
+        dodsConnection.close();
+        dodsConnection = null;
     }
 
   }
