--- conflicted
+++ resolved
@@ -13,11 +13,7 @@
   <groupId>edu.ucar</groupId>
   <artifactId>thredds-parent</artifactId>
   <packaging>pom</packaging>
-<<<<<<< HEAD
-  <version>4.5.0-SNAPSHOT</version>
-=======
   <version>4.4.2-SNAPSHOT</version>
->>>>>>> 3f489926
   <name>Parent THREDDS and CDM modules</name>
   <description>
     The Unidata THREDDS project includes the netCDF-Java library (aka CDM) and
@@ -740,8 +736,8 @@
           <artifactId>maven-compiler-plugin</artifactId>
           <version>${maven-compiler-plugin.version}</version>
           <configuration>
-            <source>1.7</source>
-            <target>1.7</target>
+            <source>1.6</source>
+            <target>1.6</target>
           </configuration>
           <!-- Tests compilation -->
           <executions>
