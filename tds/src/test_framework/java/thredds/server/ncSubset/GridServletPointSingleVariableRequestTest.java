--- conflicted
+++ resolved
@@ -1,398 +1,3 @@
-<<<<<<< HEAD
-package thredds.server.ncSubset;
-
-import static org.junit.Assert.assertEquals;
-import static org.junit.Assert.assertFalse;
-import static org.junit.Assert.assertNotNull;
-import static org.junit.Assert.assertTrue;
-
-import java.io.IOException;
-import java.util.Formatter;
-import java.util.List;
-
-import javax.servlet.ServletConfig;
-import javax.servlet.ServletException;
-
-import org.jdom.Document;
-import org.jdom.Element;
-import org.jdom.JDOMException;
-import org.junit.Before;
-import org.junit.Test;
-import org.junit.runner.RunWith;
-import org.springframework.beans.factory.annotation.Autowired;
-import org.springframework.mock.web.MockHttpServletRequest;
-import org.springframework.mock.web.MockHttpServletResponse;
-import org.springframework.test.context.ContextConfiguration;
-import org.springframework.test.context.junit4.SpringJUnit4ClassRunner;
-
-import thredds.mock.web.MockTdsContextLoader;
-import thredds.mock.web.TdsContentRootPath;
-import thredds.mock.web.ncss.NcssMockHttpServletRequest;
-import thredds.test.util.xml.XmlUtil;
-import ucar.nc2.NetcdfFile;
-import ucar.nc2.constants.FeatureType;
-import ucar.nc2.dataset.NetcdfDataset;
-import ucar.nc2.ft.FeatureDataset;
-import ucar.nc2.ft.FeatureDatasetFactoryManager;
-
-
-@ContextConfiguration(locations = { "classpath:/WEB-INF/applicationContext-tdsConfig.xml" }, loader = MockTdsContextLoader.class)
-//@TdsContentRootPath(path = "/share/testcatalogs/content")
-public class GridServletPointSingleVariableRequestTest extends GridServletRequestTest {
-	
-
-	
-	/*----------------------------------------------------------------
-	  Requests on a var without vertical levels;
-	----------------------------------------------------------------*/
-	@Test
-	public void testNCSSPointXMLNoVertlLevelVarRequest() throws ServletException, IOException, JDOMException {
-
-		NcssMockHttpServletRequest.NcssMockHttpServletRequestBuilder builder = NcssMockHttpServletRequest.createBuilder();  		
-		NcssMockHttpServletRequest ncssRequest = builder.setRequestMethod("GET").
-									setRequestURI("/thredds/ncss/grid/ncss_tests/files/GFS_CONUS_80km_20120229_1200.grib1").
-									setContextPath("/thredds").
-									setPathInfo("/ncss_tests/files/GFS_CONUS_80km_20120229_1200.grib1").
-									setPoint("true").
-									setTemporal("point").
-									setTime("2012-02-29T12:00:00.000Z").
-									setTimeStart("2012-02-29T12:00:00.000Z").
-									setTimeEnd("2012-02-29T12:00:00.000Z").
-									setVar("Pressure_reduced_to_MSL_msl").
-									setLatitude("40.023").
-									setLongitude("-105.268").
-									setAccept("xml").build();
-		
-		MockHttpServletResponse response = new MockHttpServletResponse();
-		gridServlet.doGet(ncssRequest.getRequest(), response);
-		assertEquals(200, response.getStatus());
-		assertEquals( "application/xml", response.getContentType() );
-		
-		//Expected response: lat and lon = 0, and values NaN????		
-		Document doc = XmlUtil.getStringResponseAsDoc(response);
-		assertTrue( XmlUtil.containsXPath("/grid", doc).size() > 0 );
-		assertTrue( XmlUtil.containsXPath("/grid/point", doc).size() > 0 );
-		Element dateTag = (Element)XmlUtil.containsXPath("/grid/point/data[@name='date']", doc).get(0);
-		assertEquals( "2012-02-29T12:00:00.000Z",  dateTag.getText());
-		Element varTag = (Element)XmlUtil.containsXPath("/grid/point/data[@name='Pressure_reduced_to_MSL_msl' and @units='Pa']", doc).get(0);
-		assertFalse( "NaN".equals(varTag.getText()));
-		Element latTag = (Element)XmlUtil.containsXPath("/grid/point/data[@name='lat' and @units='degrees_north']", doc).get(0);
-		assertFalse( "0.0".equals(latTag.getText()) );
-		Element lonTag = (Element)XmlUtil.containsXPath("/grid/point/data[@name='lon' and @units='degrees_east' ]", doc).get(0);
-		assertFalse( "0.0".equals(lonTag.getText()) );		
-		
-	}
-	
-	@Test
-	public void testNCSSPointCSVNoVertlLevelVarRequest() throws ServletException, IOException {
-
-		NcssMockHttpServletRequest.NcssMockHttpServletRequestBuilder builder = NcssMockHttpServletRequest.createBuilder();  		
-		NcssMockHttpServletRequest ncssRequest = builder.setRequestMethod("GET").
-									setRequestURI("/thredds/ncss/grid/ncss_tests/files/GFS_CONUS_80km_20120229_1200.grib1").
-									setContextPath("/thredds").
-									setPathInfo("/ncss_tests/files/GFS_CONUS_80km_20120229_1200.grib1").
-									setPoint("true").
-									setTemporal("point").
-									setTime("2012-02-29T12:00:00.000Z").
-									setTimeStart("2012-02-29T12:00:00.000Z").
-									setTimeEnd("2012-02-29T12:00:00.000Z").
-									setVar("Pressure_reduced_to_MSL_msl").
-									setLatitude("40.023").
-									setLongitude("-105.268").
-									setAccept("csv").build();
-		
-		MockHttpServletResponse response = new MockHttpServletResponse();
-		gridServlet.doGet(ncssRequest.getRequest(), response);
-		assertEquals(200, response.getStatus());
-		assertEquals( "text/csv", response.getContentType() );
-		//Check csv content
-	}
-	
-	@Test
-	public void testNCSSPointNetCDFNoVertlLevelVarRequest() throws ServletException, IOException{
-
-		NcssMockHttpServletRequest.NcssMockHttpServletRequestBuilder builder = NcssMockHttpServletRequest.createBuilder();  		
-		NcssMockHttpServletRequest ncssRequest = builder.setRequestMethod("GET").
-									setRequestURI("/thredds/ncss/grid/ncss_tests/files/GFS_CONUS_80km_20120229_1200.grib1").
-									setContextPath("/thredds").
-									setPathInfo("/ncss_tests/files/GFS_CONUS_80km_20120229_1200.grib1").
-									setPoint("true").
-									setTemporal("point").
-									setTime("2012-02-29T12:00:00.000Z").
-									setTimeStart("2012-02-29T12:00:00.000Z").
-									setTimeEnd("2012-02-29T12:00:00.000Z").
-									setVar("Pressure_reduced_to_MSL_msl").
-									setLatitude("40.023").
-									setLongitude("-105.268").
-									setAccept("netcdf").build();
-		
-		MockHttpServletResponse response = new MockHttpServletResponse();
-		gridServlet.doGet(ncssRequest.getRequest(), response);
-		assertEquals(200, response.getStatus());
-		assertEquals( "application/x-netcdf", response.getContentType() );
-		//Check csv content
-	}	
-	
-	/*----------------------------------------------------------------
-	  Requests on a var with vertical dimension and just one level;
-	----------------------------------------------------------------*/	
-	@Test
-	public void testNCSSPointXMLOneVertlLevelVarRequest() throws ServletException, IOException, JDOMException {
-
-		NcssMockHttpServletRequest.NcssMockHttpServletRequestBuilder builder = NcssMockHttpServletRequest.createBuilder();  		
-		NcssMockHttpServletRequest ncssRequest = builder.setRequestMethod("GET").
-									setRequestURI("/thredds/ncss/grid/ncss_tests/files/GFS_CONUS_80km_20120229_1200.grib1").
-									setContextPath("/thredds").
-									setPathInfo("/ncss_tests/files/GFS_CONUS_80km_20120229_1200.grib1").
-									setPoint("true").
-									setTemporal("point").
-									setTime("2012-02-29T12:00:00.000Z").
-									setTimeStart("2012-02-29T12:00:00.000Z").
-									setTimeEnd("2012-02-29T12:00:00.000Z").
-									setVar("Relative_humidity_height_above_ground").
-									setLatitude("40.023").
-									setLongitude("-105.268").
-									setAccept("xml").build();
-				
-		MockHttpServletResponse response = new MockHttpServletResponse();
-		gridServlet.doGet(ncssRequest.getRequest(), response);
-		assertEquals(200, response.getStatus());
-		assertEquals( "application/xml", response.getContentType() );
-		
-		//Expected response: lat and lon = 0, and values NaN????		
-		Document doc = XmlUtil.getStringResponseAsDoc(response);
-		assertTrue( XmlUtil.containsXPath("/grid", doc).size() > 0 );
-		assertTrue( XmlUtil.containsXPath("/grid/point", doc).size() > 0 );
-		Element dateTag = (Element)XmlUtil.containsXPath("/grid/point/data[@name='date']", doc).get(0);
-		assertEquals( "2012-02-29T12:00:00.000Z",  dateTag.getText());
-		//Element varTag = (Element)XmlUtil.containsXPath("/grid/point/data[@name='Relative_humidity_height_above_ground' and @units='%']", doc).get(0);
-		//assertFalse( "NaN".equals(varTag.getText()));
-		//Element latTag = (Element)XmlUtil.containsXPath("/grid/point/data[@name='lat' and @units='degrees_north']", doc).get(0);
-		//assertFalse( "0.0".equals(latTag.getText()) );
-		//Element lonTag = (Element)XmlUtil.containsXPath("/grid/point/data[@name='lon' and @units='degrees_east' ]", doc).get(0);
-		//assertFalse( "0.0".equals(lonTag.getText()) );
-		Element vertCoordTag = (Element)XmlUtil.containsXPath("/grid/point/data[@name='vertCoord' and @units='m' ]", doc).get(0);
-		assertFalse( "0.0".equals(vertCoordTag.getText()) );		
-		
-	}
-	
-	@Test
-	public void testNCSSPointCSVOneVertlLevelVarRequest() throws ServletException, IOException{
-		
-		NcssMockHttpServletRequest.NcssMockHttpServletRequestBuilder builder = NcssMockHttpServletRequest.createBuilder();  		
-		NcssMockHttpServletRequest ncssRequest = builder.setRequestMethod("GET").
-									setRequestURI("/thredds/ncss/grid/ncss_tests/files/GFS_CONUS_80km_20120229_1200.grib1").
-									setContextPath("/thredds").
-									setPathInfo("/ncss_tests/files/GFS_CONUS_80km_20120229_1200.grib1").
-									setPoint("true").
-									setTemporal("point").
-									setTime("2012-02-29T12:00:00.000Z").
-									setTimeStart("2012-02-29T12:00:00.000Z").
-									setTimeEnd("2012-02-29T12:00:00.000Z").
-									setVar("Relative_humidity_height_above_ground").
-									setLatitude("40.023").
-									setLongitude("-105.268").
-									setAccept("csv").build();
-		
-		MockHttpServletResponse response = new MockHttpServletResponse();
-
-		gridServlet.doGet(ncssRequest.getRequest(), response);
-		assertEquals(200, response.getStatus());
-		assertEquals( "text/csv", response.getContentType() ); //Fail!!		
-	}	
-	
-	@Test
-	public void testNCSSPointNetCDFOneVertlLevelVarRequest() throws ServletException, IOException{
-		
-		NcssMockHttpServletRequest.NcssMockHttpServletRequestBuilder builder = NcssMockHttpServletRequest.createBuilder();  		
-		NcssMockHttpServletRequest ncssRequest = builder.setRequestMethod("GET").
-									setRequestURI("/thredds/ncss/grid/ncss_tests/files/GFS_CONUS_80km_20120229_1200.grib1").
-									setContextPath("/thredds").
-									setPathInfo("/ncss_tests/files/GFS_CONUS_80km_20120229_1200.grib1").
-									setPoint("true").
-									setTemporal("point").
-									setTime("2012-02-29T12:00:00.000Z").
-									setTimeStart("2012-02-29T12:00:00.000Z").
-									setTimeEnd("2012-02-29T12:00:00.000Z").
-									setVar("VAR_7-0-2-52_L105").
-									setLatitude("40.023").
-									setLongitude("-105.268").
-									setAccept("netcdf").build();
-
-		MockHttpServletResponse response = new MockHttpServletResponse();
-
-    //MockHttpServletRequest req = ncssRequest.getRequest();
-    //System.out.printf("Request == %s%n", req.getRequestURL()+"?"+req.getQueryString());
-		gridServlet.doGet(ncssRequest.getRequest() , response);
-		assertEquals(200, response.getStatus());
-		assertEquals( "application/x-netcdf", response.getContentType() );
-		
-		byte[] content = response.getContentAsByteArray();		
-		NetcdfFile nf = null;
-		NetcdfDataset nfd = null;
-		
-		//Open an in memory NetcdfFile and transform it into a NetcdfDataset  
-		try{
-			nf = NetcdfFile.openInMemory("in_memory_file", content);
-			nfd =new NetcdfDataset(nf);
-			Formatter errlog = new Formatter();
-			FeatureDataset fd = FeatureDatasetFactoryManager.wrap(FeatureType.ANY_POINT, nfd , null, errlog);
-			assertNotNull(fd);
-			
-		} finally {
-			nf.close();
-			nfd.close();
-		}		
-		
-	}	
-	
-	/*----------------------------------------------------------------
-	  Requests on a var with vertical dimension and multiple levels;
-	----------------------------------------------------------------*/	
-	@Test
-	public void testNCSSPointXMLMultipleVertlLevelVarRequest() throws ServletException, IOException, JDOMException {
-
-		
-		NcssMockHttpServletRequest.NcssMockHttpServletRequestBuilder builder = NcssMockHttpServletRequest.createBuilder();  		
-		NcssMockHttpServletRequest ncssRequest = builder.setRequestMethod("GET").
-									setRequestURI("/thredds/ncss/grid/ncss_tests/files/GFS_CONUS_80km_20120229_1200.grib1").
-									setContextPath("/thredds").
-									setPathInfo("/ncss_tests/files/GFS_CONUS_80km_20120229_1200.grib1").
-									setPoint("true").
-									setTemporal("point").
-									setTime("2012-02-29T12:00:00.000Z").
-									setTimeStart("2012-02-29T12:00:00.000Z").
-									setTimeEnd("2012-02-29T12:00:00.000Z").
-									setVar("Temperature_isobaric").
-									setLatitude("40.023").
-									setLongitude("-105.268").
-									setAccept("xml").build();
-
-		MockHttpServletResponse response = new MockHttpServletResponse();
-
-		gridServlet.doGet(ncssRequest.getRequest() , response);
-		assertEquals(200, response.getStatus());
-		assertEquals( "application/xml", response.getContentType() );
-		
-		//Expected response: lat and lon = 0, and values NaN????		
-		Document doc = XmlUtil.getStringResponseAsDoc(response);
-		assertTrue( XmlUtil.containsXPath("/grid", doc).size() > 0 );
-		assertTrue( XmlUtil.containsXPath("/grid/point", doc).size() > 0 );
-		Element dateTag = (Element)XmlUtil.containsXPath("/grid/point/data[@name='date']", doc).get(0);
-		assertEquals( "2012-02-29T12:00:00.000Z",  dateTag.getText());
-		//Element varTag = (Element)XmlUtil.containsXPath("/grid/point/data[@name='Relative_humidity_height_above_ground' and @units='%']", doc).get(0);
-		//assertFalse( "NaN".equals(varTag.getText()));
-		//Element latTag = (Element)XmlUtil.containsXPath("/grid/point/data[@name='lat' and @units='degrees_north']", doc).get(0);
-		//assertFalse( "0.0".equals(latTag.getText()) );
-		//Element lonTag = (Element)XmlUtil.containsXPath("/grid/point/data[@name='lon' and @units='degrees_east' ]", doc).get(0);
-		//assertFalse( "0.0".equals(lonTag.getText()) );
-		List vertCoordTags = XmlUtil.containsXPath("/grid/point/data[@name='vertCoord' and @units='hPa' ]", doc);
-		assertTrue( vertCoordTags.size()== 29 );
-		Element vertCoordTag = (Element)vertCoordTags.get(0);
-		assertFalse( "0.0".equals(vertCoordTag.getText()) );
-		
-	}	
-	
-	@Test
-	public void testNCSSPointCSVMultipleVertlLevelVarRequest() throws ServletException, IOException{
-		
-		NcssMockHttpServletRequest.NcssMockHttpServletRequestBuilder builder = NcssMockHttpServletRequest.createBuilder();  		
-		NcssMockHttpServletRequest ncssRequest = builder.setRequestMethod("GET").
-									setRequestURI("/thredds/ncss/grid/ncss_tests/files/GFS_CONUS_80km_20120229_1200.grib1").
-									setContextPath("/thredds").
-									setPathInfo("/ncss_tests/files/GFS_CONUS_80km_20120229_1200.grib1").
-									setPoint("true").
-									setTemporal("point").
-									setTime("2012-02-29T12:00:00.000Z").
-									setTimeStart("2012-02-29T12:00:00.000Z").
-									setTimeEnd("2012-02-29T12:00:00.000Z").
-									setVar("Temperature_isobaric").
-									setLatitude("40.023").
-									setLongitude("-105.268").
-									setAccept("csv").build();
-
-		MockHttpServletResponse response = new MockHttpServletResponse();
-
-		gridServlet.doGet(ncssRequest.getRequest() , response);
-		assertEquals(200, response.getStatus());
-		assertEquals( "text/csv", response.getContentType() );
-		//check csv content...
-		
-	}
-	
-	@Test
-	public void testNCSSPointNetCDFMultipleVertlLevelVarRequest() throws ServletException, IOException{
-		
-		NcssMockHttpServletRequest.NcssMockHttpServletRequestBuilder builder = NcssMockHttpServletRequest.createBuilder();  		
-		NcssMockHttpServletRequest ncssRequest = builder.setRequestMethod("GET").
-									setRequestURI("/thredds/ncss/grid/ncss_tests/files/GFS_CONUS_80km_20120229_1200.grib1").
-									setContextPath("/thredds").
-									setPathInfo("/ncss_tests/files/GFS_CONUS_80km_20120229_1200.grib1").
-									setPoint("true").
-									setTemporal("point").
-									setTime("2012-02-29T12:00:00.000Z").
-									setTimeStart("2012-02-29T12:00:00.000Z").
-									setTimeEnd("2012-02-29T12:00:00.000Z").
-									setVar("Temperature_isobaric").
-									setLatitude("40.023").
-									setLongitude("-105.268").
-									setAccept("netcdf").build();
-
-		MockHttpServletResponse response = new MockHttpServletResponse();
-
-		gridServlet.doGet(ncssRequest.getRequest() , response);
-		assertEquals(200, response.getStatus());
-		assertEquals( "application/x-netcdf", response.getContentType() );
-		//check binary content...		
-	}
-	
-	/*----------------------------------------------------------------
-	  Bad requests
-	----------------------------------------------------------------*/
-	/**
-	 * 
-	 * Test Request with vertical values out of range, we should get a missing value  
-	 * according to the NCSS doc: http://www.unidata.ucar.edu/projects/THREDDS/tech/interfaceSpec/NetcdfSubsetService.html
-	 * 
-	 * @throws ServletException
-	 * @throws IOException
-	 * @throws JDOMException
-	 */
-	@Test
-	public void testVerticalCoordOutOfRangeRequest() throws ServletException, IOException, JDOMException {
-		
-		NcssMockHttpServletRequest.NcssMockHttpServletRequestBuilder builder = NcssMockHttpServletRequest.createBuilder();  		
-		NcssMockHttpServletRequest ncssRequest = builder.setRequestMethod("GET").
-									setRequestURI("/thredds/ncss/grid/ncss_tests/files/GFS_CONUS_80km_20120229_1200.grib1").
-									setContextPath("/thredds").
-									setPathInfo("/ncss_tests/files/GFS_CONUS_80km_20120229_1200.grib1").
-									setPoint("true").
-									setTemporal("point").
-									setTime("2012-02-29T12:00:00.000Z").
-									setTimeStart("2012-02-29T12:00:00.000Z").
-									setTimeEnd("2012-02-29T12:00:00.000Z").
-									setVar("Temperature_isobaric").
-									setLatitude("40.023").
-									setLongitude("-105.268").
-									setVertCoord("2000").
-									setAccept("xml").build();
-
-		MockHttpServletResponse response = new MockHttpServletResponse();
-
-		gridServlet.doGet(ncssRequest.getRequest() , response);
-		assertEquals(200, response.getStatus());
-		assertEquals( "application/xml", response.getContentType() );
-		
-		Document doc = XmlUtil.getStringResponseAsDoc(response);
-		Element varTag = (Element)XmlUtil.containsXPath("/grid/point/data[@name='Temperature_isobaric' and @units='K']", doc).get(0);
-		assertTrue( "NaN".equals(varTag.getText()));		
-		
-	}	
-	
-	
-
-}
-=======
 package thredds.server.ncSubset;
 
 import static org.junit.Assert.assertEquals;
@@ -782,5 +387,4 @@
 		
 	}
 		
-}
->>>>>>> 5d4dada8
+}